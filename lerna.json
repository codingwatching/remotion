--- conflicted
+++ resolved
@@ -1,13 +1,8 @@
 {
-<<<<<<< HEAD
-  "packages": ["packages/*"],
-  "version": "2.6.6",
-=======
   "packages": [
     "packages/*"
   ],
   "version": "2.6.7",
->>>>>>> c4294702
   "command": {
     "publish": {
       "exact": true
