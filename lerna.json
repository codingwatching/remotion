--- conflicted
+++ resolved
@@ -2,11 +2,7 @@
   "packages": [
     "packages/*"
   ],
-<<<<<<< HEAD
-  "version": "3.2.15",
-=======
   "version": "3.2.16",
->>>>>>> d2596f73
   "command": {
     "publish": {
       "exact": true
