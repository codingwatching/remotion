import execa from "execa";
import fs from "fs";
import path from "path";

const outputPath = path.join(process.cwd(), "packages/example/out.mp4");

beforeEach(() => {
  if (fs.existsSync(outputPath)) {
    fs.unlinkSync(outputPath);
  }
});

test("Should be able to render video", async () => {
  const task = execa(
    "npx",
    [
      "remotion",
      "render",
      "src/index.tsx",
      "ten-frame-tester",
      "--codec",
      "h264",
      outputPath,
    ],
    {
      cwd: "packages/example",
    }
  );
  task.stderr?.pipe(process.stderr);
  await task;
  const exists = fs.existsSync(outputPath);
  expect(exists).toBe(true);

  const info = await execa("ffprobe", [outputPath]);
  const data = info.stderr;
  expect(data).toContain("Video: h264");
  expect(data).toContain("yuv420p");
  expect(data).toContain("1080x1080");
  expect(data).toContain("30 fps");
});

test("Should fail to render out of range CRF", async () => {
  const task = await execa(
    "npx",
    [
      "remotion",
      "render",
      "src/index.tsx",
      "ten-frame-tester",
      "--codec",
      "vp8",
      // Range of VP8 values is 4-63
      "--crf",
      "3",
      outputPath.replace("mp4", "webm"),
    ],
    {
      cwd: "packages/example",
      reject: false,
    }
  );
  expect(task.exitCode).toBe(process.platform === "win32" ? 0 : 1);
  expect(task.stderr).toContain("CRF must be between ");
});

test("Should fail to render out of range frame when range is a number", async () => {
  const out = outputPath.replace(".mp4", "");

  const task = await execa(
    "npx",
    [
      "remotion",
      "render",
      "src/index.tsx",
      "ten-frame-tester",
      "--sequence",
      "--frames=10",
      out,
    ],
    {
      cwd: "packages/example",
      reject: false,
    }
  );
  expect(task.exitCode).toBe(process.platform === "win32" ? 0 : 1);
  expect(task.stderr).toContain(
    "Frame number is out of range, must be between 0 and 9"
  );
});

test("Should fail to render out of range frame when range is a string", async () => {
  const task = await execa(
    "npx",
    [
      "remotion",
      "render",
      "src/index.tsx",
      "ten-frame-tester",
      "--frames=2-10",
      outputPath,
    ],
    {
      cwd: "packages/example",
      reject: false,
    }
  );
  expect(task.exitCode).toBe(process.platform === "win32" ? 0 : 1);
  expect(task.stderr).toContain("Frame range 2-10 is not in between 0-9");
});

test("Should render a ProRes video", async () => {
  const out = outputPath.replace(".mp4", ".mov");
  const task = await execa(
    "npx",
    [
      "remotion",
      "render",
      "src/index.tsx",
      "ten-frame-tester",
      "--prores-profile=4444",
      out,
    ],
    {
      cwd: "packages/example",
      reject: false,
    }
  );
  expect(task.exitCode).toBe(0);

  const exists = fs.existsSync(out);
  expect(exists).toBe(true);

  const info = await execa("ffprobe", [out]);
  const data = info.stderr;
  expect(data).toContain("prores (4444)");
  fs.unlinkSync(out);
});

test("Should render a still image if single frame specified", async () => {
  const outDir = outputPath.replace(".mp4", "");
  const outImg = path.join(outDir, "element-2.png");
  const task = await execa(
    "npx",
    [
      "remotion",
      "render",
      "src/index.tsx",
      "ten-frame-tester",
      "--frames=2",
      outDir,
    ],
    {
      cwd: "packages/example",
      reject: false,
    }
  );
  expect(task.exitCode).toBe(0);
  expect(fs.existsSync(outImg)).toBe(true);

  const info = await execa("ffprobe", [outImg]);
  const data = info.stderr;
  expect(data).toContain("Video: png");
  expect(data).toContain("png_pipe");
<<<<<<< HEAD
  (fs.rmSync ?? fs.rmdirSync)(outDir, {
=======
  await (fs.promises.rm ?? fs.promises.rmdir)(outDir, {
>>>>>>> aed49009
    recursive: true,
  });
});

test("Should be able to render a WAV audio file", async () => {
  const out = outputPath.replace("mp4", "wav");
  const task = execa(
    "npx",
    ["remotion", "render", "src/index.tsx", "audio-testing", out],
    {
      cwd: "packages/example",
    }
  );
  task.stderr?.pipe(process.stderr);
  await task;
  const exists = fs.existsSync(out);
  expect(exists).toBe(true);

  const info = await execa("ffprobe", [out]);
  const data = info.stderr;
  expect(data).toContain("pcm_s16le");
  expect(data).toContain("2 channels");
  expect(data).toContain("Kevin MacLeod");
  expect(data).toContain("bitrate: 1411 kb/s");
  expect(data).toContain("Stream #0");
  expect(data).not.toContain("Stream #1");
  fs.unlinkSync(out);
});

test("Should be able to render a MP3 audio file", async () => {
  const out = outputPath.replace("mp4", "mp3");
  const task = execa(
    "npx",
    ["remotion", "render", "src/index.tsx", "audio-testing", out],
    {
      cwd: "packages/example",
    }
  );
  task.stderr?.pipe(process.stderr);
  await task;
  const exists = fs.existsSync(out);
  expect(exists).toBe(true);

  const info = await execa("ffprobe", [out]);
  const data = info.stderr;
  expect(data).toContain("mp3");
  expect(data).toContain("stereo");
  expect(data).toContain("fltp");
  expect(data).toContain("Kevin MacLeod");
  expect(data).toContain("128 kb/s");
  expect(data).toContain("Stream #0");
  expect(data).not.toContain("Stream #1");
  fs.unlinkSync(out);
});

test("Should be able to render a AAC audio file", async () => {
  const out = outputPath.replace("mp4", "aac");
  const task = execa(
    "npx",
    ["remotion", "render", "src/index.tsx", "audio-testing", out],
    {
      cwd: "packages/example",
    }
  );
  task.stderr?.pipe(process.stderr);
  await task;
  const exists = fs.existsSync(out);
  expect(exists).toBe(true);

  const info = await execa("ffprobe", [out]);
  const data = info.stderr;
  expect(data).toContain("aac");
  expect(data).toContain("stereo");
  expect(data).toContain("fltp");
  expect(data).not.toContain("Kevin MacLeod");
  expect(data).toContain("4 kb/s");
  expect(data).toContain("Stream #0");
  expect(data).not.toContain("Stream #1");
  fs.unlinkSync(out);
});

test("Should render a video with GIFs", async () => {
  const task = await execa(
    "npx",
    ["remotion", "render", "src/index.tsx", "gif", "--frames=0-47", outputPath],
    {
      cwd: "packages/example",
      reject: false,
    }
  );
  expect(task.exitCode).toBe(0);
  expect(fs.existsSync(outputPath)).toBe(true);

  const info = await execa("ffprobe", [outputPath]);
  const data = info.stderr;
  expect(data).toContain("Video: h264");
  expect(data).toContain("Duration: 00:00:01.60");
  fs.unlinkSync(outputPath);
});

test("Should fail to render an audio file that doesn't have any audio inputs", async () => {
  const out = outputPath.replace(".mp4", ".mp3");
  const task = await execa(
    "npx",
    ["remotion", "render", "src/index.tsx", "ten-frame-tester", out],
    {
      cwd: "packages/example",
      reject: false,
    }
  );
  expect(task.exitCode).toBe(0);
  const info = await execa("ffprobe", [out]);
  const data = info.stderr;
  expect(data).toContain("Duration: 00:00:00.37");
  expect(data).toContain("Audio: mp3, 44100 Hz");
  fs.unlinkSync(out);
});

test("Dynamic duration should work", async () => {
  const randomDuration = Math.round(Math.random() * 18 + 2);
  const task = await execa(
    "npx",
    [
      "remotion",
      "render",
      "src/index.tsx",
      "dynamic-duration",
      `--props`,
      `{"duration": ${randomDuration}}`,
      outputPath,
    ],
    {
      cwd: "packages/example",
      reject: false,
    }
  );

  expect(task.exitCode).toBe(0);
  // FIXME: --props don't work well on windows, this is an edge case for example
  // In this case we should warn the user about it that they should pass a file path instead
  expect(fs.existsSync(outputPath)).toBe(process.platform !== "win32");

  if (process.platform !== "win32") {
    const info = await execa("ffprobe", [outputPath]);
    const data = info.stderr;
    expect(data).toContain("Video: h264");
    const expectedDuration = (randomDuration / 30).toFixed(2);
    expect(data).toContain(`Duration: 00:00:0${expectedDuration}`);
    fs.unlinkSync(outputPath);
  }
});

test("Should be able to render if remotion.config.js is not provided", async () => {
  const task = await execa(
    "node",
    [
      "packages/cli/remotion-cli.js",
      "render",
      "packages/example/src/entry.jsx",
      "framer",
      outputPath,
    ],
    {
      reject: false,
    }
  );

  expect(task.exitCode).toBe(0);
});

test("Should be able to render if remotion.config.ts is not provided", async () => {
  const task = await execa(
    "node",
    [
      "packages/cli/remotion-cli.js",
      "render",
      "packages/example/src/ts-entry.tsx",
      "framer",
      outputPath,
    ],
    {
      reject: false,
    }
  );

  expect(task.exitCode).toBe(0);
  fs.unlinkSync(outputPath);
});<|MERGE_RESOLUTION|>--- conflicted
+++ resolved
@@ -161,11 +161,7 @@
   const data = info.stderr;
   expect(data).toContain("Video: png");
   expect(data).toContain("png_pipe");
-<<<<<<< HEAD
-  (fs.rmSync ?? fs.rmdirSync)(outDir, {
-=======
   await (fs.promises.rm ?? fs.promises.rmdir)(outDir, {
->>>>>>> aed49009
     recursive: true,
   });
 });
