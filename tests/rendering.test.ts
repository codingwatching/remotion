import execa from "execa";
import fs from "fs";
import path from "path";

const outputPath = path.join(process.cwd(), "packages/example/out.mp4");

beforeEach(() => {
  if (fs.existsSync(outputPath)) {
    fs.unlinkSync(outputPath);
  }
});

test("Should be able to render video", async () => {
  const task = execa(
    "npx",
    [
      "remotion",
      "render",
      "src/index.tsx",
      "ten-frame-tester",
      "--codec",
      "h264",
      outputPath,
    ],
    {
      cwd: "packages/example",
    }
  );
  task.stderr?.pipe(process.stderr);
  await task;
  const exists = fs.existsSync(outputPath);
  expect(exists).toBe(true);

  const info = await execa("ffprobe", [outputPath]);
  const data = info.stderr;
  expect(data).toContain("Video: h264");
  expect(data).toContain("yuv420p");
  expect(data).toContain("1080x1080");
  expect(data).toContain("30 fps");
});

test("Should fail to render conflicting --sequence and --codec settings", async () => {
  const task = await execa(
    "npx",
    [
      "remotion",
      "render",
      "src/index.tsx",
      "ten-frame-tester",
      "--codec",
      "h264",
      "--sequence",
      outputPath,
    ],
    {
      cwd: "packages/example",
      reject: false,
    }
  );
  expect(task.exitCode).toBe(process.platform === "win32" ? 0 : 1);
  expect(task.stderr).toContain("Detected both --codec");
});

test("Should fail to render out of range CRF", async () => {
  const task = await execa(
    "npx",
    [
      "remotion",
      "render",
      "src/index.tsx",
      "ten-frame-tester",
      "--codec",
      "vp8",
      // Range of VP8 values is 4-63
      "--crf",
      "3",
      outputPath.replace("mp4", "webm"),
    ],
    {
      cwd: "packages/example",
      reject: false,
    }
  );
  expect(task.exitCode).toBe(process.platform === "win32" ? 0 : 1);
  expect(task.stderr).toContain("CRF must be between ");
});

test("Should fail to render out of range frame when range is a number", async () => {
  const out = outputPath.replace(".mp4", "");

  const task = await execa(
    "npx",
    [
      "remotion",
      "render",
      "src/index.tsx",
      "ten-frame-tester",
      "--sequence",
      "--frames=10",
      out,
    ],
    {
      cwd: "packages/example",
      reject: false,
    }
  );
  expect(task.exitCode).toBe(process.platform === "win32" ? 0 : 1);
  expect(task.stderr).toContain(
    "Frame number is out of range, must be between 0 and 9"
  );
  fs.unlinkSync(out);
});

test("Should fail to render out of range frame when range is a string", async () => {
  const task = await execa(
    "npx",
    [
      "remotion",
      "render",
      "src/index.tsx",
      "ten-frame-tester",
      "--frames=2-10",
      outputPath,
    ],
    {
      cwd: "packages/example",
      reject: false,
    }
  );
  expect(task.exitCode).toBe(process.platform === "win32" ? 0 : 1);
  expect(task.stderr).toContain("Frame range 2-10 is not in between 0-9");
});

test("Should render a still image if single frame specified", async () => {
  const outDir = outputPath.replace(".mp4", "");
  const outImg = path.join(outDir, "element-2.png");
  const task = await execa(
    "npx",
    [
      "remotion",
      "render",
      "src/index.tsx",
      "ten-frame-tester",
      "--frames=2",
      outDir,
    ],
    {
      cwd: "packages/example",
      reject: false,
    }
  );
  expect(task.exitCode).toBe(0);
  expect(fs.existsSync(outImg)).toBe(true);

  const info = await execa("ffprobe", [outImg]);
  const data = info.stderr;
  expect(data).toContain("Video: png");
  expect(data).toContain("png_pipe");
  fs.rmdirSync(outDir, {
    recursive: true,
  });
});

<<<<<<< HEAD
test("Should be able to render a WAV audio file", async () => {
  const out = outputPath.replace("mp4", "wav");
  const task = execa(
    "npx",
    ["remotion", "render", "src/index.tsx", "audio-testing", out],
    {
      cwd: "packages/example",
    }
  );
  task.stderr?.pipe(process.stderr);
  await task;
  const exists = fs.existsSync(out);
  expect(exists).toBe(true);

  const info = await execa("ffprobe", [out]);
  const data = info.stderr;
  expect(data).toContain("pcm_s16le");
  expect(data).toContain("2 channels");
  expect(data).toContain("Kevin MacLeod");
  expect(data).toContain("bitrate: 1411 kb/s");
  expect(data).toContain("Stream #0");
  expect(data).not.toContain("Stream #1");
  fs.unlinkSync(out);
});

test("Should be able to render a MP3 audio file", async () => {
  const out = outputPath.replace("mp4", "mp3");
  const task = execa(
    "npx",
    ["remotion", "render", "src/index.tsx", "audio-testing", out],
    {
      cwd: "packages/example",
    }
  );
  task.stderr?.pipe(process.stderr);
  await task;
  const exists = fs.existsSync(out);
  expect(exists).toBe(true);

  const info = await execa("ffprobe", [out]);
  const data = info.stderr;
  expect(data).toContain("mp3");
  expect(data).toContain("stereo");
  expect(data).toContain("fltp");
  expect(data).toContain("Kevin MacLeod");
  expect(data).toContain("128 kb/s");
  expect(data).toContain("Stream #0");
  expect(data).not.toContain("Stream #1");
  fs.unlinkSync(out);
});

test("Should be able to render a AAC audio file", async () => {
  const out = outputPath.replace("mp4", "aac");
  const task = execa(
    "npx",
    ["remotion", "render", "src/index.tsx", "audio-testing", out],
    {
      cwd: "packages/example",
    }
  );
  task.stderr?.pipe(process.stderr);
  await task;
  const exists = fs.existsSync(out);
  expect(exists).toBe(true);

  const info = await execa("ffprobe", [out]);
  const data = info.stderr;
  expect(data).toContain("aac");
  expect(data).not.toContain("mp3");
  expect(data).toContain("stereo");
  expect(data).toContain("fltp");
  expect(data).not.toContain("Kevin MacLeod");
  expect(data).toContain("4 kb/s");
  expect(data).toContain("Stream #0");
  expect(data).not.toContain("Stream #1");
  fs.unlinkSync(out);
=======
test("Should render a video with GIFs", async () => {
  const task = await execa(
    "npx",
    ["remotion", "render", "src/index.tsx", "gif", "--frames=0-47", outputPath],
    {
      cwd: "packages/example",
      reject: false,
    }
  );
  expect(task.exitCode).toBe(0);
  expect(fs.existsSync(outputPath)).toBe(true);

  const info = await execa("ffprobe", [outputPath]);
  const data = info.stderr;
  expect(data).toContain("Video: h264");
  expect(data).toContain("Duration: 00:00:01.57");
  fs.rmdirSync(outputPath, {
    recursive: true,
  });
>>>>>>> a5068d58
});<|MERGE_RESOLUTION|>--- conflicted
+++ resolved
@@ -161,7 +161,6 @@
   });
 });
 
-<<<<<<< HEAD
 test("Should be able to render a WAV audio file", async () => {
   const out = outputPath.replace("mp4", "wav");
   const task = execa(
@@ -238,7 +237,8 @@
   expect(data).toContain("Stream #0");
   expect(data).not.toContain("Stream #1");
   fs.unlinkSync(out);
-=======
+});
+
 test("Should render a video with GIFs", async () => {
   const task = await execa(
     "npx",
@@ -258,5 +258,4 @@
   fs.rmdirSync(outputPath, {
     recursive: true,
   });
->>>>>>> a5068d58
 });