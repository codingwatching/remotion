--- conflicted
+++ resolved
@@ -1,143 +1,4 @@
 {
-<<<<<<< HEAD
-  "compilerOptions": {
-    "target": "ES2018",
-    "module": "commonjs",
-    "declaration": true,
-    "declarationMap": false,
-    "sourceMap": false,
-    "lib": ["es2018", "dom"],
-    "jsx": "react-jsx",
-    "noEmit": false,
-    "strict": true,
-    "esModuleInterop": true,
-    "resolveJsonModule": true,
-    "incremental": true,
-    "noUnusedLocals": true,
-    "noUnusedParameters": true,
-    "skipLibCheck": true
-  },
-  "include": [],
-  "references": [
-    {
-      "path": "./packages/babel-loader"
-    },
-    {
-      "path": "./packages/bundler"
-    },
-    {
-      "path": "./packages/cloudrun"
-    },
-    {
-      "path": "./packages/cli"
-    },
-    {
-      "path": "./packages/cli-autocomplete"
-    },
-    {
-      "path": "./packages/core"
-    },
-    {
-      "path": "./packages/create-video"
-    },
-    {
-      "path": "./packages/docs"
-    },
-    {
-      "path": "./packages/eslint-config"
-    },
-    {
-      "path": "./packages/eslint-plugin"
-    },
-    {
-      "path": "./packages/example"
-    },
-    {
-      "path": "./packages/example-without-zod"
-    },
-    {
-      "path": "./packages/gif"
-    },
-    {
-      "path": "./packages/google-fonts"
-    },
-    {
-      "path": "./packages/it-tests"
-    },
-    {
-      "path": "./packages/lambda"
-    },
-    {
-      "path": "./packages/lottie"
-    },
-    {
-      "path": "./packages/media-utils"
-    },
-    {
-      "path": "./packages/browser-renderer"
-    },
-    {
-      "path": "./packages/animation-utils"
-    },
-    {
-      "path": "./packages/install-whisper-cpp"
-    },
-    {
-      "path": "./packages/motion-blur"
-    },
-    {
-      "path": "./packages/noise"
-    },
-    {
-      "path": "./packages/paths"
-    },
-    {
-      "path": "./packages/player"
-    },
-    {
-      "path": "./packages/player-example"
-    },
-    {
-      "path": "./packages/preload"
-    },
-    {
-      "path": "./packages/renderer"
-    },
-    {
-      "path": "./packages/rive"
-    },
-    {
-      "path": "./packages/shapes"
-    },
-    {
-      "path": "./packages/skia"
-    },
-    {
-      "path": "./packages/tailwind"
-    },
-    {
-      "path": "./packages/studio"
-    },
-    {
-      "path": "./packages/studio-server"
-    },
-    {
-      "path": "./packages/studio-shared"
-    },
-    {
-      "path": "./packages/test-utils"
-    },
-    {
-      "path": "./packages/three"
-    },
-    {
-      "path": "./packages/transitions"
-    },
-    {
-      "path": "./packages/zod-types"
-    }
-  ]
-=======
 	"compilerOptions": {
 		"target": "ES2018",
 		"module": "commonjs",
@@ -290,8 +151,10 @@
 			"path": "./packages/animated-emoji"
 		},
 		{
+			"path": "./packages/browser-renderer"
+		},
+		{
 			"path": "./packages/zod-types"
 		}
 	]
->>>>>>> fca69bd2
 }