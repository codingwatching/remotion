--- conflicted
+++ resolved
@@ -16,14 +16,7 @@
     steps:
       - uses: actions/checkout@v4
       - uses: actions/setup-node@v4
-<<<<<<< HEAD
       - uses: oven-sh/setup-bun@v2
-=======
-        with:
-          node-version: 20
-          cache: "pnpm"
-      - uses: oven-sh/setup-bun@v1
->>>>>>> 8c0e5e0c
         with:
           bun-version: 1.2.2
       - name: Install
