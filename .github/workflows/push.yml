--- conflicted
+++ resolved
@@ -107,11 +107,7 @@
             ${{ runner.os }}-turbo-
       - uses: actions/setup-node@v4
         with:
-<<<<<<< HEAD
-          node-version: 18
-=======
           node-version: 20
->>>>>>> e5909fae
           cache: "pnpm"
       - uses: oven-sh/setup-bun@v1
         with:
