import type {MediaParserLogLevel} from '@remotion/media-parser';
<<<<<<< HEAD
import {withResolvers} from './create/with-resolvers';
=======
import type {FlushPending} from './flush-pending';
import {makeFlushPending} from './flush-pending';
>>>>>>> 0d9ad4ba
import {makeIoSynchronizer} from './io-manager/io-synchronizer';
import type {WebCodecsController} from './webcodecs-controller';

export type WebCodecsVideoDecoder = {
	decode: (
		videoSample: EncodedVideoChunkInit | EncodedVideoChunk,
	) => Promise<void>;
	close: () => void;
	flush: () => Promise<void>;
	waitForQueueToBeLessThan: (items: number) => Promise<void>;
	reset: () => void;
	checkReset: () => {
		wasReset: () => boolean;
	};
<<<<<<< HEAD
	getMostRecentSampleReceived: () => number | null;
};

type FlushPending = {
	resolve: (value: void | PromiseLike<void>) => void;
	reject: (reason?: any) => void;
	promise: Promise<void>;
};

const makeFlushPending = () => {
	const {promise, resolve, reject} = withResolvers<void>();

	return {
		promise,
		resolve,
		reject,
	};
=======
	getMostRecentSampleInput: () => number | null;
>>>>>>> 0d9ad4ba
};

export const internalCreateVideoDecoder = ({
	onFrame,
	onError,
	controller,
	config,
	logLevel,
}: {
	onFrame: (frame: VideoFrame) => Promise<void> | void;
	onError: (error: Error) => void;
	controller: WebCodecsController | null;
	config: VideoDecoderConfig;
	logLevel: MediaParserLogLevel;
}): WebCodecsVideoDecoder => {
	if (
		controller &&
		controller._internals._mediaParserController._internals.signal.aborted
	) {
		throw new Error('Not creating audio decoder, already aborted');
	}

	const ioSynchronizer = makeIoSynchronizer({
		logLevel,
		label: 'Video decoder',
		controller,
	});

	let mostRecentSampleReceived: number | null = null;

	const videoDecoder = new VideoDecoder({
		async output(frame) {
			try {
				await onFrame(frame);
			} catch (err) {
				onError(err as Error);
				frame.close();
			}

			ioSynchronizer.onOutput(frame.timestamp);
		},
		error(error) {
			onError(error);
		},
	});

	const close = () => {
		if (controller) {
			controller._internals._mediaParserController._internals.signal.removeEventListener(
				'abort',
				// eslint-disable-next-line @typescript-eslint/no-use-before-define
				onAbort,
			);
		}

		if (videoDecoder.state === 'closed') {
			return;
		}

		videoDecoder.close();
	};

	const onAbort = () => {
		close();
	};

	if (controller) {
		controller._internals._mediaParserController._internals.signal.addEventListener(
			'abort',
			onAbort,
		);
	}

	videoDecoder.configure(config);

	const decode = async (sample: EncodedVideoChunkInit | EncodedVideoChunk) => {
		if (videoDecoder.state === 'closed') {
			return;
		}

		try {
			await controller?._internals._mediaParserController._internals.checkForAbortAndPause();
		} catch (err) {
			onError(err as Error);
			return;
		}

		mostRecentSampleReceived = sample.timestamp;

		const encodedChunk =
			sample instanceof EncodedVideoChunk
				? sample
				: new EncodedVideoChunk(sample);
		videoDecoder.decode(encodedChunk);
		ioSynchronizer.inputItem(sample.timestamp);
	};

	let flushPending: FlushPending | null = null;
	let lastReset: number | null = null;

	return {
		decode,
		close,
		flush: () => {
			if (flushPending) {
				throw new Error('Flush already pending');
			}

			const pendingFlush = makeFlushPending();
			flushPending = pendingFlush;
			Promise.resolve()
				.then(() => {
					return videoDecoder.flush();
				})
				.catch(() => {
					// Firefox might throw "Needs to be configured first"
				})
				.finally(() => {
					pendingFlush.resolve();
					flushPending = null;
				});

			return pendingFlush.promise;
		},
		waitForQueueToBeLessThan: ioSynchronizer.waitForQueueSize,
		reset: () => {
			lastReset = Date.now();
			flushPending?.resolve();
			ioSynchronizer.clearQueue();
			videoDecoder.reset();
			videoDecoder.configure(config);
		},
		checkReset: () => {
			const initTime = Date.now();
			return {
				wasReset: () => lastReset !== null && lastReset > initTime,
			};
		},
<<<<<<< HEAD
		getMostRecentSampleReceived() {
=======
		getMostRecentSampleInput() {
>>>>>>> 0d9ad4ba
			return mostRecentSampleReceived;
		},
	};
};

export const createVideoDecoder = ({
	onFrame,
	onError,
	controller,
	track,
	logLevel,
}: {
	track: VideoDecoderConfig;
	onFrame: (frame: VideoFrame) => Promise<void> | void;
	onError: (error: Error) => void;
	controller?: WebCodecsController;
	logLevel?: MediaParserLogLevel;
}): WebCodecsVideoDecoder => {
	return internalCreateVideoDecoder({
		onFrame,
		onError,
		controller: controller ?? null,
		config: track,
		logLevel: logLevel ?? 'info',
	});
};<|MERGE_RESOLUTION|>--- conflicted
+++ resolved
@@ -1,10 +1,6 @@
 import type {MediaParserLogLevel} from '@remotion/media-parser';
-<<<<<<< HEAD
-import {withResolvers} from './create/with-resolvers';
-=======
 import type {FlushPending} from './flush-pending';
 import {makeFlushPending} from './flush-pending';
->>>>>>> 0d9ad4ba
 import {makeIoSynchronizer} from './io-manager/io-synchronizer';
 import type {WebCodecsController} from './webcodecs-controller';
 
@@ -19,27 +15,7 @@
 	checkReset: () => {
 		wasReset: () => boolean;
 	};
-<<<<<<< HEAD
-	getMostRecentSampleReceived: () => number | null;
-};
-
-type FlushPending = {
-	resolve: (value: void | PromiseLike<void>) => void;
-	reject: (reason?: any) => void;
-	promise: Promise<void>;
-};
-
-const makeFlushPending = () => {
-	const {promise, resolve, reject} = withResolvers<void>();
-
-	return {
-		promise,
-		resolve,
-		reject,
-	};
-=======
 	getMostRecentSampleInput: () => number | null;
->>>>>>> 0d9ad4ba
 };
 
 export const internalCreateVideoDecoder = ({
@@ -178,11 +154,7 @@
 				wasReset: () => lastReset !== null && lastReset > initTime,
 			};
 		},
-<<<<<<< HEAD
-		getMostRecentSampleReceived() {
-=======
 		getMostRecentSampleInput() {
->>>>>>> 0d9ad4ba
 			return mostRecentSampleReceived;
 		},
 	};
