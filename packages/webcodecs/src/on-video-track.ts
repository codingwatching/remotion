import type {
	LogLevel,
	MediaFn,
	OnVideoTrack,
	ProgressTracker,
} from '@remotion/media-parser';
import {arrayBufferToUint8Array} from './arraybuffer-to-uint8-array';
import {convertEncodedChunk} from './convert-encoded-chunk';
import type {ConvertMediaOnVideoFrame} from './convert-media';
import {defaultOnVideoTrackHandler} from './default-on-video-track-handler';
import Error from './error-cause';
import type {ConvertMediaContainer} from './get-available-containers';
import type {ConvertMediaVideoCodec} from './get-available-video-codecs';
import {Log} from './log';
import {onFrame} from './on-frame';
import type {ConvertMediaOnVideoTrackHandler} from './on-video-track-handler';
import {calculateNewDimensionsFromDimensions} from './rotation';
import type {ConvertMediaProgressFn} from './throttled-state-update';
import {createVideoDecoder} from './video-decoder';
import {getVideoDecoderConfigWithHardwareAcceleration} from './video-decoder-config';
import {createVideoEncoder} from './video-encoder';
import {getVideoEncoderConfig} from './video-encoder-config';

export const makeVideoTrackHandler =
	({
		state,
		onVideoFrame,
		onMediaStateUpdate,
		abortConversion,
		controller,
		defaultVideoCodec,
		onVideoTrack,
		logLevel,
		container,
<<<<<<< HEAD
		rotate,
=======
		progress,
>>>>>>> 6a4ad155
	}: {
		state: MediaFn;
		onVideoFrame: null | ConvertMediaOnVideoFrame;
		onMediaStateUpdate: null | ConvertMediaProgressFn;
		abortConversion: (errCause: Error) => void;
		controller: AbortController;
		defaultVideoCodec: ConvertMediaVideoCodec | null;
		onVideoTrack: ConvertMediaOnVideoTrackHandler | null;
		logLevel: LogLevel;
		container: ConvertMediaContainer;
<<<<<<< HEAD
		rotate: number;
=======
		progress: ProgressTracker;
>>>>>>> 6a4ad155
	}): OnVideoTrack =>
	async (track) => {
		if (controller.signal.aborted) {
			throw new Error('Aborted');
		}

		const videoOperation = await (onVideoTrack ?? defaultOnVideoTrackHandler)({
			track,
			defaultVideoCodec,
			logLevel,
			container,
		});

		if (videoOperation.type === 'drop') {
			return null;
		}

		if (videoOperation.type === 'fail') {
			throw new Error(
				`Video track with ID ${track.trackId} could resolved with {"type": "fail"}. This could mean that this video track could neither be copied to the output container or re-encoded. You have the option to drop the track instead of failing it: https://remotion.dev/docs/webcodecs/track-transformation`,
			);
		}

		if (videoOperation.type === 'copy') {
			Log.verbose(
				logLevel,
				`Copying video track with codec ${track.codec} and timescale ${track.timescale}`,
			);
			const videoTrack = await state.addTrack({
				type: 'video',
				color: track.color,
				width: track.codedWidth,
				height: track.codedHeight,
				codec: track.codecWithoutConfig,
				codecPrivate: track.codecPrivate,
				timescale: track.timescale,
			});
			return async (sample) => {
				await state.addSample({
					chunk: sample,
					trackNumber: videoTrack.trackNumber,
					isVideo: true,
					timescale: track.timescale,
					codecPrivate: track.codecPrivate,
				});

				onMediaStateUpdate?.((prevState) => {
					return {
						...prevState,
						decodedVideoFrames: prevState.decodedVideoFrames + 1,
					};
				});
			};
		}

<<<<<<< HEAD
		const rotation = videoOperation.rotation ?? rotate;

		const {height: newHeight, width: newWidth} =
			calculateNewDimensionsFromDimensions({
				width: track.codedWidth,
				height: track.codedHeight,
				rotation,
			});
=======
		if (videoOperation.type !== 'reencode') {
			throw new Error(
				`Video track with ID ${track.trackId} could not be resolved with a valid operation. Received ${JSON.stringify(
					videoOperation,
				)}, but must be either "copy", "reencode", "drop" or "fail"`,
			);
		}
>>>>>>> 6a4ad155

		const videoEncoderConfig = await getVideoEncoderConfig({
			codec: videoOperation.videoCodec,
			height: newHeight,
			width: newWidth,
			fps: track.fps,
		});
		const videoDecoderConfig =
			await getVideoDecoderConfigWithHardwareAcceleration(track);

		if (videoEncoderConfig === null) {
			abortConversion(
				new Error(
					`Could not configure video encoder of track ${track.trackId}`,
				),
			);
			return null;
		}

		if (videoDecoderConfig === null) {
			abortConversion(
				new Error(
					`Could not configure video decoder of track ${track.trackId}`,
				),
			);
			return null;
		}

		const {trackNumber} = await state.addTrack({
			type: 'video',
			color: track.color,
			width: newWidth,
			height: newHeight,
			codec: videoOperation.videoCodec,
			codecPrivate: null,
			timescale: track.timescale,
		});
		Log.verbose(
			logLevel,
			`Created new video track with ID ${trackNumber}, codec ${videoOperation.videoCodec} and timescale ${track.timescale}`,
		);

		const videoEncoder = createVideoEncoder({
			onChunk: async (chunk, metadata) => {
				await state.addSample({
					chunk: convertEncodedChunk(chunk, trackNumber),
					trackNumber,
					isVideo: true,
					timescale: track.timescale,
					codecPrivate: arrayBufferToUint8Array(
						(metadata?.decoderConfig?.description ??
							null) as ArrayBuffer | null,
					),
				});
				onMediaStateUpdate?.((prevState) => {
					return {
						...prevState,
						encodedVideoFrames: prevState.encodedVideoFrames + 1,
					};
				});
			},
			onError: (err) => {
				abortConversion(
					new Error(
						`Video encoder of track ${track.trackId} failed (see .cause of this error)`,
						{
							cause: err,
						},
					),
				);
			},
			signal: controller.signal,
			config: videoEncoderConfig,
			logLevel,
			outputCodec: videoOperation.videoCodec,
			progress,
		});

		const videoDecoder = createVideoDecoder({
			config: videoDecoderConfig,
			onFrame: async (frame) => {
				await onFrame({
					frame,
					track,
					videoEncoder,
					onVideoFrame,
					outputCodec: videoOperation.videoCodec,
					rotation,
				});
			},
			onError: (err) => {
				abortConversion(
					new Error(
						`Video decoder of track ${track.trackId} failed (see .cause of this error)`,
						{
							cause: err,
						},
					),
				);
			},
			signal: controller.signal,
			logLevel,
			progress,
		});

		state.addWaitForFinishPromise(async () => {
			Log.verbose(logLevel, 'Waiting for video decoder to finish');
			await videoDecoder.waitForFinish();
			videoDecoder.close();
			Log.verbose(
				logLevel,
				'Video decoder finished. Waiting for encoder to finish',
			);
			await videoEncoder.waitForFinish();
			videoEncoder.close();
			Log.verbose(logLevel, 'Encoder finished');
		});

		return async (chunk) => {
			await videoDecoder.processSample(chunk);
		};
	};<|MERGE_RESOLUTION|>--- conflicted
+++ resolved
@@ -32,11 +32,8 @@
 		onVideoTrack,
 		logLevel,
 		container,
-<<<<<<< HEAD
 		rotate,
-=======
 		progress,
->>>>>>> 6a4ad155
 	}: {
 		state: MediaFn;
 		onVideoFrame: null | ConvertMediaOnVideoFrame;
@@ -47,11 +44,8 @@
 		onVideoTrack: ConvertMediaOnVideoTrackHandler | null;
 		logLevel: LogLevel;
 		container: ConvertMediaContainer;
-<<<<<<< HEAD
 		rotate: number;
-=======
 		progress: ProgressTracker;
->>>>>>> 6a4ad155
 	}): OnVideoTrack =>
 	async (track) => {
 		if (controller.signal.aborted) {
@@ -107,7 +101,14 @@
 			};
 		}
 
-<<<<<<< HEAD
+		if (videoOperation.type !== 'reencode') {
+			throw new Error(
+				`Video track with ID ${track.trackId} could not be resolved with a valid operation. Received ${JSON.stringify(
+					videoOperation,
+				)}, but must be either "copy", "reencode", "drop" or "fail"`,
+			);
+		}
+
 		const rotation = videoOperation.rotation ?? rotate;
 
 		const {height: newHeight, width: newWidth} =
@@ -116,15 +117,6 @@
 				height: track.codedHeight,
 				rotation,
 			});
-=======
-		if (videoOperation.type !== 'reencode') {
-			throw new Error(
-				`Video track with ID ${track.trackId} could not be resolved with a valid operation. Received ${JSON.stringify(
-					videoOperation,
-				)}, but must be either "copy", "reencode", "drop" or "fail"`,
-			);
-		}
->>>>>>> 6a4ad155
 
 		const videoEncoderConfig = await getVideoEncoderConfig({
 			codec: videoOperation.videoCodec,
