import type {MediaParserLogLevel} from '@remotion/media-parser';
import type {
	CreateAudioDecoderInit,
	WebCodecsAudioDecoder,
} from './create-audio-decoder';
import type {IoSynchronizer} from './io-manager/io-synchronizer';

const getBytesPerSample = (sampleFormat: AudioSampleFormat) => {
	if (sampleFormat === 's16') {
		return 2;
	}

	if (sampleFormat === 's32') {
		return 4;
	}

	if (sampleFormat === 'f32') {
		return 4;
	}

	if (sampleFormat === 'u8') {
		return 1;
	}

	if (sampleFormat === 'f32-planar') {
		return 4;
	}

	if (sampleFormat === 's16-planar') {
		return 2;
	}

	if (sampleFormat === 's32-planar') {
		return 4;
	}

	if (sampleFormat === 'u8-planar') {
		return 1;
	}

	throw new Error(`Unsupported sample format: ${sampleFormat satisfies never}`);
};

const getAudioData = (
	audioSample: EncodedAudioChunkInit | EncodedAudioChunk,
) => {
	if (audioSample instanceof EncodedAudioChunk) {
		const data = new Uint8Array(audioSample.byteLength);
		audioSample.copyTo(data);
		return data;
	}

	return audioSample.data;
};

export const getWaveAudioDecoder = ({
	onFrame,
	config,
	sampleFormat,
	ioSynchronizer,
	onError,
}: Pick<CreateAudioDecoderInit, 'onFrame' | 'config'> & {
	sampleFormat: AudioSampleFormat;
	logLevel: MediaParserLogLevel;
	ioSynchronizer: IoSynchronizer;
	onError: (error: Error) => void;
}): WebCodecsAudioDecoder => {
	const processSample = async (
		audioSample: EncodedAudioChunkInit | EncodedAudioChunk,
	) => {
		const bytesPerSample = getBytesPerSample(sampleFormat);
		const data = getAudioData(audioSample);

		const audioData = new AudioData({
			data,
			format: sampleFormat,
			numberOfChannels: config.numberOfChannels,
			numberOfFrames:
				data.byteLength / bytesPerSample / config.numberOfChannels,
			sampleRate: config.sampleRate,
			timestamp: audioSample.timestamp,
		});

		try {
			await onFrame(audioData);
		} catch (err) {
			audioData.close();
			onError(err as Error);
		}
	};

<<<<<<< HEAD
	let mostRecentSampleInput: number | null = null;
	let lastReset: number | null = null;
=======
	let lastReset: number | null = null;
	let mostRecentSampleInput: number | null = null;
>>>>>>> d111d8c0

	return {
		close() {
			return Promise.resolve();
		},
		decode(audioSample) {
			mostRecentSampleInput = audioSample.timestamp;
			return processSample(audioSample);
		},
		flush: () => Promise.resolve(),
		waitForQueueToBeLessThan: ioSynchronizer.waitForQueueSize,
		reset: () => {
			lastReset = Date.now();
		},
		checkReset: () => ({
			wasReset: () => lastReset !== null && lastReset > Date.now(),
		}),
		getMostRecentSampleInput: () => mostRecentSampleInput,
	};
};<|MERGE_RESOLUTION|>--- conflicted
+++ resolved
@@ -89,13 +89,8 @@
 		}
 	};
 
-<<<<<<< HEAD
-	let mostRecentSampleInput: number | null = null;
-	let lastReset: number | null = null;
-=======
 	let lastReset: number | null = null;
 	let mostRecentSampleInput: number | null = null;
->>>>>>> d111d8c0
 
 	return {
 		close() {
