import {cancelRender, continueRender, delayRender} from 'remotion';
import type {FontFormat} from './get-font-format';
import {getFontFormat} from './get-font-format';

export type LoadFontOptions = {
	family: string;
	url: string;
	ascentOverride?: string;
	descentOverride?: string;
	display?: 'auto' | 'block' | 'fallback' | 'optional' | 'swap';
	featureSettings?: string;
	lineGapOverride?: string;
	stretch?: string;
	style?: string;
	unicodeRange?: string;
	variant?: string;
	weight?: string;
	format?: FontFormat;
};

export const loadFont = async ({
	family,
	url,
	ascentOverride,
	descentOverride,
	display,
	featureSettings,
	lineGapOverride,
	stretch,
	style,
	unicodeRange,
	weight,
	format,
	variant,
}: LoadFontOptions): Promise<void> => {
	const waitForFont = delayRender();
	try {
		const fontFormat = format ?? getFontFormat(url);
		const font = new FontFace(family, `url('${url}') format('${fontFormat}')`, {
			ascentOverride,
			descentOverride,
			display,
			featureSettings,
			lineGapOverride,
			stretch,
			style,
			unicodeRange,
			weight,
<<<<<<< HEAD
=======
			// eslint-disable-next-line @typescript-eslint/prefer-ts-expect-error
			// @ts-ignore variant is not in the FontFace constructor
>>>>>>> 8b4386d0
			variant,
		});
		await font.load();
		document.fonts.add(font);
		continueRender(waitForFont);
	} catch (err) {
		cancelRender(err);
	}
};<|MERGE_RESOLUTION|>--- conflicted
+++ resolved
@@ -46,11 +46,8 @@
 			style,
 			unicodeRange,
 			weight,
-<<<<<<< HEAD
-=======
 			// eslint-disable-next-line @typescript-eslint/prefer-ts-expect-error
 			// @ts-ignore variant is not in the FontFace constructor
->>>>>>> 8b4386d0
 			variant,
 		});
 		await font.load();
