/**
 * Copyright 2017 Google Inc. All rights reserved.
 *
 * Licensed under the Apache License, Version 2.0 (the "License");
 * you may not use this file except in compliance with the License.
 * You may obtain a copy of the License at
 *
 *     http://www.apache.org/licenses/LICENSE-2.0
 *
 * Unless required by applicable law or agreed to in writing, software
 * distributed under the License is distributed on an "AS IS" BASIS,
 * WITHOUT WARRANTIES OR CONDITIONS OF ANY KIND, either express or implied.
 * See the License for the specific language governing permissions and
 * limitations under the License.
 */

import * as https from 'https';
<<<<<<< HEAD
import * as os from 'os';
import * as path from 'path';
=======
import * as childProcess from 'node:child_process';
import * as fs from 'node:fs';
import * as http from 'node:http';
import * as os from 'node:os';
import * as path from 'node:path';
import util from 'node:util';
>>>>>>> b72aa0ba

import extractZip from 'extract-zip';

import * as URL from 'node:url';
import {promisify} from 'node:util';
import {assert} from './assert';
import type {Product} from './Product';

import {deleteDirectory} from '../delete-directory';
import {getDownloadsCacheDir} from './get-download-destination';

const downloadURLs: Record<Product, Partial<Record<Platform, string>>> = {
	chrome: {
		linux: '%s/chromium-browser-snapshots/Linux_x64/%d/%s.zip',
		linux_arm: '%s/chromium-browser-snapshots/Linux_x64/%d/%s.zip',
		mac: '%s/chromium-browser-snapshots/Mac/%d/%s.zip',
		mac_arm:
			'https://github.com/Alex313031/Thorium-Special/releases/download/M103.0.5037.0-1/Thorium_MacOS_ARM64.dmg',
		win32: '%s/chromium-browser-snapshots/Win/%d/%s.zip',
		win64: '%s/chromium-browser-snapshots/Win_x64/%d/%s.zip',
	},
	firefox: {
		linux: '%s/firefox-%s.en-US.%s-x86_64.tar.bz2',
		// TODO
		linux_arm: '%s/firefox-%s.en-US.%s-x86_64.tar.bz2',
		mac: '%s/firefox-%s.en-US.%s.dmg',
		// TODO
		mac_arm: '%s/firefox-%s.en-US.%s.dmg',
		win32: '%s/firefox-%s.en-US.%s.zip',
		win64: '%s/firefox-%s.en-US.%s.zip',
	},
};

const browserConfig = {
	chrome: {
		host: 'https://storage.googleapis.com',
		destination: '.chromium',
	},
	firefox: {
		host: 'https://archive.mozilla.org/pub/firefox/nightly/latest-mozilla-central',
		destination: '.firefox',
	},
} as const;

type Platform = 'linux' | 'linux_arm' | 'mac' | 'mac_arm' | 'win32' | 'win64';

function archiveName(
	product: Product,
	platform: Platform,
	revision: string
): string {
	switch (product) {
		case 'chrome':
			switch (platform) {
				case 'linux_arm':
				case 'linux':
					return 'chrome-linux';
				case 'mac_arm':
				case 'mac':
					return 'chrome-mac';
				case 'win32':
				case 'win64':
					// Windows archive name changed at r591479.
					return parseInt(revision, 10) > 591479
						? 'Thorium_107.0.5271.0\\BIN'
						: 'chrome-win32';
				default:
					throw new Error('unknown browser');
			}

		case 'firefox':
			return platform;
		default:
			throw new Error('unknown browser');
	}
}

<<<<<<< HEAD
function _downloadURL(product: Product, platform: Platform): string {
	const url = downloadURLs[product][platform] as string;
	return url;
=======
function _downloadURL(
	product: Product,
	platform: Platform,
	host: string,
	revision: string
): string {
	if (platform === 'win64' || platform === 'win32') {
		return 'https://remotionchromium-binaries.s3.eu-central-1.amazonaws.com/thorium-107.zip';
	}

	return util.format(
		downloadURLs[product][platform],
		host,
		revision,
		archiveName(product, platform, revision)
	);
>>>>>>> b72aa0ba
}

const readdirAsync = fs.promises.readdir;
const mkdirAsync = fs.promises.mkdir;
const unlinkAsync = promisify(fs.unlink.bind(fs));
const chmodAsync = promisify(fs.chmod.bind(fs));

function existsAsync(filePath: string): Promise<boolean> {
	return new Promise((resolve) => {
		fs.access(filePath, (err) => {
			return resolve(!err);
		});
	});
}

interface BrowserFetcherRevisionInfo {
	folderPath: string;
	executablePath: string;
	url: string;
	local: boolean;
	revision: string;
	product: string;
}

<<<<<<< HEAD
export class BrowserFetcher {
	#product: Product;
	#downloadsFolder: string;
	#downloadHost: string;
	#platform: Platform;

	constructor(options: BrowserFetcherOptions) {
		this.#product = options.product.toLowerCase() as Product;
		assert(
			this.#product === 'chrome' || this.#product === 'firefox',
			`Unknown product: "${options.product}"`
		);

		this.#downloadsFolder =
			options.path ||
			path.join(
				getDownloadsCacheDir(),
				browserConfig[this.#product].destination
			);
		this.#downloadHost = browserConfig[this.#product].host;

		if (options.platform) {
			this.#platform = options.platform;
		} else {
			const platform = os.platform();
			switch (platform) {
				case 'darwin':
					switch (this.#product) {
						case 'chrome':
							this.#platform = os.arch() === 'arm64' ? 'mac_arm' : 'mac';
							break;
						case 'firefox':
							this.#platform = 'mac';
							break;
						default:
							throw new Error('unknown browser');
					}

					break;
				case 'linux':
					this.#platform = os.arch() === 'arm64' ? 'linux_arm' : 'linux';
					break;
				case 'win32':
					this.#platform = os.arch() === 'x64' ? 'win64' : 'win32';
					return;
=======
export const getPlatform = (product: Product): Platform => {
	const platform = os.platform();
	switch (platform) {
		case 'darwin':
			switch (product) {
				case 'chrome':
					return os.arch() === 'arm64' &&
						PUPPETEER_EXPERIMENTAL_CHROMIUM_MAC_ARM
						? 'mac_arm'
						: 'mac';
				case 'firefox':
					return 'mac';
>>>>>>> b72aa0ba
				default:
					throw new Error('unknown browser');
			}

		case 'linux':
			return 'linux';
		case 'win32':
			return os.arch() === 'x64' ? 'win64' : 'win32';
		default:
			assert(false, 'Unsupported platform: ' + platform);
	}
};

export const getDownloadsFolder = (product: Product) => {
	return path.join(getDownloadsCacheDir(), browserConfig[product].destination);
};

export const getDownloadHost = (product: Product) => {
	return browserConfig[product].host;
};

export const download = async ({
	revision,
	progressCallback,
	product,
	platform,
	downloadHost,
	downloadsFolder,
}: {
	revision: string;
	progressCallback: (x: number, y: number) => void;
	product: Product;
	platform: Platform;
	downloadHost: string;
	downloadsFolder: string;
}): Promise<BrowserFetcherRevisionInfo | undefined> => {
	const url = _downloadURL(product, platform, downloadHost, revision);
	const fileName = url.split('/').pop();
	assert(fileName, `A malformed download URL was found: ${url}.`);
	const archivePath = path.join(downloadsFolder, fileName);
	const outputPath = getFolderPath(revision, downloadsFolder, platform);
	if (await existsAsync(outputPath)) {
		return getRevisionInfo(revision, product);
	}

<<<<<<< HEAD
	/**
	 * Initiates a HEAD request to check if the revision is available.
	 * @remarks
	 * This method is affected by the current `product`.
	 * @param revision - The revision to check availability for.
	 * @returns A promise that resolves to `true` if the revision could be downloaded
	 * from the host.
	 */
	canDownload(): Promise<boolean> {
		const url = _downloadURL(this.#product, this.#platform);
		return new Promise((resolve) => {
			const request = httpRequest(
				url,
				'HEAD',
				(response) => {
					resolve(response.statusCode === 200);
				},
				false
			);
			request.on('error', (error) => {
				console.error(error);
				resolve(false);
			});
		});
	}

	/**
	 * Initiates a GET request to download the revision from the host.
	 * @remarks
	 * This method is affected by the current `product`.
	 * @param revision - The revision to download.
	 * @param progressCallback - A function that will be called with two arguments:
	 * How many bytes have been downloaded and the total number of bytes of the download.
	 * @returns A promise with revision information when the revision is downloaded
	 * and extracted.
	 */
	async download(
		revision: string,
		progressCallback: (x: number, y: number) => void = (): void => undefined
	): Promise<BrowserFetcherRevisionInfo | undefined> {
		const url = _downloadURL(this.#product, this.#platform);
		const fileName = url.split('/').pop();
		assert(fileName, `A malformed download URL was found: ${url}.`);
		const archivePath = path.join(this.#downloadsFolder, fileName);
		const outputPath = this.#getFolderPath(revision);
		if (await existsAsync(outputPath)) {
			return this.revisionInfo(revision);
		}
=======
	if (!(await existsAsync(downloadsFolder))) {
		await mkdirAsync(downloadsFolder, {
			recursive: true,
		});
	}

	// Use system Chromium builds on Linux ARM devices
	if (os.platform() !== 'darwin' && os.arch() === 'arm64') {
		handleArm64();
		return;
	}
>>>>>>> b72aa0ba

	try {
		await _downloadFile(url, archivePath, progressCallback);
		await install(archivePath, outputPath);
	} finally {
		if (await existsAsync(archivePath)) {
			await unlinkAsync(archivePath);
		}
	}

<<<<<<< HEAD
		try {
			await _downloadFile(url, archivePath, progressCallback);
			await install(archivePath, outputPath);
		} finally {
			if (await existsAsync(archivePath)) {
				await unlinkAsync(archivePath);
=======
	const revisionInfo = getRevisionInfo(revision, product);
	if (revisionInfo) {
		await chmodAsync(revisionInfo.executablePath, 0o755);
	}

	return revisionInfo;
};

export const localRevisions = async (
	downloadsFolder: string,
	product: Product,
	platform: Platform
): Promise<string[]> => {
	if (!(await existsAsync(downloadsFolder))) {
		return [];
	}

	const fileNames = await readdirAsync(downloadsFolder);
	return fileNames
		.map((fileName) => {
			return parseFolderPath(product, fileName);
		})
		.filter(
			(
				entry
			): entry is {product: string; platform: string; revision: string} => {
				return (entry && entry.platform === platform) ?? false;
>>>>>>> b72aa0ba
			}
		)
		.map((entry) => {
			return entry.revision;
		});
};

export const removeBrowser = async (
	revision: string,
	folderPath: string
): Promise<void> => {
	assert(
		await existsAsync(folderPath),
		`Failed to remove: revision ${revision} is not downloaded`
	);
	deleteDirectory(folderPath);
};

export const getFolderPath = (
	revision: string,
	downloadsFolder: string,
	platform: Platform
): string => {
	return path.resolve(downloadsFolder, `${platform}-${revision}`);
};

const getExecutablePath = (product: Product, revision: string) => {
	const downloadsFolder = getDownloadsFolder(product);
	const platform = getPlatform(product);
	const folderPath = getFolderPath(revision, downloadsFolder, platform);

	if (product === 'chrome') {
		if (platform === 'mac' || platform === 'mac_arm') {
			return path.join(
				folderPath,
				archiveName(product, platform, revision),
				'Chromium.app',
				'Contents',
				'MacOS',
				'Chromium'
			);
		}

		if (platform === 'linux') {
			return path.join(
				folderPath,
				archiveName(product, platform, revision),
				'chrome'
			);
		}

		if (platform === 'win32' || platform === 'win64') {
			return path.join(
				folderPath,
				archiveName(product, platform, revision),
				'thorium.exe'
			);
		}

		throw new Error('Unsupported platform: ' + platform);
	}

	if (product === 'firefox') {
		if (platform === 'mac' || platform === 'mac_arm') {
			return path.join(
				folderPath,
				'Firefox Nightly.app',
				'Contents',
				'MacOS',
				'firefox'
			);
		}

<<<<<<< HEAD
	/**
	 * @param revision - The revision to get info for.
	 * @returns The revision info for the given revision.
	 */
	revisionInfo(revision: string): BrowserFetcherRevisionInfo {
		const folderPath = this.#getFolderPath(revision);
		let executablePath = '';
		if (this.#product === 'chrome') {
			if (this.#platform === 'mac' || this.#platform === 'mac_arm') {
				executablePath = path.join(
					folderPath,
					'Thorium.app',
					'Contents',
					'MacOS',
					'Thorium'
				);
			} else if (this.#platform === 'linux' || this.#platform === 'linux_arm') {
				executablePath = path.join(
					folderPath,
					archiveName(this.#product, this.#platform, revision),
					'chrome'
				);
			} else if (this.#platform === 'win32' || this.#platform === 'win64') {
				executablePath = path.join(
					folderPath,
					archiveName(this.#product, this.#platform, revision),
					'chrome.exe'
				);
			} else {
				throw new Error('Unsupported platform: ' + this.#platform);
			}
		} else if (this.#product === 'firefox') {
			if (this.#platform === 'mac' || this.#platform === 'mac_arm') {
				executablePath = path.join(
					folderPath,
					'Firefox Nightly.app',
					'Contents',
					'MacOS',
					'firefox'
				);
			} else if (this.#platform === 'linux' || this.#platform === 'linux_arm') {
				executablePath = path.join(folderPath, 'firefox', 'firefox');
			} else if (this.#platform === 'win32' || this.#platform === 'win64') {
				executablePath = path.join(folderPath, 'firefox', 'firefox.exe');
			} else {
				throw new Error('Unsupported platform: ' + this.#platform);
			}
		} else {
			throw new Error('Unsupported product: ' + this.#product);
		}

		const url = _downloadURL(this.#product, this.#platform);
		const local = fs.existsSync(folderPath);
		return {
			revision,
			executablePath,
			folderPath,
			local,
			url,
			product: this.#product,
		};
	}
=======
		if (platform === 'linux') {
			return path.join(folderPath, 'firefox', 'firefox');
		}

		if (platform === 'win32' || platform === 'win64') {
			return path.join(folderPath, 'firefox', 'firefox.exe');
		}
>>>>>>> b72aa0ba

		throw new Error('Unsupported platform: ' + platform);
	}

	throw new Error('Unsupported product: ' + product);
};

export const getRevisionInfo = (
	revision: string,
	product: Product
): BrowserFetcherRevisionInfo => {
	const executablePath = getExecutablePath(product, revision);
	const downloadsFolder = getDownloadsFolder(product);
	const platform = getPlatform(product);
	const folderPath = getFolderPath(revision, downloadsFolder, platform);

	const url = _downloadURL(
		product,
		platform,
		getDownloadHost(product),
		revision
	);
	const local = fs.existsSync(folderPath);
	return {
		revision,
		executablePath,
		folderPath,
		local,
		url,
		product,
	};
};

function parseFolderPath(
	product: Product,
	folderPath: string
): {product: string; platform: string; revision: string} | undefined {
	const name = path.basename(folderPath);
	const splits = name.split('-');
	if (splits.length !== 2) {
		return;
	}

	const [platform, revision] = splits;
	if (!revision || !platform || !(platform in downloadURLs[product])) {
		return;
	}

	return {product, platform, revision};
}

function _downloadFile(
	url: string,
	destinationPath: string,
	progressCallback: (x: number, y: number) => void
): Promise<number> {
	let fulfill: (value: number | PromiseLike<number>) => void;
	let reject: (err: Error) => void;
	const promise = new Promise<number>((x, y) => {
		fulfill = x;
		reject = y;
	});

	let downloadedBytes = 0;
	let totalBytes = 0;

	let lastProgress = Date.now();

	function onData(chunk: string): void {
		downloadedBytes += chunk.length;
		if (Date.now() - lastProgress > 1000) {
			progressCallback(downloadedBytes, totalBytes);
			lastProgress = Date.now();
		}
	}

	const request = httpRequest(url, 'GET', (response) => {
		if (response.statusCode !== 200) {
			const error = new Error(
				`Download failed: server returned code ${response.statusCode}. URL: ${url}`
			);
			// consume response data to free up memory
			response.resume();
			reject(error);
			return;
		}

		const file = fs.createWriteStream(destinationPath);
		file.on('close', () => {
			return fulfill(totalBytes);
		});
		file.on('error', (error) => {
			return reject(error);
		});
		response.pipe(file);
		totalBytes = parseInt(response.headers['content-length'] as string, 10);
		response.on('data', onData);
	});
	request.on('error', (error) => {
		return reject(error);
	});
	return promise;
}

function install(archivePath: string, folderPath: string): Promise<unknown> {
	if (archivePath.endsWith('.zip')) {
		return extractZip(archivePath, {dir: folderPath});
	}

	if (archivePath.endsWith('.tar.bz2')) {
		throw new Error('bz2 currently not implemented');
	}

	if (archivePath.endsWith('.dmg')) {
		return mkdirAsync(folderPath).then(() => {
			return _installDMG(archivePath, folderPath);
		});
	}

	throw new Error(`Unsupported archive format: ${archivePath}`);
}

function _installDMG(dmgPath: string, folderPath: string): Promise<void> {
	let mountPath: string | undefined;

	return new Promise<void>((fulfill, reject): void => {
		const mountCommand = `hdiutil attach -nobrowse -noautoopen "${dmgPath}"`;
		childProcess.exec(mountCommand, (err, stdout) => {
			if (err) {
				return reject(err);
			}

			const volumes = stdout.match(/\/Volumes\/(.*)/m);
			if (!volumes) {
				return reject(new Error(`Could not find volume path in ${stdout}`));
			}

			mountPath = volumes[0] as string;
			readdirAsync(mountPath)
				.then((fileNames) => {
					const appName = fileNames.find((item) => {
						return typeof item === 'string' && item.endsWith('.app');
					});
					if (!appName) {
						return reject(new Error(`Cannot find app in ${mountPath}`));
					}

					const copyPath = path.join(mountPath as string, appName);
					childProcess.exec(`cp -R "${copyPath}" "${folderPath}"`, (_err) => {
						if (_err) {
							reject(_err);
						} else {
							fulfill();
						}
					});
				})
				.catch(reject);
		});
	})
		.catch((error) => {
			console.error(error);
		})
		.finally((): void => {
			if (!mountPath) {
				return;
			}

			const unmountCommand = `hdiutil detach "${mountPath}" -quiet`;
			childProcess.exec(unmountCommand, (err) => {
				if (err) {
					console.error(`Error unmounting dmg: ${err}`);
				}
			});
		});
}

function httpRequest(
	url: string,
	method: string,
	response: (x: http.IncomingMessage) => void,
	keepAlive = true
): http.ClientRequest {
	const urlParsed = URL.parse(url);

	type Options = Partial<URL.UrlWithStringQuery> & {
		method?: string;
		rejectUnauthorized?: boolean;
		headers?: http.OutgoingHttpHeaders | undefined;
	};

	const options: Options = {
		...urlParsed,
		method,
		headers: keepAlive
			? {
					Connection: 'keep-alive',
			  }
			: undefined,
	};

	const requestCallback = (res: http.IncomingMessage): void => {
		if (
			res.statusCode &&
			res.statusCode >= 300 &&
			res.statusCode < 400 &&
			res.headers.location
		) {
			httpRequest(res.headers.location, method, response);
		} else {
			response(res);
		}
	};

	const request =
		options.protocol === 'https:'
			? https.request(options, requestCallback)
			: http.request(options, requestCallback);
	request.end();
	return request;
}<|MERGE_RESOLUTION|>--- conflicted
+++ resolved
@@ -15,17 +15,12 @@
  */
 
 import * as https from 'https';
-<<<<<<< HEAD
-import * as os from 'os';
-import * as path from 'path';
-=======
 import * as childProcess from 'node:child_process';
 import * as fs from 'node:fs';
 import * as http from 'node:http';
 import * as os from 'node:os';
 import * as path from 'node:path';
 import util from 'node:util';
->>>>>>> b72aa0ba
 
 import extractZip from 'extract-zip';
 
@@ -103,11 +98,6 @@
 	}
 }
 
-<<<<<<< HEAD
-function _downloadURL(product: Product, platform: Platform): string {
-	const url = downloadURLs[product][platform] as string;
-	return url;
-=======
 function _downloadURL(
 	product: Product,
 	platform: Platform,
@@ -124,7 +114,6 @@
 		revision,
 		archiveName(product, platform, revision)
 	);
->>>>>>> b72aa0ba
 }
 
 const readdirAsync = fs.promises.readdir;
@@ -149,53 +138,6 @@
 	product: string;
 }
 
-<<<<<<< HEAD
-export class BrowserFetcher {
-	#product: Product;
-	#downloadsFolder: string;
-	#downloadHost: string;
-	#platform: Platform;
-
-	constructor(options: BrowserFetcherOptions) {
-		this.#product = options.product.toLowerCase() as Product;
-		assert(
-			this.#product === 'chrome' || this.#product === 'firefox',
-			`Unknown product: "${options.product}"`
-		);
-
-		this.#downloadsFolder =
-			options.path ||
-			path.join(
-				getDownloadsCacheDir(),
-				browserConfig[this.#product].destination
-			);
-		this.#downloadHost = browserConfig[this.#product].host;
-
-		if (options.platform) {
-			this.#platform = options.platform;
-		} else {
-			const platform = os.platform();
-			switch (platform) {
-				case 'darwin':
-					switch (this.#product) {
-						case 'chrome':
-							this.#platform = os.arch() === 'arm64' ? 'mac_arm' : 'mac';
-							break;
-						case 'firefox':
-							this.#platform = 'mac';
-							break;
-						default:
-							throw new Error('unknown browser');
-					}
-
-					break;
-				case 'linux':
-					this.#platform = os.arch() === 'arm64' ? 'linux_arm' : 'linux';
-					break;
-				case 'win32':
-					this.#platform = os.arch() === 'x64' ? 'win64' : 'win32';
-					return;
-=======
 export const getPlatform = (product: Product): Platform => {
 	const platform = os.platform();
 	switch (platform) {
@@ -208,7 +150,6 @@
 						: 'mac';
 				case 'firefox':
 					return 'mac';
->>>>>>> b72aa0ba
 				default:
 					throw new Error('unknown browser');
 			}
@@ -254,56 +195,6 @@
 		return getRevisionInfo(revision, product);
 	}
 
-<<<<<<< HEAD
-	/**
-	 * Initiates a HEAD request to check if the revision is available.
-	 * @remarks
-	 * This method is affected by the current `product`.
-	 * @param revision - The revision to check availability for.
-	 * @returns A promise that resolves to `true` if the revision could be downloaded
-	 * from the host.
-	 */
-	canDownload(): Promise<boolean> {
-		const url = _downloadURL(this.#product, this.#platform);
-		return new Promise((resolve) => {
-			const request = httpRequest(
-				url,
-				'HEAD',
-				(response) => {
-					resolve(response.statusCode === 200);
-				},
-				false
-			);
-			request.on('error', (error) => {
-				console.error(error);
-				resolve(false);
-			});
-		});
-	}
-
-	/**
-	 * Initiates a GET request to download the revision from the host.
-	 * @remarks
-	 * This method is affected by the current `product`.
-	 * @param revision - The revision to download.
-	 * @param progressCallback - A function that will be called with two arguments:
-	 * How many bytes have been downloaded and the total number of bytes of the download.
-	 * @returns A promise with revision information when the revision is downloaded
-	 * and extracted.
-	 */
-	async download(
-		revision: string,
-		progressCallback: (x: number, y: number) => void = (): void => undefined
-	): Promise<BrowserFetcherRevisionInfo | undefined> {
-		const url = _downloadURL(this.#product, this.#platform);
-		const fileName = url.split('/').pop();
-		assert(fileName, `A malformed download URL was found: ${url}.`);
-		const archivePath = path.join(this.#downloadsFolder, fileName);
-		const outputPath = this.#getFolderPath(revision);
-		if (await existsAsync(outputPath)) {
-			return this.revisionInfo(revision);
-		}
-=======
 	if (!(await existsAsync(downloadsFolder))) {
 		await mkdirAsync(downloadsFolder, {
 			recursive: true,
@@ -315,7 +206,6 @@
 		handleArm64();
 		return;
 	}
->>>>>>> b72aa0ba
 
 	try {
 		await _downloadFile(url, archivePath, progressCallback);
@@ -326,14 +216,6 @@
 		}
 	}
 
-<<<<<<< HEAD
-		try {
-			await _downloadFile(url, archivePath, progressCallback);
-			await install(archivePath, outputPath);
-		} finally {
-			if (await existsAsync(archivePath)) {
-				await unlinkAsync(archivePath);
-=======
 	const revisionInfo = getRevisionInfo(revision, product);
 	if (revisionInfo) {
 		await chmodAsync(revisionInfo.executablePath, 0o755);
@@ -361,7 +243,6 @@
 				entry
 			): entry is {product: string; platform: string; revision: string} => {
 				return (entry && entry.platform === platform) ?? false;
->>>>>>> b72aa0ba
 			}
 		)
 		.map((entry) => {
@@ -435,70 +316,6 @@
 			);
 		}
 
-<<<<<<< HEAD
-	/**
-	 * @param revision - The revision to get info for.
-	 * @returns The revision info for the given revision.
-	 */
-	revisionInfo(revision: string): BrowserFetcherRevisionInfo {
-		const folderPath = this.#getFolderPath(revision);
-		let executablePath = '';
-		if (this.#product === 'chrome') {
-			if (this.#platform === 'mac' || this.#platform === 'mac_arm') {
-				executablePath = path.join(
-					folderPath,
-					'Thorium.app',
-					'Contents',
-					'MacOS',
-					'Thorium'
-				);
-			} else if (this.#platform === 'linux' || this.#platform === 'linux_arm') {
-				executablePath = path.join(
-					folderPath,
-					archiveName(this.#product, this.#platform, revision),
-					'chrome'
-				);
-			} else if (this.#platform === 'win32' || this.#platform === 'win64') {
-				executablePath = path.join(
-					folderPath,
-					archiveName(this.#product, this.#platform, revision),
-					'chrome.exe'
-				);
-			} else {
-				throw new Error('Unsupported platform: ' + this.#platform);
-			}
-		} else if (this.#product === 'firefox') {
-			if (this.#platform === 'mac' || this.#platform === 'mac_arm') {
-				executablePath = path.join(
-					folderPath,
-					'Firefox Nightly.app',
-					'Contents',
-					'MacOS',
-					'firefox'
-				);
-			} else if (this.#platform === 'linux' || this.#platform === 'linux_arm') {
-				executablePath = path.join(folderPath, 'firefox', 'firefox');
-			} else if (this.#platform === 'win32' || this.#platform === 'win64') {
-				executablePath = path.join(folderPath, 'firefox', 'firefox.exe');
-			} else {
-				throw new Error('Unsupported platform: ' + this.#platform);
-			}
-		} else {
-			throw new Error('Unsupported product: ' + this.#product);
-		}
-
-		const url = _downloadURL(this.#product, this.#platform);
-		const local = fs.existsSync(folderPath);
-		return {
-			revision,
-			executablePath,
-			folderPath,
-			local,
-			url,
-			product: this.#product,
-		};
-	}
-=======
 		if (platform === 'linux') {
 			return path.join(folderPath, 'firefox', 'firefox');
 		}
@@ -506,7 +323,6 @@
 		if (platform === 'win32' || platform === 'win64') {
 			return path.join(folderPath, 'firefox', 'firefox.exe');
 		}
->>>>>>> b72aa0ba
 
 		throw new Error('Unsupported platform: ' + platform);
 	}
