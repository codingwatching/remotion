--- conflicted
+++ resolved
@@ -17,12 +17,8 @@
 			'Firefox supported is not yet turned on. Stay tuned for the future.'
 		);
 	}
-<<<<<<< HEAD
+
 	await ensureLocalBrowser(browser, options?.customExecutable ?? null);
-=======
-
-	await ensureLocalBrowser(browser);
->>>>>>> 927425eb
 
 	const executablePath = await getLocalBrowserExecutable(
 		browser,
