import fs from 'node:fs';
import os from 'node:os';
import path from 'node:path';
import type {NoReactInternals} from 'remotion/no-react';
import type {Browser} from './browser';
import {addHeadlessBrowser} from './browser-instances';
import type {HeadlessBrowser} from './browser/Browser';
import {defaultBrowserDownloadProgress} from './browser/browser-download-progress-bar';
import {launchChrome} from './browser/Launcher';
import type {Viewport} from './browser/PuppeteerViewport';
import {internalEnsureBrowser} from './ensure-browser';
import {getLocalBrowserExecutable} from './get-local-browser-executable';
import {getIdealVideoThreadsFlag} from './get-video-threads-flag';
import {type LogLevel} from './log-level';
import {Log} from './logger';
import type {ChromeMode} from './options/chrome-mode';
import type {validOpenGlRenderers} from './options/gl';
import {DEFAULT_OPENGL_RENDERER, validateOpenGlRenderer} from './options/gl';
import type {ToOptions} from './options/option';
import type {optionsMap} from './options/options-map';

type OpenGlRenderer = (typeof validOpenGlRenderers)[number];

type OnlyV4Options =
	typeof NoReactInternals.ENABLE_V5_BREAKING_CHANGES extends true
		? {}
		: {
				/**
				 * @deprecated - Will be removed in v5.
				 * Chrome Headless shell does not allow disabling headless mode anymore.
				 */
				headless?: boolean;
			};

// ⚠️ When adding new options, also add them to the hash in lambda/get-browser-instance.ts!
export type ChromiumOptions = {
	ignoreCertificateErrors?: boolean;
	disableWebSecurity?: boolean;
	gl?: OpenGlRenderer | null;
	userAgent?: string | null;
	enableMultiProcessOnLinux?: boolean;
} & OnlyV4Options;

const featuresToEnable = (option?: OpenGlRenderer | null) => {
	const renderer = option ?? DEFAULT_OPENGL_RENDERER;

	const enableAlways = ['NetworkService', 'NetworkServiceInProcess'];

	if (renderer === 'vulkan') {
		return [...enableAlways, 'Vulkan', 'UseSkiaRenderer'];
	}

	if (renderer === 'angle-egl') {
		return [...enableAlways, 'VaapiVideoDecoder'];
	}

	return enableAlways;
};

const getOpenGlRenderer = (option?: OpenGlRenderer | null): string[] => {
	const renderer = option ?? DEFAULT_OPENGL_RENDERER;
	validateOpenGlRenderer(renderer);
	if (renderer === 'swangle') {
		return ['--use-gl=angle', '--use-angle=swiftshader'];
	}

	if (renderer === 'angle-egl') {
		return ['--use-gl=angle', '--use-angle=gl-egl'];
	}

	if (renderer === 'vulkan') {
		return [
			'--use-angle=vulkan',
			'--use-vulkan=native',
			'--disable-vulkan-fallback-to-gl-for-testing',
			'--ignore-gpu-blocklist',
			'--enable-gpu',
		];
	}

	if (renderer === null) {
		return [];
	}

	return [`--use-gl=${renderer}`];
};

type InternalOpenBrowserOptions = {
	browserExecutable: string | null;
	chromiumOptions: ChromiumOptions;
	forceDeviceScaleFactor: number | undefined;
	viewport: Viewport | null;
	indent: boolean;
	browser: Browser;
} & ToOptions<typeof optionsMap.openBrowser>;

type LogOptions =
	typeof NoReactInternals.ENABLE_V5_BREAKING_CHANGES extends true
		? {
				logLevel?: LogLevel;
			}
		: {shouldDumpIo?: boolean; logLevel?: LogLevel};

export type OpenBrowserOptions = {
	browserExecutable?: string | null;
	chromiumOptions?: ChromiumOptions;
	chromeMode?: ChromeMode;
	forceDeviceScaleFactor?: number;
} & LogOptions;

export const internalOpenBrowser = async ({
	browser,
	browserExecutable,
	chromiumOptions,
	forceDeviceScaleFactor,
	indent,
	viewport,
	logLevel,
	onBrowserDownload,
	chromeMode,
}: InternalOpenBrowserOptions): Promise<HeadlessBrowser> => {
	// @ts-expect-error Firefox
	if (browser === 'firefox') {
		throw new TypeError(
			'Firefox supported is not yet turned on. Stay tuned for the future.',
		);
	}

	await internalEnsureBrowser({
		browserExecutable,
		logLevel,
		indent,
		onBrowserDownload,
		chromeMode,
	});

	const executablePath = getLocalBrowserExecutable({
		preferredBrowserExecutable: browserExecutable,
		logLevel,
		indent,
		chromeMode,
	});

	const customGlRenderer = getOpenGlRenderer(chromiumOptions.gl ?? null);
	const enableMultiProcessOnLinux =
		chromiumOptions.enableMultiProcessOnLinux ?? true;

	Log.verbose(
		{indent, logLevel, tag: 'openBrowser()'},
		`Opening browser: gl = ${chromiumOptions.gl}, executable = ${executablePath}, enableMultiProcessOnLinux = ${enableMultiProcessOnLinux}`,
	);

	if (chromiumOptions.userAgent) {
		Log.verbose(
			{indent, logLevel: 'verbose', tag: 'openBrowser()'},
			`Using custom user agent: ${chromiumOptions.userAgent}`,
		);
	}

	const userDataDir = await fs.promises.mkdtemp(
		path.join(os.tmpdir(), 'puppeteer_dev_chrome_profile-'),
	);

	const browserInstance = await launchChrome({
		executablePath,
		logLevel,
		indent,
		userDataDir,
		args: [
			'about:blank',
			'--allow-pre-commit-input',
			'--disable-background-networking',
			`--enable-features=${featuresToEnable(chromiumOptions.gl).join(',')}`,
			'--disable-background-timer-throttling',
			'--disable-backgrounding-occluded-windows',
			'--disable-breakpad',
			'--disable-client-side-phishing-detection',
			'--disable-component-extensions-with-background-pages',
			'--disable-default-apps',
			'--disable-dev-shm-usage',
			'--no-proxy-server',
			"--proxy-server='direct://'",
			'--proxy-bypass-list=*',
			'--disable-hang-monitor',
			'--disable-extensions',
			'--allow-chrome-scheme-url',
			'--disable-ipc-flooding-protection',
			'--disable-popup-blocking',
			'--disable-prompt-on-repost',
			'--disable-renderer-backgrounding',
			'--disable-sync',
			'--force-color-profile=srgb',
			'--metrics-recording-only',
			'--mute-audio',
			'--no-first-run',
			`--video-threads=${getIdealVideoThreadsFlag(logLevel)}`,
			'--enable-automation',
			'--password-store=basic',
			'--use-mock-keychain',
			'--enable-blink-features=IdleDetection',
			'--export-tagged-pdf',
			'--intensive-wake-up-throttling-policy=0',
<<<<<<< HEAD
			'--headless=old',
=======
			(chromiumOptions.headless ?? true)
				? chromeMode === 'chrome-for-testing'
					? '--headless=new'
					: '--headless=old'
				: null,
>>>>>>> c853fb6a
			'--no-sandbox',
			'--disable-setuid-sandbox',
			...customGlRenderer,
			'--disable-background-media-suspend',
			process.platform === 'linux' &&
			chromiumOptions.gl !== 'vulkan' &&
			!enableMultiProcessOnLinux
				? '--single-process'
				: null,
			'--allow-running-insecure-content', // https://source.chromium.org/search?q=lang:cpp+symbol:kAllowRunningInsecureContent&ss=chromium
			'--disable-component-update', // https://source.chromium.org/search?q=lang:cpp+symbol:kDisableComponentUpdate&ss=chromium
			'--disable-domain-reliability', // https://source.chromium.org/search?q=lang:cpp+symbol:kDisableDomainReliability&ss=chromium
			'--disable-features=AudioServiceOutOfProcess,IsolateOrigins,site-per-process,Translate,BackForwardCache,AvoidUnnecessaryBeforeUnloadCheckSync,IntensiveWakeUpThrottling', // https://source.chromium.org/search?q=file:content_features.cc&ss=chromium
			'--disable-print-preview', // https://source.chromium.org/search?q=lang:cpp+symbol:kDisablePrintPreview&ss=chromium
			'--disable-site-isolation-trials', // https://source.chromium.org/search?q=lang:cpp+symbol:kDisableSiteIsolation&ss=chromium
			'--disk-cache-size=268435456', // https://source.chromium.org/search?q=lang:cpp+symbol:kDiskCacheSize&ss=chromium
			'--hide-scrollbars', // https://source.chromium.org/search?q=lang:cpp+symbol:kHideScrollbars&ss=chromium
			'--no-default-browser-check', // https://source.chromium.org/search?q=lang:cpp+symbol:kNoDefaultBrowserCheck&ss=chromium
			'--no-pings', // https://source.chromium.org/search?q=lang:cpp+symbol:kNoPings&ss=chromium
			'--font-render-hinting=none',
			'--no-zygote', // https://source.chromium.org/search?q=lang:cpp+symbol:kNoZygote&ss=chromium,
			'--ignore-gpu-blocklist',
			'--enable-unsafe-webgpu',
			typeof forceDeviceScaleFactor === 'undefined'
				? null
				: `--force-device-scale-factor=${forceDeviceScaleFactor}`,
			chromiumOptions.ignoreCertificateErrors
				? '--ignore-certificate-errors'
				: null,
			...(chromiumOptions?.disableWebSecurity
				? ['--disable-web-security']
				: []),
			chromiumOptions?.userAgent
				? `--user-agent="${chromiumOptions.userAgent}"`
				: null,
			'--remote-debugging-port=0',
			`--user-data-dir=${userDataDir}`,
		].filter(Boolean) as string[],
		defaultViewport: viewport ?? {
			height: 720,
			width: 1280,
			deviceScaleFactor: 1,
		},
	});

	const pages = await browserInstance.pages(logLevel, indent);
	await pages[0].close();

	addHeadlessBrowser(browserInstance);
	return browserInstance;
};

/*
 * @description Opens a Chrome or Chromium browser instance. By reusing an instance across various rendering and compositional API calls, significant time can be saved by avoiding the repeated opening and closing of browsers.
 * @see [Documentation](https://www.remotion.dev/docs/renderer/open-browser)
 */
export const openBrowser = (
	browser: Browser,
	options?: OpenBrowserOptions,
): Promise<HeadlessBrowser> => {
	const {browserExecutable, chromiumOptions, forceDeviceScaleFactor} =
		options ?? {};

	const indent = false;
	const logLevel = options?.logLevel ?? 'info';

	return internalOpenBrowser({
		browser,
		browserExecutable: browserExecutable ?? null,
		chromiumOptions: chromiumOptions ?? {},
		forceDeviceScaleFactor,
		indent,
		viewport: null,
		logLevel,
		onBrowserDownload: defaultBrowserDownloadProgress({
			indent,
			logLevel,
			api: 'openBrowser()',
		}),
		chromeMode: options?.chromeMode ?? 'headless-shell',
	});
};<|MERGE_RESOLUTION|>--- conflicted
+++ resolved
@@ -200,15 +200,7 @@
 			'--enable-blink-features=IdleDetection',
 			'--export-tagged-pdf',
 			'--intensive-wake-up-throttling-policy=0',
-<<<<<<< HEAD
-			'--headless=old',
-=======
-			(chromiumOptions.headless ?? true)
-				? chromeMode === 'chrome-for-testing'
-					? '--headless=new'
-					: '--headless=old'
-				: null,
->>>>>>> c853fb6a
+			chromeMode === 'chrome-for-testing' ? '--headless=new' : '--headless=old',
 			'--no-sandbox',
 			'--disable-setuid-sandbox',
 			...customGlRenderer,
