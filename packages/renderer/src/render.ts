import path from 'path';
import {VideoConfig} from 'remotion';
import {openBrowser, provideScreenshot} from '.';
import {getActualConcurrency} from './get-concurrency';
<<<<<<< HEAD
import {Pool} from './pool'
=======
import {DEFAULT_IMAGE_FORMAT, ImageFormat} from './image-format';
>>>>>>> abf2af9f

export const renderFrames = async ({
	config,
	parallelism,
	onFrameUpdate,
	compositionId: compositionId,
	outputDir,
	onStart,
	userProps,
	webpackBundle,
	quality,
	imageFormat = DEFAULT_IMAGE_FORMAT,
}: {
	config: VideoConfig;
	parallelism?: number | null;
	onFrameUpdate: (f: number) => void;
	onStart: () => void;
	compositionId: string;
	outputDir: string;
	userProps: unknown;
	webpackBundle: string;
	imageFormat?: ImageFormat;
	quality?: number;
}) => {
	if (quality !== undefined && imageFormat !== 'jpeg') {
		throw new Error(
			"You can only pass the `quality` option if `imageFormat` is 'jpeg'."
		);
	}
	const actualParallelism = getActualConcurrency(parallelism ?? null);

	const browser = await openBrowser();
	const pool = new Pool(await Promise.all(
		new Array(actualParallelism).fill(true).map(() => browser.newPage())
	));
	
	const {durationInFrames: frames} = config;
	let framesRendered = 0;
	onStart();
	await Promise.all(
		new Array(frames)
			.fill(Boolean)
			.map((x, i) => i)
			.map(async (f) => {
				const freePage = await pool.acquire();
				try {
					const site = `file://${webpackBundle}/index.html?composition=${compositionId}&frame=${f}&props=${encodeURIComponent(
						JSON.stringify(userProps)
					)}`;
					await provideScreenshot({
						page: freePage,
						options: {
							output: path.join(outputDir, `element-${f}.${imageFormat}`),
							site,
							height: config.height,
							width: config.width,
						},
						imageFormat,
						quality,
					});
				} catch (err) {
					console.log('Error taking screenshot', err);
				} finally {
					pool.release(freePage);
					framesRendered++;
					onFrameUpdate(framesRendered);
				}
			})
	);
	await browser.close();
};<|MERGE_RESOLUTION|>--- conflicted
+++ resolved
@@ -2,11 +2,8 @@
 import {VideoConfig} from 'remotion';
 import {openBrowser, provideScreenshot} from '.';
 import {getActualConcurrency} from './get-concurrency';
-<<<<<<< HEAD
 import {Pool} from './pool'
-=======
 import {DEFAULT_IMAGE_FORMAT, ImageFormat} from './image-format';
->>>>>>> abf2af9f
 
 export const renderFrames = async ({
 	config,
