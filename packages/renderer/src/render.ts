--- conflicted
+++ resolved
@@ -2,7 +2,6 @@
 import {Browser, Internals, VideoConfig} from 'remotion';
 import {openBrowser, provideScreenshot} from '.';
 import {getActualConcurrency} from './get-concurrency';
-import {ensureLocalBrowser} from './get-local-browser-executable';
 import {DEFAULT_IMAGE_FORMAT, ImageFormat} from './image-format';
 import {Pool} from './pool';
 import {serveStatic} from './serve-static';
@@ -18,7 +17,7 @@
 	webpackBundle,
 	quality,
 	imageFormat = DEFAULT_IMAGE_FORMAT,
-	browser,
+	browser = Internals.DEFAULT_BROWSER,
 }: {
 	config: VideoConfig;
 	parallelism?: number | null;
@@ -38,18 +37,11 @@
 		);
 	}
 	const actualParallelism = getActualConcurrency(parallelism ?? null);
-<<<<<<< HEAD
-	await ensureLocalBrowser(browser ?? Internals.DEFAULT_BROWSER);
-	const browserInstance = await openBrowser(
-		browser ?? Internals.DEFAULT_BROWSER
-	);
-=======
 
-	const [{port, close}, browser] = await Promise.all([
+	const [{port, close}, browserInstance] = await Promise.all([
 		serveStatic(webpackBundle),
-		openBrowser(),
+		openBrowser(browser),
 	]);
->>>>>>> 5430e373
 	const pages = new Array(actualParallelism).fill(true).map(async () => {
 		const page = await browserInstance.newPage();
 		page.setViewport({
@@ -104,9 +96,5 @@
 				}
 			})
 	);
-<<<<<<< HEAD
-	await browserInstance.close();
-=======
-	await Promise.all([browser.close(), close()]);
->>>>>>> 5430e373
+	await Promise.all([browserInstance.close(), close()]);
 };