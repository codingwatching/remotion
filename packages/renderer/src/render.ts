--- conflicted
+++ resolved
@@ -141,11 +141,7 @@
 			initialFrame,
 		});
 
-<<<<<<< HEAD
-		const site = `http://localhost:${port}/index.html?composition=${compositionId ?? config.id}`;
-=======
-		const site = `${normalizeServeUrl(serveUrl)}?composition=${compositionId}`;
->>>>>>> 8382e5ca
+		const site = `${normalizeServeUrl(serveUrl)}?composition=${config.id}`;
 		await page.goto(site);
 		page.off('error', errorCallback);
 		page.off('pageerror', errorCallback);
