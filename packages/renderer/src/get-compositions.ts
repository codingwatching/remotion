--- conflicted
+++ resolved
@@ -81,18 +81,12 @@
 	});
 
 	return new Promise<TCompMetadata[]>((resolve, reject) => {
-<<<<<<< HEAD
 		const cleanupPageError = handleJavascriptException({
 			page,
-=======
-		innerGetCompositions(serveUrl, page, {
-			...(config ?? {}),
->>>>>>> eca61943
-			onError: (err) => {
-				return reject(err);
-			},
 			frame: null,
+			onError: (err) => reject(err),
 		});
+		innerGetCompositions(serveUrl, page, config ?? {});
 
 		// eslint-disable-next-line promise/catch-or-return
 		innerGetCompositions(serveUrl, page, config ?? {})
