<<<<<<< HEAD
import {Browser, Internals, TCompMetadata} from 'remotion';
import {openBrowser} from '.';
=======
import puppeteer from 'puppeteer';
import {TCompMetadata} from 'remotion';
import {serveStatic} from './serve-static';
>>>>>>> 5430e373

export const getCompositions = async (
	webpackBundle: string,
	browser: Browser = Internals.DEFAULT_BROWSER
): Promise<TCompMetadata[]> => {
<<<<<<< HEAD
	const browserInstance = await openBrowser(browser);
	const page = await browserInstance.newPage();
	await page.goto(`file://${webpackBundle}/index.html?evaluation=true`);
=======
	const browser = await puppeteer.launch({
		args: [
			'--no-sandbox',
			'--disable-setuid-sandbox',
			'--disable-dev-shm-usage',
		],
	});
	const page = await browser.newPage();
	const {port, close} = await serveStatic(webpackBundle);

	await page.goto(`http://localhost:${port}/index.html?evaluation=true`);
>>>>>>> 5430e373
	await page.waitForFunction('window.ready === true');
	const result = await page.evaluate('window.getStaticCompositions()');
	await close();
	return result as TCompMetadata[];
};<|MERGE_RESOLUTION|>--- conflicted
+++ resolved
@@ -1,33 +1,17 @@
-<<<<<<< HEAD
 import {Browser, Internals, TCompMetadata} from 'remotion';
 import {openBrowser} from '.';
-=======
-import puppeteer from 'puppeteer';
-import {TCompMetadata} from 'remotion';
 import {serveStatic} from './serve-static';
->>>>>>> 5430e373
 
 export const getCompositions = async (
 	webpackBundle: string,
 	browser: Browser = Internals.DEFAULT_BROWSER
 ): Promise<TCompMetadata[]> => {
-<<<<<<< HEAD
 	const browserInstance = await openBrowser(browser);
 	const page = await browserInstance.newPage();
-	await page.goto(`file://${webpackBundle}/index.html?evaluation=true`);
-=======
-	const browser = await puppeteer.launch({
-		args: [
-			'--no-sandbox',
-			'--disable-setuid-sandbox',
-			'--disable-dev-shm-usage',
-		],
-	});
-	const page = await browser.newPage();
+
 	const {port, close} = await serveStatic(webpackBundle);
 
 	await page.goto(`http://localhost:${port}/index.html?evaluation=true`);
->>>>>>> 5430e373
 	await page.waitForFunction('window.ready === true');
 	const result = await page.evaluate('window.getStaticCompositions()');
 	await close();
