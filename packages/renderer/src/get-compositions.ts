--- conflicted
+++ resolved
@@ -123,13 +123,8 @@
 			id,
 			defaultCodec,
 			defaultOutName,
-<<<<<<< HEAD
-			defaultPixelFormat,
-			defaultVideoImageFormat,
-=======
 			defaultVideoImageFormat,
 			defaultPixelFormat,
->>>>>>> 275275fb
 		} = r;
 
 		return {
@@ -146,13 +141,8 @@
 			),
 			defaultCodec,
 			defaultOutName,
-<<<<<<< HEAD
-			defaultPixelFormat,
-			defaultVideoImageFormat,
-=======
 			defaultVideoImageFormat,
 			defaultPixelFormat,
->>>>>>> 275275fb
 		};
 	});
 };
