import {Browser as PuppeteerBrowser} from 'puppeteer-core';
import {Browser, Internals, TCompMetadata} from 'remotion';
<<<<<<< HEAD

export const getCompositions = async (config: {
	serveUrl: string;
	browser?: Browser;
	inputProps?: object | null;
	browserInstance: PuppeteerBrowser;
}): Promise<TCompMetadata[]> => {
	const browserInstance = config?.browserInstance;
	const page = await browserInstance.newPage();

	if (config?.inputProps) {
		await page.goto(`${config.serveUrl}/index.html`);
		await page.evaluate(
			(key, input) => {
				window.localStorage.setItem(key, input);
			},
			Internals.INPUT_PROPS_KEY,
			JSON.stringify(config.inputProps)
		);
	}
=======
import {openBrowser} from './open-browser';
import {serveStatic} from './serve-static';
import {setPropsAndEnv} from './set-props-and-env';

export const getCompositions = async (
	webpackBundle: string,
	config?: {
		browser?: Browser;
		inputProps?: object | null;
		envVariables?: Record<string, string>;
		browserInstance?: PuppeteerBrowser;
	}
): Promise<TCompMetadata[]> => {
	const browserInstance =
		config?.browserInstance ??
		(await openBrowser(config?.browser || Internals.DEFAULT_BROWSER));
	const page = await browserInstance.newPage();

	const {port, close} = await serveStatic(webpackBundle);
	page.on('error', console.error);
	page.on('pageerror', console.error);

	await setPropsAndEnv({
		inputProps: config?.inputProps,
		envVariables: config?.envVariables,
		page,
		port,
	});
>>>>>>> 376e940c

	await page.goto(`${config.serveUrl}/index.html?evaluation=true`);
	await page.waitForFunction('window.ready === true');
	const result = await page.evaluate('window.getStaticCompositions()');

	// Close puppeteer page and don't wait for it to finish.
	page.close().catch((err) => {
		console.error('Was not able to close puppeteer page', err);
	});
	return result as TCompMetadata[];
};<|MERGE_RESOLUTION|>--- conflicted
+++ resolved
@@ -1,33 +1,10 @@
 import {Browser as PuppeteerBrowser} from 'puppeteer-core';
 import {Browser, Internals, TCompMetadata} from 'remotion';
-<<<<<<< HEAD
-
-export const getCompositions = async (config: {
-	serveUrl: string;
-	browser?: Browser;
-	inputProps?: object | null;
-	browserInstance: PuppeteerBrowser;
-}): Promise<TCompMetadata[]> => {
-	const browserInstance = config?.browserInstance;
-	const page = await browserInstance.newPage();
-
-	if (config?.inputProps) {
-		await page.goto(`${config.serveUrl}/index.html`);
-		await page.evaluate(
-			(key, input) => {
-				window.localStorage.setItem(key, input);
-			},
-			Internals.INPUT_PROPS_KEY,
-			JSON.stringify(config.inputProps)
-		);
-	}
-=======
 import {openBrowser} from './open-browser';
-import {serveStatic} from './serve-static';
 import {setPropsAndEnv} from './set-props-and-env';
 
 export const getCompositions = async (
-	webpackBundle: string,
+	serveUrl: string,
 	config?: {
 		browser?: Browser;
 		inputProps?: object | null;
@@ -40,7 +17,6 @@
 		(await openBrowser(config?.browser || Internals.DEFAULT_BROWSER));
 	const page = await browserInstance.newPage();
 
-	const {port, close} = await serveStatic(webpackBundle);
 	page.on('error', console.error);
 	page.on('pageerror', console.error);
 
@@ -48,11 +24,10 @@
 		inputProps: config?.inputProps,
 		envVariables: config?.envVariables,
 		page,
-		port,
+		serveUrl,
 	});
->>>>>>> 376e940c
 
-	await page.goto(`${config.serveUrl}/index.html?evaluation=true`);
+	await page.goto(`${serveUrl}/index.html?evaluation=true`);
 	await page.waitForFunction('window.ready === true');
 	const result = await page.evaluate('window.getStaticCompositions()');
 
