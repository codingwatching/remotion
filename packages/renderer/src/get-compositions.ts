--- conflicted
+++ resolved
@@ -8,11 +8,8 @@
 	inputProps?: object | null;
 	envVariables?: Record<string, string>;
 	browserInstance?: PuppeteerBrowser;
-<<<<<<< HEAD
 	onError?: (errorData: {err: Error}) => void;
-=======
 	browserExecutable?: BrowserExecutable;
->>>>>>> aed49009
 };
 
 const getPageAndCleanupFn = async ({
