--- conflicted
+++ resolved
@@ -68,11 +68,7 @@
 	id,
 	indent,
 	logLevel,
-<<<<<<< HEAD
-}: InnerSelectCompositionConfig): Promise<VideoConfig> => {
-=======
 }: InnerSelectCompositionConfig): Promise<InternalReturnType> => {
->>>>>>> ffa4fb0d
 	if (onBrowserLog) {
 		page.on('console', (log) => {
 			onBrowserLog({
@@ -137,14 +133,10 @@
 		`calculateMetadata() took ${Date.now() - time}ms`
 	);
 
-<<<<<<< HEAD
-	return result as VideoConfig;
-=======
-	return {metadata: result as AnyCompMetadata, propsSize: size};
->>>>>>> ffa4fb0d
-};
-
-type InternalReturnType = {metadata: AnyCompMetadata; propsSize: number};
+	return {metadata: result as VideoConfig, propsSize: size};
+};
+
+type InternalReturnType = {metadata: VideoConfig; propsSize: number};
 
 export const internalSelectComposition = async (
 	options: InternalSelectCompositionsConfig
@@ -177,11 +169,7 @@
 	});
 	cleanup.push(() => cleanupPage());
 
-<<<<<<< HEAD
-	return new Promise<VideoConfig>((resolve, reject) => {
-=======
 	return new Promise<InternalReturnType>((resolve, reject) => {
->>>>>>> ffa4fb0d
 		const onError = (err: Error) => reject(err);
 
 		cleanup.push(
