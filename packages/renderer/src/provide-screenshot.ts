--- conflicted
+++ resolved
@@ -1,10 +1,5 @@
-<<<<<<< HEAD
-import {ImageFormat} from 'remotion';
-import {Page} from './browser/Page';
-=======
-import type puppeteer from 'puppeteer-core';
 import type {ImageFormat} from 'remotion';
->>>>>>> d72738cc
+import type {Page} from './browser/Page';
 import {screenshotDOMElement} from './screenshot-dom-element';
 
 export const provideScreenshot = ({
