--- conflicted
+++ resolved
@@ -100,10 +100,6 @@
 		);
 	}
 
-<<<<<<< HEAD
-	const resolvedColorSpace: ColorSpace =
-		codec === 'gif' ? 'bt601' : colorSpace ?? DEFAULT_COLOR_SPACE;
-=======
 	const {encoderName, hardwareAccelerated} = encoderSettings;
 	if (!hardwareAccelerated && hardwareAcceleration === 'required') {
 		throw new Error(
@@ -116,8 +112,8 @@
 		`Encoder: ${encoderName}, hardware accelerated: ${hardwareAccelerated}`,
 	);
 
-	const resolvedColorSpace = colorSpace ?? DEFAULT_COLOR_SPACE;
->>>>>>> e5909fae
+	const resolvedColorSpace: ColorSpace =
+		codec === 'gif' ? 'bt601' : (colorSpace ?? DEFAULT_COLOR_SPACE);
 
 	const colorSpaceOptions: string[][] =
 		resolvedColorSpace === 'bt709'
