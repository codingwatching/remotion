import path from 'path';
import type {DownloadMap} from './assets/download-map';
import {callFf} from './call-ffmpeg';
import {chunk} from './chunk';
import {convertToPcm} from './convert-to-pcm';
import {createFfmpegComplexFilter} from './create-ffmpeg-complex-filter';
import {createSilentAudio} from './create-silent-audio';
import {deleteDirectory} from './delete-directory';
import {pLimit} from './p-limit';
import {tmpDir} from './tmp-dir';
import {truthy} from './truthy';

type Options = {
	files: string[];
	outName: string;
	numberOfSeconds: number;
	downloadMap: DownloadMap;
	remotionRoot: string;
};

const mergeAudioTrackUnlimited = async ({
	outName,
	files,
	numberOfSeconds,
	downloadMap,
	remotionRoot,
}: Options): Promise<void> => {
	if (files.length === 0) {
		await createSilentAudio({
			outName,
			numberOfSeconds,
		});
		return;
	}

	if (files.length === 1) {
		await convertToPcm({
			outName,
			input: files[0],
		});
		return;
	}

	// In FFMPEG, the total number of left and right tracks that can be merged at one time is limited to 64
	if (files.length >= 32) {
		const chunked = chunk(files, 10);
		const tempPath = tmpDir('remotion-large-audio-mixing');

<<<<<<< HEAD
		const chunkNames = await Promise.all(
			chunked.map(async (chunkFiles, i) => {
				const chunkOutname = path.join(tempPath, `chunk-${i}.wav`);
				await mergeAudioTrack({
					files: chunkFiles,
					numberOfSeconds,
					outName: chunkOutname,
					downloadMap,
					remotionRoot,
				});
				return chunkOutname;
			})
		);

		await mergeAudioTrack({
			files: chunkNames,
			numberOfSeconds,
			outName,
			downloadMap,
			remotionRoot,
		});
		await deleteDirectory(tempPath);
		return;
=======
		try {
			const chunkNames = await Promise.all(
				chunked.map(async (chunkFiles, i) => {
					const chunkOutname = path.join(tempPath, `chunk-${i}.wav`);
					await mergeAudioTrack({
						ffmpegExecutable,
						files: chunkFiles,
						numberOfSeconds,
						outName: chunkOutname,
						downloadMap,
						remotionRoot,
					});
					return chunkOutname;
				})
			);

			await mergeAudioTrack({
				ffmpegExecutable,
				files: chunkNames,
				numberOfSeconds,
				outName,
				downloadMap,
				remotionRoot,
			});
			return;
		} finally {
			deleteDirectory(tempPath);
		}
>>>>>>> d2217c64
	}

	const {complexFilterFlag: mergeFilter, cleanup} =
		await createFfmpegComplexFilter(files.length, downloadMap);

	const args = [
		...files.map((f) => ['-i', f]),
		mergeFilter,
		['-c:a', 'pcm_s16le'],
		['-map', '[a]'],
		['-y', outName],
	]
		.filter(truthy)
		.flat(2);
	const task = callFf('ffmpeg', args);
	await task;
	cleanup();
};

// Must be at least 3 because recursively called twice in mergeAudioTrack
const limit = pLimit(3);

export const mergeAudioTrack = (options: Options) => {
	return limit(mergeAudioTrackUnlimited, options);
};<|MERGE_RESOLUTION|>--- conflicted
+++ resolved
@@ -46,37 +46,11 @@
 		const chunked = chunk(files, 10);
 		const tempPath = tmpDir('remotion-large-audio-mixing');
 
-<<<<<<< HEAD
-		const chunkNames = await Promise.all(
-			chunked.map(async (chunkFiles, i) => {
-				const chunkOutname = path.join(tempPath, `chunk-${i}.wav`);
-				await mergeAudioTrack({
-					files: chunkFiles,
-					numberOfSeconds,
-					outName: chunkOutname,
-					downloadMap,
-					remotionRoot,
-				});
-				return chunkOutname;
-			})
-		);
-
-		await mergeAudioTrack({
-			files: chunkNames,
-			numberOfSeconds,
-			outName,
-			downloadMap,
-			remotionRoot,
-		});
-		await deleteDirectory(tempPath);
-		return;
-=======
 		try {
 			const chunkNames = await Promise.all(
 				chunked.map(async (chunkFiles, i) => {
 					const chunkOutname = path.join(tempPath, `chunk-${i}.wav`);
 					await mergeAudioTrack({
-						ffmpegExecutable,
 						files: chunkFiles,
 						numberOfSeconds,
 						outName: chunkOutname,
@@ -88,7 +62,6 @@
 			);
 
 			await mergeAudioTrack({
-				ffmpegExecutable,
 				files: chunkNames,
 				numberOfSeconds,
 				outName,
@@ -99,7 +72,6 @@
 		} finally {
 			deleteDirectory(tempPath);
 		}
->>>>>>> d2217c64
 	}
 
 	const {complexFilterFlag: mergeFilter, cleanup} =
