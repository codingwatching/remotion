import {Page} from 'puppeteer-core';
import {Internals} from 'remotion';

export const setPropsAndEnv = async ({
	inputProps,
	envVariables,
	page,
<<<<<<< HEAD
	serveUrl,
=======
	port,
	initialFrame,
>>>>>>> 98a0646e
}: {
	inputProps: unknown;
	envVariables: Record<string, string> | undefined;
	page: Page;
<<<<<<< HEAD
	serveUrl: string;
=======
	port: number;
	initialFrame: number;
>>>>>>> 98a0646e
}) => {
	if (inputProps || envVariables) {
		await page.goto(`${serveUrl}/index.html`);

		if (inputProps) {
			await page.evaluate(
				(key, input) => {
					window.localStorage.setItem(key, input);
				},
				Internals.INPUT_PROPS_KEY,
				JSON.stringify(inputProps)
			);
		}

		if (envVariables) {
			await page.evaluate(
				(key, input) => {
					window.localStorage.setItem(key, input);
				},
				Internals.ENV_VARIABLES_LOCAL_STORAGE_KEY,
				JSON.stringify(envVariables)
			);
		}

		await page.evaluate(
			(key, value) => {
				window.localStorage.setItem(key, value);
			},
			Internals.INITIAL_FRAME_LOCAL_STORAGE_KEY,
			initialFrame
		);
	}
};<|MERGE_RESOLUTION|>--- conflicted
+++ resolved
@@ -5,22 +5,14 @@
 	inputProps,
 	envVariables,
 	page,
-<<<<<<< HEAD
 	serveUrl,
-=======
-	port,
 	initialFrame,
->>>>>>> 98a0646e
 }: {
 	inputProps: unknown;
 	envVariables: Record<string, string> | undefined;
 	page: Page;
-<<<<<<< HEAD
 	serveUrl: string;
-=======
-	port: number;
 	initialFrame: number;
->>>>>>> 98a0646e
 }) => {
 	if (inputProps || envVariables) {
 		await page.goto(`${serveUrl}/index.html`);
