import {Page} from 'puppeteer-core';
import {Internals} from 'remotion';

export const setPropsAndEnv = async ({
	inputProps,
	envVariables,
	page,
<<<<<<< HEAD
	serveUrl,
=======
	port,
	initialFrame,
>>>>>>> 28a4d8ac
}: {
	inputProps: unknown;
	envVariables: Record<string, string> | undefined;
	page: Page;
<<<<<<< HEAD
	serveUrl: string;
=======
	port: number;
	initialFrame: number;
>>>>>>> 28a4d8ac
}) => {
	if (inputProps || envVariables) {
		await page.goto(`${serveUrl}/index.html`);

		if (inputProps) {
			await page.evaluate(
				(key, input) => {
					window.localStorage.setItem(key, input);
				},
				Internals.INPUT_PROPS_KEY,
				JSON.stringify(inputProps)
			);
		}

		if (envVariables) {
			await page.evaluate(
				(key, input) => {
					window.localStorage.setItem(key, input);
				},
				Internals.ENV_VARIABLES_LOCAL_STORAGE_KEY,
				JSON.stringify(envVariables)
			);
		}

		await page.evaluate(
			(key, value) => {
				window.localStorage.setItem(key, value);
			},
			Internals.INITIAL_FRAME_LOCAL_STORAGE_KEY,
			initialFrame
		);
	}
};<|MERGE_RESOLUTION|>--- conflicted
+++ resolved
@@ -5,22 +5,14 @@
 	inputProps,
 	envVariables,
 	page,
-<<<<<<< HEAD
 	serveUrl,
-=======
-	port,
 	initialFrame,
->>>>>>> 28a4d8ac
 }: {
 	inputProps: unknown;
 	envVariables: Record<string, string> | undefined;
 	page: Page;
-<<<<<<< HEAD
 	serveUrl: string;
-=======
-	port: number;
 	initialFrame: number;
->>>>>>> 28a4d8ac
 }) => {
 	if (inputProps || envVariables) {
 		await page.goto(`${serveUrl}/index.html`);
