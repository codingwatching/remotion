--- conflicted
+++ resolved
@@ -624,19 +624,11 @@
 
 				if (options.puppeteerInstance) {
 					Promise.all(openedPages.map((p) => p.close())).catch((err) => {
-<<<<<<< HEAD
 						if (isTargetClosedErr(err)) {
 							return;
 						}
 
 						console.log('Unable to close browser tab', err);
-=======
-						if (
-							!(err as Error | undefined)?.message.includes('Target closed')
-						) {
-							console.log('Unable to close browser tab', err);
-						}
->>>>>>> c85c6a1c
 					});
 				} else {
 					Promise.resolve(browserInstance)
