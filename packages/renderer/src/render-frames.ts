import fs from 'fs';
import path from 'path';
import type {SmallTCompMetadata, TAsset, TCompMetadata} from 'remotion';
import {Internals} from 'remotion';
import type {RenderMediaOnDownload} from './assets/download-and-map-assets-to-file';
import type {DownloadMap} from './assets/download-map';
import {makeDownloadMap} from './assets/download-map';
import type {BrowserExecutable} from './browser-executable';
import type {BrowserLog} from './browser-log';
import type {Browser} from './browser/Browser';
import type {Page} from './browser/BrowserPage';
import {compose} from './compositor/compose';
import type {CompositorLayer} from './compositor/payloads';
import {cycleBrowserTabs} from './cycle-browser-tabs';
import type {FfmpegExecutable} from './ffmpeg-executable';
import {findRemotionRoot} from './find-closest-package-json';
import type {FrameRange} from './frame-range';
import {getCompositionsFromBundle} from './get-compositions-from-bundle';
import {getActualConcurrency} from './get-concurrency';
import {getFramesToRender} from './get-duration-from-frame-range';
import type {CountType} from './get-frame-padded-index';
import {
	getFilePadLength,
	getFrameOutputFileName,
} from './get-frame-padded-index';
import {getRealFrameRange} from './get-frame-to-render';
import type {ImageFormat} from './image-format';
import {DEFAULT_IMAGE_FORMAT} from './image-format';
import type {ServeUrl, ServeUrlOrWebpackBundle} from './legacy-webpack-config';
import {
	getBrowserServeUrl,
	getServeUrlWithFallback,
} from './legacy-webpack-config';
import type {CancelSignal} from './make-cancel-signal';
import {cancelErrorMessages} from './make-cancel-signal';
import type {ChromiumOptions} from './open-browser';
import {Pool} from './pool';
import {prepareServer} from './prepare-server';
import {validateQuality} from './quality';
import {renderSvg} from './render-svg';
import {
	makeBrowser,
	makePage,
	renderWebFrameAndRetryTargetClose,
} from './render-web-frame';
import type {BrowserReplacer} from './replace-browser';
import {handleBrowserCrash} from './replace-browser';
import {truthy} from './truthy';
import type {OnStartData, RenderFramesOutput} from './types';
import {validateScale} from './validate-scale';

type ConfigOrComposition =
	| {
			/**
			 * @deprecated This field has been renamed to `composition`
			 */
			config: SmallTCompMetadata;
	  }
	| {
			composition: SmallTCompMetadata;
	  };

type ConcurrencyOrParallelism =
	| {
			concurrency?: number | string | null;
	  }
	| {
			/**
			 * @deprecated This field has been renamed to `concurrency`
			 */
			parallelism?: number | null;
	  };

const MAX_RETRIES_PER_FRAME = 1;

type RenderFramesOptions = {
	onStart: (data: OnStartData) => void;
	onFrameUpdate: (
		framesRendered: number,
		frameIndex: number,
		timeToRenderInMilliseconds: number
	) => void;
	outputDir: string | null;
	inputProps: unknown;
	envVariables?: Record<string, string>;
	imageFormat: ImageFormat;
	quality?: number;
	frameRange?: FrameRange | null;
	everyNthFrame?: number;
	dumpBrowserLogs?: boolean;
	puppeteerInstance?: Browser;
	browserExecutable?: BrowserExecutable;
	onBrowserLog?: (log: BrowserLog) => void;
	onFrameBuffer?: (buffer: Buffer, frame: number) => void;
	onDownload?: RenderMediaOnDownload;
	timeoutInMilliseconds?: number;
	chromiumOptions?: ChromiumOptions;
	scale?: number;
	ffmpegExecutable?: FfmpegExecutable;
	ffprobeExecutable?: FfmpegExecutable;
	port?: number | null;
	cancelSignal?: CancelSignal;
	/**
	 * @deprecated Only for Remotion internal usage
	 */
	downloadMap?: DownloadMap;
	muted?: boolean;
} & ConfigOrComposition &
	ConcurrencyOrParallelism &
	ServeUrlOrWebpackBundle;

const getComposition = (others: ConfigOrComposition) => {
	if ('composition' in others) {
		return others.composition;
	}

	if ('config' in others) {
		return others.config;
	}

	return undefined;
};

const getConcurrency = (others: ConcurrencyOrParallelism) => {
	if ('concurrency' in others) {
		return others.concurrency;
	}

	if ('parallelism' in others) {
		return others.parallelism;
	}

	return undefined;
};

const innerRenderFrames = ({
	onFrameUpdate,
	outputDir,
	onStart,
	inputProps,
	quality,
	imageFormat = DEFAULT_IMAGE_FORMAT,
	frameRange,
	onError,
	envVariables,
	onBrowserLog,
	onFrameBuffer,
	onDownload,
	pagesArray,
	serveUrl,
	composition,
	timeoutInMilliseconds,
	scale = 1,
	actualConcurrency,
	everyNthFrame = 1,
	proxyPort,
	cancelSignal,
	downloadMap,
	muted,
	browserReplacer,
	browserExecutable,
	chromiumOptions,
	dumpBrowserLogs,
	webServeUrl,
}: Omit<RenderFramesOptions, 'url' | 'onDownload' | 'puppeteerInstance'> & {
	onError: (err: Error) => void;
	pagesArray: Page[];
	serveUrl: ServeUrl;
	composition: SmallTCompMetadata;
	actualConcurrency: number;
	onDownload: RenderMediaOnDownload;
	proxyPort: number;
	downloadMap: DownloadMap;
	browserReplacer: BrowserReplacer;
	puppeteerInstance: Browser | null;
	webServeUrl: string | null;
}): Promise<RenderFramesOutput> => {
	if (outputDir) {
		if (!fs.existsSync(outputDir)) {
			fs.mkdirSync(outputDir, {
				recursive: true,
			});
		}
	}

	const downloadPromises: Promise<unknown>[] = [];

	const realFrameRange = getRealFrameRange(
		composition.durationInFrames,
		frameRange ?? null
	);

	const framesToRender = getFramesToRender(realFrameRange, everyNthFrame);
	const lastFrame = framesToRender[framesToRender.length - 1];

	const getPool = async () => {
		if (!webServeUrl) {
			throw new Error('Web serve url not defined');
		}

		const pages = new Array(actualConcurrency).fill(true).map(() =>
			makePage({
				pagesArray,
				browserReplacer,
				composition,
				imageFormat,
				inputProps,
				muted: muted ?? false,
				proxyPort,
				realFrameRange,
				scale,
				serveUrl: webServeUrl,
				timeoutInMilliseconds,
				envVariables,
				onBrowserLog,
			})
		);
		const puppeteerPages = await Promise.all(pages);
		const pool = new Pool(puppeteerPages);
		return pool;
	};

	// If rendering a GIF and skipping frames, we must ensure it starts from 0
	// and then is consecutive so FFMPEG recognizes the sequence
	const countType: CountType =
		everyNthFrame === 1 ? 'actual-frames' : 'from-zero';

	const filePadLength = getFilePadLength({
		lastFrame,
		totalFrames: framesToRender.length,
		countType,
	});
	const framesRendered = {frames: 0};

	const poolPromise = getPool();

	onStart({
		frameCount: framesToRender.length,
	});

	const assets: TAsset[][] = new Array(framesToRender.length).fill(undefined);
	const stopState = {isStopped: false};
	cancelSignal?.(() => {
		stopState.isStopped = true;
	});
	// TODO: Only if there is an SVG layer 😛
	if (typeof serveUrl !== 'object') {
		throw new Error('expected serve URL to be a object');
	}

	const {root, compositions} = getCompositionsFromBundle(serveUrl.nodeUrl, {});
	const comp = compositions.find(
		(c) => c.id === composition.id
	) as TCompMetadata;

	const progress = Promise.all(
		framesToRender.map(async (frame, index) => {
			const layers = await Promise.all(
				composition.layers.map(
					async (l, i): Promise<CompositorLayer | null> => {
						if (l.type === 'svg') {
							const svg = renderSvg({
								composition: comp,
								Comp: root,
								frame,
								layer: i,
							});

							return Promise.resolve({
								type: 'SvgImage',
								params: {
									height: comp.height,
									markup: svg,
									width: comp.width,
									x: 0,
									y: 0,
								},
							});
						}

						if (l.type === 'web') {
							if (!webServeUrl) {
								throw new Error('expected web serve URL');
							}

							const output = path.join(
								outputDir ?? downloadMap.compositingDir,
								'pre-' +
									getFrameOutputFileName({
										countType,
										frame,
										imageFormat,
										index,
										lastFrame,
										totalFrames: framesToRender.length,
									})
							);
							const {layer, buffer} = await renderWebFrameAndRetryTargetClose({
								frame,
								index,
								retriesLeft: MAX_RETRIES_PER_FRAME,
								attempt: 1,
								poolPromise,
								countType,
								actualConcurrency,
								assets,
								browserReplacer,
								composition,
								downloadMap,
								imageFormat,
								// TODO onFrameBuffer is not supported
								onFrameBuffer,
								onFrameUpdate,
								outputDir,
								quality,
								scale,
								stopState,
								framesRendered,
								framesToRender,
								inputProps,
								lastFrame,
								muted: muted ?? false,
								onDownload,
								onError,
								pagesArray,
								proxyPort,
								realFrameRange,
								serveUrl: webServeUrl,
								timeoutInMilliseconds: timeoutInMilliseconds ?? 30000,
								browserExecutable,
								chromiumOptions,
								dumpBrowserLogs,
								envVariables,
								onBrowserLog,
							});

							if (!layer) {
								throw new Error('handle this');
							}

							if (!buffer) {
								throw new Error('handle this');
							}

							fs.writeFileSync(output, buffer);
							const newLayer = {
								...layer,
							};

							if (
								newLayer.type === 'JpgImage' ||
								newLayer.type === 'PngImage'
							) {
								newLayer.params.src = output;
							}

							return newLayer;
						}

						throw new Error('unknown layer type');
					}
				)
			);

			return compose({
				downloadMap,
				height: comp.height,
				imageFormat: imageFormat === 'png' ? 'Png' : 'Jpeg',
				layers: layers.filter(truthy),
				output: path.join(
					outputDir ?? downloadMap.compositingDir,
					getFrameOutputFileName({
						countType,
						frame,
						imageFormat,
						index,
						lastFrame,
						totalFrames: framesToRender.length,
					})
				),
				renderId: downloadMap.id,
				width: comp.width,
			});
		})
	);

	const happyPath = progress.then(() => {
		const firstFrameIndex = countType === 'from-zero' ? 0 : framesToRender[0];
		const returnValue: RenderFramesOutput = {
			assetsInfo: {
				assets,
				imageSequenceName: `element-%0${filePadLength}d.${imageFormat}`,
				firstFrameIndex,
				downloadMap,
			},
			frameCount: framesToRender.length,
		};
		return returnValue;
	});

	return happyPath
		.then(() => {
			return Promise.all(downloadPromises);
		})
		.then(() => happyPath);
};

type CleanupFn = () => void;

export const renderFrames = (
	options: RenderFramesOptions
): Promise<RenderFramesOutput> => {
	const composition = getComposition(options);
	const concurrency = getConcurrency(options);

	if (!composition) {
		throw new Error(
			'No `composition` option has been specified for renderFrames()'
		);
	}

	Internals.validateDimension(
		composition.height,
		'height',
		'in the `config` object passed to `renderFrames()`'
	);
	Internals.validateDimension(
		composition.width,
		'width',
		'in the `config` object passed to `renderFrames()`'
	);
	Internals.validateFps(
		composition.fps,
		'in the `config` object of `renderFrames()`',
		false
	);
	Internals.validateDurationInFrames(
		composition.durationInFrames,
		'in the `config` object passed to `renderFrames()`'
	);
	if (options.quality !== undefined && options.imageFormat !== 'jpeg') {
		throw new Error(
			"You can only pass the `quality` option if `imageFormat` is 'jpeg'."
		);
	}

	const selectedServeUrl = getServeUrlWithFallback(options);

	validateQuality(options.quality);
	validateScale(options.scale);

	const browserInstance =
		options.puppeteerInstance ??
		makeBrowser({
			browserExecutable: options.browserExecutable,
			chromiumOptions: options.chromiumOptions,
			dumpBrowserLogs: options.dumpBrowserLogs,
			scale: options.scale,
		});

	const downloadMap = options.downloadMap ?? makeDownloadMap();

	const onDownload = options.onDownload ?? (() => () => undefined);

	const actualConcurrency = getActualConcurrency(concurrency ?? null);

	const openedPages: Page[] = [];

	return new Promise<RenderFramesOutput>((resolve, reject) => {
		const cleanup: CleanupFn[] = [];
		const onError = (err: Error) => {
			reject(err);
		};

		const browserServeUrl = getBrowserServeUrl(selectedServeUrl);

		Promise.race([
			new Promise<RenderFramesOutput>((_, rej) => {
				options.cancelSignal?.(() => {
					rej(new Error(cancelErrorMessages.renderFrames));
				});
			}),
			Promise.all([
				prepareServer({
					browserWebpackConfigOrServeUrl: browserServeUrl,
					onDownload,
					onError,
					ffmpegExecutable: options.ffmpegExecutable ?? null,
					ffprobeExecutable: options.ffprobeExecutable ?? null,
					port: options.port ?? null,
					downloadMap,
					remotionRoot: findRemotionRoot(),
				}),
				browserInstance,
			]).then(([maybeBrowser, puppeteerInstance]) => {
				const {closeServer, offthreadPort, serveUrl} = maybeBrowser;
				const browserReplacer = handleBrowserCrash(puppeteerInstance);
				if (browserReplacer) {
					const {stopCycling} = cycleBrowserTabs(
						browserReplacer,
						actualConcurrency
					);
					cleanup.push(stopCycling);
				}

<<<<<<< HEAD
				cleanup.push(closeServer);
=======
				const {stopCycling} = cycleBrowserTabs(
					browserReplacer,
					actualConcurrency
				);

				cleanup.push(stopCycling);
				cleanup.push(() => closeServer(false));
>>>>>>> c354a469

				return innerRenderFrames({
					...options,
					puppeteerInstance,
					onError,
					pagesArray: openedPages,
					serveUrl: selectedServeUrl,
					composition,
					actualConcurrency,
					onDownload,
					proxyPort: offthreadPort,
					downloadMap,
					browserReplacer,
					webServeUrl: serveUrl,
				});
			}),
		])
			.then((res) => {
				return resolve(res);
			})
			.catch((err) => reject(err))
			.finally(() => {
				// If browser instance was passed in, we close all the pages
				// we opened.
				// If new browser was opened, then closing the browser as a cleanup.

				if (options.puppeteerInstance) {
					Promise.all(openedPages.map((p) => p.close())).catch((err) => {
						console.log('Unable to close browser tab', err);
					});
				} else {
					Promise.resolve(browserInstance)
						.then((puppeteerInstance) => {
							return puppeteerInstance.close(true);
						})
						.catch((err) => {
							console.log('Unable to close browser', err);
						});
				}

				cleanup.forEach((c) => {
					c();
				});
				// Don't clear download dir because it might be used by stitchFramesToVideo
			});
	});
};<|MERGE_RESOLUTION|>--- conflicted
+++ resolved
@@ -503,17 +503,7 @@
 					cleanup.push(stopCycling);
 				}
 
-<<<<<<< HEAD
-				cleanup.push(closeServer);
-=======
-				const {stopCycling} = cycleBrowserTabs(
-					browserReplacer,
-					actualConcurrency
-				);
-
-				cleanup.push(stopCycling);
 				cleanup.push(() => closeServer(false));
->>>>>>> c354a469
 
 				return innerRenderFrames({
 					...options,
