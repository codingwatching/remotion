import {existsSync} from 'fs';
import path from 'path';
import type {RenderMediaOnDownload} from './assets/download-and-map-assets-to-file';
import type {DownloadMap} from './assets/download-map';
import type {FfmpegExecutable} from './ffmpeg-executable';
import {isServeUrl} from './is-serve-url';
import {serveStatic} from './serve-static';
import {waitForSymbolicationToBeDone} from './wait-for-symbolication-error-to-be-done';

export const prepareServer = async ({
	ffmpegExecutable,
	ffprobeExecutable,
	onDownload,
	onError,
	browserWebpackConfigOrServeUrl,
	port,
	downloadMap,
	remotionRoot,
}: {
	browserWebpackConfigOrServeUrl: string | null;
	onDownload: RenderMediaOnDownload;
	onError: (err: Error) => void;
	ffmpegExecutable: FfmpegExecutable;
	ffprobeExecutable: FfmpegExecutable;
	port: number | null;
	downloadMap: DownloadMap;
	remotionRoot: string;
}): Promise<{
<<<<<<< HEAD
	serveUrl: string | null;
	closeServer: () => Promise<unknown>;
=======
	serveUrl: string;
	closeServer: (force: boolean) => Promise<unknown>;
>>>>>>> c354a469
	offthreadPort: number;
}> => {
	if (
		!browserWebpackConfigOrServeUrl ||
		isServeUrl(browserWebpackConfigOrServeUrl)
	) {
		const {port: offthreadPort, close: closeProxy} = await serveStatic(null, {
			onDownload,
			onError,
			ffmpegExecutable,
			ffprobeExecutable,
			port,
			downloadMap,
			remotionRoot,
		});

		return Promise.resolve({
			serveUrl: browserWebpackConfigOrServeUrl,
			closeServer: () => {
				return closeProxy();
			},
			offthreadPort,
		});
	}

	// Check if the path has a `index.html` file
	const indexFile = path.join(browserWebpackConfigOrServeUrl, 'index.html');
	const exists = existsSync(indexFile);
	if (!exists) {
		throw new Error(
			`Tried to serve the Webpack bundle on a HTTP server, but the file ${indexFile} does not exist. Is this a valid path to a Webpack bundle?`
		);
	}

	const {port: serverPort, close} = await serveStatic(
		browserWebpackConfigOrServeUrl,
		{
			onDownload,
			onError,
			ffmpegExecutable,
			ffprobeExecutable,
			port,
			downloadMap,
			remotionRoot,
		}
	);
	return Promise.resolve({
		closeServer: async (force: boolean) => {
			if (!force) {
				await waitForSymbolicationToBeDone();
			}

			return close();
		},
		serveUrl: `http://localhost:${serverPort}`,
		offthreadPort: serverPort,
	});
};<|MERGE_RESOLUTION|>--- conflicted
+++ resolved
@@ -26,13 +26,8 @@
 	downloadMap: DownloadMap;
 	remotionRoot: string;
 }): Promise<{
-<<<<<<< HEAD
 	serveUrl: string | null;
-	closeServer: () => Promise<unknown>;
-=======
-	serveUrl: string;
 	closeServer: (force: boolean) => Promise<unknown>;
->>>>>>> c354a469
 	offthreadPort: number;
 }> => {
 	if (
