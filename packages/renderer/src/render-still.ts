--- conflicted
+++ resolved
@@ -88,11 +88,8 @@
 	proxyPort,
 	cancelSignal,
 	downloadMap,
-<<<<<<< HEAD
 	jpegQuality,
-=======
 	onBrowserLog,
->>>>>>> ca6b391b
 }: InnerStillOptions & {
 	downloadMap: DownloadMap;
 	serveUrl: string;
