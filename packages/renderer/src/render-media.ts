--- conflicted
+++ resolved
@@ -99,13 +99,10 @@
 	muted?: boolean;
 	enforceAudioTrack?: boolean;
 	ffmpegOverride?: FfmpegOverrideFn;
-<<<<<<< HEAD
 	audioBitrate?: string | null;
 	videoBitrate?: string | null;
-=======
 	onSlowestFrames?: OnSlowestFrames;
 	disallowParallelEncoding?: boolean;
->>>>>>> 6dd2be70
 } & ServeUrlOrWebpackBundle &
 	ConcurrencyOrParallelism;
 
@@ -167,12 +164,9 @@
 	muted,
 	enforceAudioTrack,
 	ffmpegOverride,
-<<<<<<< HEAD
 	audioBitrate,
 	videoBitrate,
-=======
 	onSlowestFrames,
->>>>>>> 6dd2be70
 	...options
 }: RenderMediaOptions): Promise<Buffer | null> => {
 	validateQuality(options.quality);
