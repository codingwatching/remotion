--- conflicted
+++ resolved
@@ -115,11 +115,8 @@
 	videoBitrate?: string | null;
 	onSlowestFrames?: OnSlowestFrames;
 	disallowParallelEncoding?: boolean;
-<<<<<<< HEAD
 	printLog?: (...data: unknown[]) => void;
-=======
 	audioCodec?: AudioCodec | null;
->>>>>>> 78e8831e
 } & ServeUrlOrWebpackBundle &
 	ConcurrencyOrParallelism;
 
