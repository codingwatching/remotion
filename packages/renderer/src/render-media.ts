import type {ExecaChildProcess} from 'execa';
import fs from 'node:fs';
import os from 'node:os';
import path from 'node:path';
import type {VideoConfig} from 'remotion';
import {Internals} from 'remotion';
import {type RenderMediaOnDownload} from './assets/download-and-map-assets-to-file';
import type {AudioCodec} from './audio-codec';
import type {BrowserExecutable} from './browser-executable';
import type {BrowserLog} from './browser-log';
import type {HeadlessBrowser} from './browser/Browser';
import {DEFAULT_TIMEOUT} from './browser/TimeoutSettings';
import {canUseParallelEncoding} from './can-use-parallel-encoding';
import type {Codec} from './codec';
import {codecSupportsMedia} from './codec-supports-media';
import {validateQualitySettings} from './crf';
import {deleteDirectory} from './delete-directory';
import {ensureFramesInOrder} from './ensure-frames-in-order';
import {ensureOutputDirectory} from './ensure-output-directory';
import type {FfmpegOverrideFn} from './ffmpeg-override';
import {findRemotionRoot} from './find-closest-package-json';
import type {FrameRange} from './frame-range';
import {getActualConcurrency} from './get-concurrency';
import {getFramesToRender} from './get-duration-from-frame-range';
import {getFileExtensionFromCodec} from './get-extension-from-codec';
import {getExtensionOfFilename} from './get-extension-of-filename';
import {getRealFrameRange} from './get-frame-to-render';
import type {VideoImageFormat} from './image-format';
import {
	DEFAULT_VIDEO_IMAGE_FORMAT,
	validateSelectedPixelFormatAndImageFormatCombination,
} from './image-format';
import {isAudioCodec} from './is-audio-codec';
import {DEFAULT_JPEG_QUALITY, validateJpegQuality} from './jpeg-quality';
import {type LogLevel} from './log-level';
import {getLogLevel, Log} from './logger';
import type {CancelSignal} from './make-cancel-signal';
import {cancelErrorMessages, makeCancelSignal} from './make-cancel-signal';
import type {ChromiumOptions} from './open-browser';
import type {ColorSpace} from './options/color-space';
import type {ToOptions} from './options/option';
import type {optionsMap} from './options/options-map';
import {DEFAULT_OVERWRITE} from './overwrite';
import {startPerfMeasure, stopPerfMeasure} from './perf';
import type {PixelFormat} from './pixel-format';
import {
	DEFAULT_PIXEL_FORMAT,
	validateSelectedPixelFormatAndCodecCombination,
} from './pixel-format';
import type {RemotionServer} from './prepare-server';
import {makeOrReuseServer} from './prepare-server';
import {prespawnFfmpeg} from './prespawn-ffmpeg';
import {shouldUseParallelEncoding} from './prestitcher-memory-usage';
import type {ProResProfile} from './prores-profile';
import {validateSelectedCodecAndProResCombination} from './prores-profile';
import {internalRenderFrames} from './render-frames';
import {internalStitchFramesToVideo} from './stitch-frames-to-video';
import type {OnStartData} from './types';
import {validateFps} from './validate';
import {validateEvenDimensionsWithCodec} from './validate-even-dimensions-with-codec';
import {validateEveryNthFrame} from './validate-every-nth-frame';
import {validateFfmpegOverride} from './validate-ffmpeg-override';
import {validateNumberOfGifLoops} from './validate-number-of-gif-loops';
import {validateOutputFilename} from './validate-output-filename';
import {validateScale} from './validate-scale';
import {validateBitrate} from './validate-videobitrate';
import {wrapWithErrorHandling} from './wrap-with-error-handling';
import type {X264Preset} from './x264-preset';
import {validateSelectedCodecAndPresetCombination} from './x264-preset';

export type StitchingState = 'encoding' | 'muxing';

const SLOWEST_FRAME_COUNT = 10;

export type SlowFrame = {frame: number; time: number};

export type RenderMediaOnProgress = (progress: {
	renderedFrames: number;
	encodedFrames: number;
	encodedDoneIn: number | null;
	renderedDoneIn: number | null;
	progress: number;
	stitchStage: StitchingState;
}) => void;

export type InternalRenderMediaOptions = {
	outputLocation: string | null;
	codec: Codec;
	composition: Omit<VideoConfig, 'props' | 'defaultProps'>;
	serializedInputPropsWithCustomSchema: string;
	serializedResolvedPropsWithCustomSchema: string;
	crf: number | null;
	imageFormat: VideoImageFormat;
	pixelFormat: PixelFormat;
	envVariables: Record<string, string>;
	jpegQuality: number;
	frameRange: FrameRange | null;
	everyNthFrame: number;
	numberOfGifLoops: number | null;
	puppeteerInstance: HeadlessBrowser | undefined;
	overwrite: boolean;
	onProgress: RenderMediaOnProgress;
	onDownload: RenderMediaOnDownload;
	proResProfile: ProResProfile | undefined;
	x264Preset: X264Preset | undefined;
	onBrowserLog: ((log: BrowserLog) => void) | null;
	onStart: (data: OnStartData) => void;
	timeoutInMilliseconds: number;
	chromiumOptions: ChromiumOptions;
	scale: number;
	port: number | null;
	cancelSignal: CancelSignal | undefined;
	browserExecutable: BrowserExecutable | null;
	logLevel: LogLevel;
	onCtrlCExit: (fn: () => void) => void;
	indent: boolean;
	server: RemotionServer | undefined;
	preferLossless: boolean;
	muted: boolean;
	enforceAudioTrack: boolean;
	ffmpegOverride: FfmpegOverrideFn | undefined;
	audioBitrate: string | null;
	videoBitrate: string | null;
	disallowParallelEncoding: boolean;
	audioCodec: AudioCodec | null;
	serveUrl: string;
	concurrency: number | string | null;
	colorSpace: ColorSpace;
} & ToOptions<typeof optionsMap.renderMedia>;

export type RenderMediaOptions = {
	outputLocation?: string | null;
	codec: Codec;
	composition: VideoConfig;
	inputProps?: Record<string, unknown>;
	crf?: number | null;
	imageFormat?: VideoImageFormat;
	pixelFormat?: PixelFormat;
	envVariables?: Record<string, string>;
	/**
	 * @deprecated Renamed to `jpegQuality`
	 */
	quality?: never;
	jpegQuality?: number;
	frameRange?: FrameRange | null;
	everyNthFrame?: number;
	numberOfGifLoops?: number | null;
	puppeteerInstance?: HeadlessBrowser;
	overwrite?: boolean;
	onProgress?: RenderMediaOnProgress;
	onDownload?: RenderMediaOnDownload;
	proResProfile?: ProResProfile;
	x264Preset?: X264Preset;
	/**
	 * @deprecated Use "logLevel": "verbose" instead
	 */
	dumpBrowserLogs?: boolean;
	onBrowserLog?: ((log: BrowserLog) => void) | undefined;
	onStart?: (data: OnStartData) => void;
	timeoutInMilliseconds?: number;
	chromiumOptions?: ChromiumOptions;
	scale?: number;
	port?: number | null;
	cancelSignal?: CancelSignal;
	browserExecutable?: BrowserExecutable;
	/**
	 * @deprecated Use "logLevel" instead
	 */
	verbose?: boolean;
	preferLossless?: boolean;
	muted?: boolean;
	enforceAudioTrack?: boolean;
	ffmpegOverride?: FfmpegOverrideFn;
	audioBitrate?: string | null;
	videoBitrate?: string | null;
	disallowParallelEncoding?: boolean;
	audioCodec?: AudioCodec | null;
	serveUrl: string;
	concurrency?: number | string | null;
	logLevel?: LogLevel;
	offthreadVideoCacheSizeInBytes?: number | null;
<<<<<<< HEAD
	renderFolderExpiry?: string | null;
=======
	colorSpace?: ColorSpace;
>>>>>>> 1b60794f
};

type Await<T> = T extends PromiseLike<infer U> ? U : T;

type RenderMediaResult = {
	buffer: Buffer | null;
	slowestFrames: SlowFrame[];
};

const internalRenderMediaRaw = ({
	proResProfile,
	x264Preset,
	crf,
	composition,
	serializedInputPropsWithCustomSchema,
	pixelFormat,
	codec,
	envVariables,
	frameRange,
	puppeteerInstance,
	outputLocation,
	onProgress,
	overwrite,
	onDownload,
	onBrowserLog,
	onStart,
	timeoutInMilliseconds,
	chromiumOptions,
	scale,
	browserExecutable,
	port,
	cancelSignal,
	muted,
	enforceAudioTrack,
	ffmpegOverride,
	audioBitrate,
	videoBitrate,
	audioCodec,
	concurrency,
	disallowParallelEncoding,
	everyNthFrame,
	imageFormat: provisionalImageFormat,
	indent,
	jpegQuality,
	numberOfGifLoops,
	onCtrlCExit,
	preferLossless,
	serveUrl,
	server: reusedServer,
	logLevel,
	serializedResolvedPropsWithCustomSchema,
	offthreadVideoCacheSizeInBytes,
<<<<<<< HEAD

=======
	colorSpace,
>>>>>>> 1b60794f
}: InternalRenderMediaOptions): Promise<RenderMediaResult> => {
	validateJpegQuality(jpegQuality);
	validateQualitySettings({crf, codec, videoBitrate});
	validateBitrate(audioBitrate, 'audioBitrate');
	validateBitrate(videoBitrate, 'videoBitrate');

	validateSelectedCodecAndProResCombination({
		codec,
		proResProfile,
	});

	validateSelectedCodecAndPresetCombination({
		codec,
		x264Preset,
	});

	validateSelectedPixelFormatAndCodecCombination(pixelFormat, codec);
	if (outputLocation) {
		validateOutputFilename({
			codec,
			audioCodec,
			extension: getExtensionOfFilename(outputLocation) as string,
			preferLossless,
		});
	}

	const absoluteOutputLocation = outputLocation
		? path.resolve(process.cwd(), outputLocation)
		: null;

	validateScale(scale);

	validateFfmpegOverride(ffmpegOverride);

	validateEveryNthFrame(everyNthFrame, codec);
	validateNumberOfGifLoops(numberOfGifLoops, codec);

	let stitchStage: StitchingState = 'encoding';
	let stitcherFfmpeg: ExecaChildProcess<string> | undefined;
	let preStitcher: Await<ReturnType<typeof prespawnFfmpeg>> | null = null;
	let encodedFrames = 0;
	let muxedFrames = 0;
	let renderedFrames = 0;
	let totalFramesToRender = 0;
	let renderedDoneIn: number | null = null;
	let encodedDoneIn: number | null = null;
	let cancelled = false;

	const renderStart = Date.now();

	const {estimatedUsage, freeMemory, hasEnoughMemory} =
		shouldUseParallelEncoding({
			height: composition.height,
			width: composition.width,
		});
	const parallelEncoding =
		!disallowParallelEncoding &&
		hasEnoughMemory &&
		canUseParallelEncoding(codec);

	Log.verboseAdvanced(
		{
			indent,
			logLevel,
			tag: 'renderMedia()',
		},
		'Free memory:',
		freeMemory,
		'Estimated usage parallel encoding',
		estimatedUsage,
	);
	Log.verboseAdvanced(
		{
			indent,
			logLevel,
			tag: 'renderMedia()',
		},
		'Codec supports parallel rendering:',
		canUseParallelEncoding(codec),
	);
	if (disallowParallelEncoding) {
		Log.verboseAdvanced(
			{
				indent,
				logLevel,
				tag: 'renderMedia()',
			},
			'User disallowed parallel encoding.',
		);
	}

	if (parallelEncoding) {
		Log.verboseAdvanced(
			{
				indent,
				logLevel,
				tag: 'renderMedia()',
			},
			'Parallel encoding is enabled.',
		);
	} else {
		Log.verboseAdvanced(
			{
				indent,
				logLevel,
				tag: 'renderMedia()',
			},
			'Parallel encoding is disabled.',
		);
	}

	const imageFormat: VideoImageFormat = isAudioCodec(codec)
		? 'none'
		: provisionalImageFormat;

	validateSelectedPixelFormatAndImageFormatCombination(
		pixelFormat,
		imageFormat,
	);

	const workingDir = fs.mkdtempSync(
		path.join(os.tmpdir(), 'react-motion-render'),
	);

	const preEncodedFileLocation = parallelEncoding
		? path.join(
				workingDir,
				'pre-encode.' + getFileExtensionFromCodec(codec, audioCodec),
		  )
		: null;

	if (onCtrlCExit && workingDir) {
		onCtrlCExit(() => deleteDirectory(workingDir));
	}

	validateEvenDimensionsWithCodec({
		codec,
		height: composition.height,
		scale,
		width: composition.width,
	});

	const realFrameRange = getRealFrameRange(
		composition.durationInFrames,
		frameRange,
	);

	const callUpdate = () => {
		onProgress?.({
			encodedDoneIn,
			encodedFrames: Math.round(0.5 * encodedFrames + 0.5 * muxedFrames),
			renderedDoneIn,
			renderedFrames,
			stitchStage,
			progress:
				Math.round(
					(70 * renderedFrames + 15 * encodedFrames + 15 * muxedFrames) /
						totalFramesToRender,
				) / 100,
		});
	};

	const cancelRenderFrames = makeCancelSignal();
	const cancelPrestitcher = makeCancelSignal();
	const cancelStitcher = makeCancelSignal();

	cancelSignal?.(() => {
		cancelRenderFrames.cancel();
	});

	const {waitForRightTimeOfFrameToBeInserted, setFrameToStitch, waitForFinish} =
		ensureFramesInOrder(realFrameRange);

	const fps = composition.fps / everyNthFrame;

	validateFps(fps, 'in "renderMedia()"', codec === 'gif');

	const createPrestitcherIfNecessary = () => {
		if (preEncodedFileLocation) {
			preStitcher = prespawnFfmpeg({
				width: composition.width * scale,
				height: composition.height * scale,
				fps,
				outputLocation: preEncodedFileLocation,
				pixelFormat,
				codec,
				proResProfile,
				crf,
				onProgress: (frame: number) => {
					encodedFrames = frame;
					callUpdate();
				},
				logLevel,
				imageFormat,
				signal: cancelPrestitcher.cancelSignal,
				ffmpegOverride: ffmpegOverride ?? (({args}) => args),
				videoBitrate,
				indent,
				x264Preset: x264Preset ?? null,
				colorSpace,
			});
			stitcherFfmpeg = preStitcher.task;
		}
	};

	const waitForPrestitcherIfNecessary = async () => {
		if (stitcherFfmpeg) {
			await waitForFinish();
			stitcherFfmpeg?.stdin?.end();
			try {
				await stitcherFfmpeg;
			} catch (err) {
				throw new Error(preStitcher?.getLogs());
			}
		}
	};

	const mediaSupport = codecSupportsMedia(codec);
	const disableAudio = !mediaSupport.audio || muted;

	const slowestFrames: SlowFrame[] = [];
	let maxTime = 0;
	let minTime = 0;

	const recordFrameTime = (frameIndex: number, time: number) => {
		const frameTime: SlowFrame = {frame: frameIndex, time};

		if (time < minTime && slowestFrames.length === SLOWEST_FRAME_COUNT) {
			return;
		}

		if (time > maxTime) {
			// add at starting;
			slowestFrames.unshift(frameTime);
			maxTime = time;
		} else {
			// add frame at appropriate position
			const index = slowestFrames.findIndex(
				({time: indexTime}) => indexTime < time,
			);
			slowestFrames.splice(index, 0, frameTime);
		}

		if (slowestFrames.length > SLOWEST_FRAME_COUNT) {
			slowestFrames.pop();
		}

		minTime = slowestFrames[slowestFrames.length - 1]?.time ?? minTime;
	};

	let cleanupServerFn: (force: boolean) => Promise<unknown> = () =>
		Promise.resolve(undefined);

	const happyPath = new Promise<RenderMediaResult>((resolve, reject) => {
		Promise.resolve(createPrestitcherIfNecessary())
			.then(() => {
				return makeOrReuseServer(
					reusedServer,
					{
						concurrency: getActualConcurrency(concurrency),
						indent,
						port,
						remotionRoot: findRemotionRoot(),
						logLevel,
						webpackConfigOrServeUrl: serveUrl,
						offthreadVideoCacheSizeInBytes:
							offthreadVideoCacheSizeInBytes ?? null,
					},
					{
						onDownload,
						onError: (err) => reject(err),
					},
				);
			})
			.then(({server, cleanupServer}) => {
				cleanupServerFn = cleanupServer;
				const renderFramesProc = internalRenderFrames({
					composition,
					onFrameUpdate: (
						frame: number,
						frameIndex: number,
						timeToRenderInMilliseconds,
					) => {
						renderedFrames = frame;
						callUpdate();
						recordFrameTime(frameIndex, timeToRenderInMilliseconds);
					},
					concurrency,
					outputDir: parallelEncoding ? null : workingDir,
					onStart: (data) => {
						renderedFrames = 0;
						totalFramesToRender = data.frameCount;
						callUpdate();
						onStart?.(data);
					},
					serializedInputPropsWithCustomSchema,
					envVariables,
					imageFormat,
					jpegQuality,
					frameRange,
					puppeteerInstance,
					everyNthFrame,
					onFrameBuffer: parallelEncoding
						? async (buffer, frame) => {
								await waitForRightTimeOfFrameToBeInserted(frame);
								if (cancelled) {
									return;
								}

								const id = startPerfMeasure('piping');
								const exitStatus = preStitcher?.getExitStatus();
								if (exitStatus?.type === 'quit-successfully') {
									throw new Error(
										`FFmpeg already quit while trying to pipe frame ${frame} to it. Stderr: ${exitStatus.stderr}}`,
									);
								}

								if (exitStatus?.type === 'quit-with-error') {
									throw new Error(
										`FFmpeg quit with code ${exitStatus.exitCode} while piping frame ${frame}. Stderr: ${exitStatus.stderr}}`,
									);
								}

								stitcherFfmpeg?.stdin?.write(buffer);
								stopPerfMeasure(id);

								setFrameToStitch(
									Math.min(realFrameRange[1] + 1, frame + everyNthFrame),
								);
						  }
						: null,
					webpackBundleOrServeUrl: serveUrl,
					onBrowserLog,
					onDownload,
					timeoutInMilliseconds,
					chromiumOptions,
					scale,
					browserExecutable,
					port,
					cancelSignal: cancelRenderFrames.cancelSignal,
					muted: disableAudio,
					logLevel,
					indent,
					server,
					serializedResolvedPropsWithCustomSchema,
					offthreadVideoCacheSizeInBytes,
				});

				return renderFramesProc;
			})
			.then((renderFramesReturn) => {
				return Promise.all([
					renderFramesReturn,
					waitForPrestitcherIfNecessary(),
				]);
			})
			.then(([{assetsInfo}]) => {
				renderedDoneIn = Date.now() - renderStart;
				callUpdate();

				if (absoluteOutputLocation) {
					ensureOutputDirectory(absoluteOutputLocation);
				}

				const stitchStart = Date.now();
				return Promise.all([
					internalStitchFramesToVideo({
						width: composition.width * scale,
						height: composition.height * scale,
						fps,
						outputLocation: absoluteOutputLocation,
						preEncodedFileLocation,
						preferLossless,
						indent,
						force: overwrite,
						pixelFormat,
						codec,
						proResProfile,
						crf,
						assetsInfo,
						onProgress: (frame: number) => {
							stitchStage = 'muxing';
							if (preEncodedFileLocation) {
								muxedFrames = frame;
							} else {
								muxedFrames = frame;
								encodedFrames = frame;
							}

							callUpdate();
						},
						onDownload,
						numberOfGifLoops,
						logLevel,
						dir: workingDir,
						cancelSignal: cancelStitcher.cancelSignal,
						muted: disableAudio,
						enforceAudioTrack,
						ffmpegOverride: ffmpegOverride ?? null,
						audioBitrate,
						videoBitrate,
						audioCodec,
						x264Preset: x264Preset ?? null,
						colorSpace,
					}),
					stitchStart,
				]);
			})
			.then(([buffer, stitchStart]) => {
				encodedFrames = getFramesToRender(realFrameRange, everyNthFrame).length;
				encodedDoneIn = Date.now() - stitchStart;
				callUpdate();
				slowestFrames.sort((a, b) => b.time - a.time);
				const result: RenderMediaResult = {
					buffer,
					slowestFrames,
				};
				resolve(result);
			})
			.catch((err) => {
				/**
				 * When an error is thrown in renderFrames(...) (e.g., when delayRender() is used incorrectly), fs.unlinkSync(...) throws an error that the file is locked because ffmpeg is still running, and renderMedia returns it.
				 * Therefore we first kill the FFMPEG process before deleting the file
				 */
				cancelled = true;
				cancelRenderFrames.cancel();
				cancelStitcher.cancel();
				cancelPrestitcher.cancel();
				if (stitcherFfmpeg !== undefined && stitcherFfmpeg.exitCode === null) {
					const promise = new Promise<void>((res) => {
						setTimeout(() => {
							res();
						}, 2000);
						(stitcherFfmpeg as ExecaChildProcess<string>).on('close', res);
					});
					stitcherFfmpeg.kill();
					return promise.then(() => {
						reject(err);
					});
				}

				reject(err);
			})
			.finally(() => {
				if (
					preEncodedFileLocation !== null &&
					fs.existsSync(preEncodedFileLocation)
				) {
					deleteDirectory(path.dirname(preEncodedFileLocation));
				}

				// Clean temporary image frames when rendering ends or fails
				if (workingDir && fs.existsSync(workingDir)) {
					deleteDirectory(workingDir);
				}

				cleanupServerFn?.(false);
			});
	});

	return Promise.race([
		happyPath,
		new Promise<RenderMediaResult>((_resolve, reject) => {
			cancelSignal?.(() => {
				reject(new Error(cancelErrorMessages.renderMedia));
			});
		}),
	]);
};

export const internalRenderMedia = wrapWithErrorHandling(
	internalRenderMediaRaw,
);

/**
 *
 * @description Render a video from a composition
 * @see [Documentation](https://www.remotion.dev/docs/renderer/render-media)
 */
export const renderMedia = ({
	proResProfile,
	x264Preset,
	crf,
	composition,
	inputProps,
	pixelFormat,
	codec,
	envVariables,
	frameRange,
	puppeteerInstance,
	outputLocation,
	onProgress,
	overwrite,
	onDownload,
	onBrowserLog,
	onStart,
	timeoutInMilliseconds,
	chromiumOptions,
	scale,
	browserExecutable,
	port,
	cancelSignal,
	muted,
	enforceAudioTrack,
	ffmpegOverride,
	audioBitrate,
	videoBitrate,
	audioCodec,
	jpegQuality,
	concurrency,
	serveUrl,
	disallowParallelEncoding,
	everyNthFrame,
	imageFormat,
	numberOfGifLoops,
	dumpBrowserLogs,
	preferLossless,
	verbose,
	quality,
	logLevel,
	offthreadVideoCacheSizeInBytes,
	colorSpace,
}: RenderMediaOptions): Promise<RenderMediaResult> => {
	if (quality !== undefined) {
		console.warn(
			`The "quality" option has been renamed. Please use "jpegQuality" instead.`,
		);
	}

	return internalRenderMedia({
		proResProfile: proResProfile ?? undefined,
		x264Preset,
		codec,
		composition,
		serveUrl,
		audioBitrate: audioBitrate ?? null,
		audioCodec: audioCodec ?? null,
		browserExecutable: browserExecutable ?? null,
		cancelSignal,
		chromiumOptions: chromiumOptions ?? {},
		concurrency: concurrency ?? null,
		crf: crf ?? null,
		disallowParallelEncoding: disallowParallelEncoding ?? false,
		enforceAudioTrack: enforceAudioTrack ?? false,
		envVariables: envVariables ?? {},
		everyNthFrame: everyNthFrame ?? 1,
		ffmpegOverride: ffmpegOverride ?? undefined,
		frameRange: frameRange ?? null,
		imageFormat: imageFormat ?? DEFAULT_VIDEO_IMAGE_FORMAT,
		serializedInputPropsWithCustomSchema: Internals.serializeJSONWithDate({
			indent: undefined,
			staticBase: null,
			data: inputProps ?? {},
		}).serializedString,
		jpegQuality: jpegQuality ?? quality ?? DEFAULT_JPEG_QUALITY,
		muted: muted ?? false,
		numberOfGifLoops: numberOfGifLoops ?? null,
		onBrowserLog: onBrowserLog ?? null,
		onDownload: onDownload ?? (() => undefined),
		onProgress: onProgress ?? (() => undefined),
		onStart: onStart ?? (() => undefined),
		outputLocation: outputLocation ?? null,
		overwrite: overwrite ?? DEFAULT_OVERWRITE,
		pixelFormat: pixelFormat ?? DEFAULT_PIXEL_FORMAT,
		port: port ?? null,
		puppeteerInstance: puppeteerInstance ?? undefined,
		scale: scale ?? 1,
		timeoutInMilliseconds: timeoutInMilliseconds ?? DEFAULT_TIMEOUT,
		videoBitrate: videoBitrate ?? null,
		logLevel:
			verbose || dumpBrowserLogs ? 'verbose' : logLevel ?? getLogLevel(),
		preferLossless: preferLossless ?? false,
		indent: false,
		onCtrlCExit: () => undefined,
		server: undefined,
		serializedResolvedPropsWithCustomSchema: Internals.serializeJSONWithDate({
			indent: undefined,
			staticBase: null,
			data: composition.props ?? {},
		}).serializedString,
		offthreadVideoCacheSizeInBytes: offthreadVideoCacheSizeInBytes ?? null,
		colorSpace: colorSpace ?? 'default',
	});
};<|MERGE_RESOLUTION|>--- conflicted
+++ resolved
@@ -179,11 +179,8 @@
 	concurrency?: number | string | null;
 	logLevel?: LogLevel;
 	offthreadVideoCacheSizeInBytes?: number | null;
-<<<<<<< HEAD
 	renderFolderExpiry?: string | null;
-=======
 	colorSpace?: ColorSpace;
->>>>>>> 1b60794f
 };
 
 type Await<T> = T extends PromiseLike<infer U> ? U : T;
@@ -236,11 +233,7 @@
 	logLevel,
 	serializedResolvedPropsWithCustomSchema,
 	offthreadVideoCacheSizeInBytes,
-<<<<<<< HEAD
-
-=======
 	colorSpace,
->>>>>>> 1b60794f
 }: InternalRenderMediaOptions): Promise<RenderMediaResult> => {
 	validateJpegQuality(jpegQuality);
 	validateQualitySettings({crf, codec, videoBitrate});
