--- conflicted
+++ resolved
@@ -79,14 +79,10 @@
 	customFfmpegBinary: string | null,
 	remotionRoot: string
 ): Promise<void> => {
-<<<<<<< HEAD
-	if (binaryExists('ffmpeg', customFfmpegBinary)) {
-		return;
-	}
-=======
 	if (process.platform === 'linux' && existsSync('/opt/bin/ffmpeg')) {
 		return Promise.resolve();
 	}
+
 	const ffmpegExists = binaryExists('ffmpeg', customFfmpegBinary);
 	if (!ffmpegExists) {
 		if (customFfmpegBinary) {
@@ -94,57 +90,57 @@
 			console.error(customFfmpegBinary);
 			throw new Error('FFmpeg not found');
 		}
->>>>>>> 3b988f68
 
-	if (ffmpegInNodeModules(remotionRoot, 'ffmpeg')) {
-		return;
+		if (ffmpegInNodeModules(remotionRoot, 'ffmpeg')) {
+			return;
+		}
+
+		if (
+			os.platform() === 'darwin' ||
+			(os.platform() === 'win32' && process.arch === 'x64') ||
+			(os.platform() === 'linux' && process.arch === 'x64')
+		) {
+			await downloadBinary(
+				remotionRoot,
+				getFfmpegDownloadUrl('ffmpeg').url,
+				'ffmpeg'
+			);
+			return validateFfmpeg(customFfmpegBinary, remotionRoot);
+		}
+
+		if (customFfmpegBinary) {
+			console.error('FFmpeg executable not found:');
+			console.error(customFfmpegBinary);
+			throw new Error('FFmpeg not found');
+		}
+
+		console.error('It looks like FFMPEG is not installed');
+		if (os.platform() === 'darwin' && isHomebrewInstalled()) {
+			console.error('Run `brew install ffmpeg` to install ffmpeg');
+		} else if (os.platform() === 'win32') {
+			console.error('1. Install FFMPEG for Windows here:');
+			console.error(
+				'https://github.com/adaptlearning/adapt_authoring/wiki/Installing-FFmpeg#installing-ffmpeg-in-windows'
+			);
+			console.error('2. Add FFMPEG to your PATH');
+			console.error('  a. Go to the settings app.');
+			console.error('  b. Click System.');
+			console.error('  c. Click About.');
+			console.error('  d. Click Advanced system settings.');
+			console.error('  e. Click Environment variables.');
+			console.error(
+				'  f. Search for PATH environemnt variable, click edit and the folder where you installed FFMPEG.'
+			);
+			console.error(
+				'  g. Important: Restart your terminal completely to apply the new PATH.'
+			);
+			console.error('3. Re-run this command.');
+		} else {
+			console.error(
+				'See https://github.com/adaptlearning/adapt_authoring/wiki/Installing-FFmpeg on how to install FFMPEG.'
+			);
+		}
+
+		process.exit(1);
 	}
-
-	if (
-		os.platform() === 'darwin' ||
-		(os.platform() === 'win32' && process.arch === 'x64') ||
-		(os.platform() === 'linux' && process.arch === 'x64')
-	) {
-		await downloadBinary(
-			remotionRoot,
-			getFfmpegDownloadUrl('ffmpeg').url,
-			'ffmpeg'
-		);
-		return validateFfmpeg(customFfmpegBinary, remotionRoot);
-	}
-
-	if (customFfmpegBinary) {
-		console.error('FFmpeg executable not found:');
-		console.error(customFfmpegBinary);
-		throw new Error('FFmpeg not found');
-	}
-
-	console.error('It looks like FFMPEG is not installed');
-	if (os.platform() === 'darwin' && isHomebrewInstalled()) {
-		console.error('Run `brew install ffmpeg` to install ffmpeg');
-	} else if (os.platform() === 'win32') {
-		console.error('1. Install FFMPEG for Windows here:');
-		console.error(
-			'https://github.com/adaptlearning/adapt_authoring/wiki/Installing-FFmpeg#installing-ffmpeg-in-windows'
-		);
-		console.error('2. Add FFMPEG to your PATH');
-		console.error('  a. Go to the settings app.');
-		console.error('  b. Click System.');
-		console.error('  c. Click About.');
-		console.error('  d. Click Advanced system settings.');
-		console.error('  e. Click Environment variables.');
-		console.error(
-			'  f. Search for PATH environemnt variable, click edit and the folder where you installed FFMPEG.'
-		);
-		console.error(
-			'  g. Important: Restart your terminal completely to apply the new PATH.'
-		);
-		console.error('3. Re-run this command.');
-	} else {
-		console.error(
-			'See https://github.com/adaptlearning/adapt_authoring/wiki/Installing-FFmpeg on how to install FFMPEG.'
-		);
-	}
-
-	process.exit(1);
 };