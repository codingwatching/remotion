--- conflicted
+++ resolved
@@ -1,11 +1,6 @@
 import fs from 'fs';
-<<<<<<< HEAD
-import {Page, ScreenshotOptions} from 'puppeteer-core';
+import {CDPSession, Page, ScreenshotOptions, Target} from 'puppeteer-core';
 import {Internals, StillImageFormat} from 'remotion';
-=======
-import {CDPSession, Page, ScreenshotOptions, Target} from 'puppeteer-core';
-import {Internals} from 'remotion';
->>>>>>> 60fd472f
 
 export const _screenshotTask = async (
 	page: Page,
