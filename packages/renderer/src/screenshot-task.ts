import fs from 'fs';
<<<<<<< HEAD
import {Internals, StillImageFormat} from 'remotion';
import {Page} from './browser/Page';
import {ScreenshotOptions} from './browser/ScreenshotOptions';
=======
import type {CDPSession, Page, ScreenshotOptions, Target} from 'puppeteer-core';
import type { StillImageFormat} from 'remotion';
import {Internals} from 'remotion';
>>>>>>> 1552a99f

export const _screenshotTask = async (
	page: Page,
	format: StillImageFormat,
	options: ScreenshotOptions
): Promise<Buffer | string> => {
	const client = page._client();
	const target = page.target();

	const perfTarget = Internals.perf.startPerfMeasure('activate-target');

	await client.send('Target.activateTarget', {
		targetId: target._targetId,
	});
	Internals.perf.stopPerfMeasure(perfTarget);

	const shouldSetDefaultBackground = options.omitBackground && format === 'png';
	if (shouldSetDefaultBackground)
		await client.send('Emulation.setDefaultBackgroundColorOverride', {
			color: {r: 0, g: 0, b: 0, a: 0},
		});

	const cap = Internals.perf.startPerfMeasure('capture');
	const result = await client.send('Page.captureScreenshot', {
		format,
		quality: options.quality,
		clip: undefined,
		captureBeyondViewport: true,
	});
	Internals.perf.stopPerfMeasure(cap);
	if (shouldSetDefaultBackground)
		await client.send('Emulation.setDefaultBackgroundColorOverride');

	const saveMarker = Internals.perf.startPerfMeasure('save');

	if (options.path) await fs.promises.writeFile(options.path, result.data);
	Internals.perf.stopPerfMeasure(saveMarker);
	return Buffer.from(result.data, 'base64');
};<|MERGE_RESOLUTION|>--- conflicted
+++ resolved
@@ -1,13 +1,8 @@
 import fs from 'fs';
-<<<<<<< HEAD
-import {Internals, StillImageFormat} from 'remotion';
-import {Page} from './browser/Page';
-import {ScreenshotOptions} from './browser/ScreenshotOptions';
-=======
-import type {CDPSession, Page, ScreenshotOptions, Target} from 'puppeteer-core';
-import type { StillImageFormat} from 'remotion';
+import type {StillImageFormat} from 'remotion';
 import {Internals} from 'remotion';
->>>>>>> 1552a99f
+import type {Page} from './browser/Page';
+import type {ScreenshotOptions} from './browser/ScreenshotOptions';
 
 export const _screenshotTask = async (
 	page: Page,
