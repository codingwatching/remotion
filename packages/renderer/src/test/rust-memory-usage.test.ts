import {exampleVideos} from '@remotion/example-videos';
import {expect, test} from 'bun:test';
import {execSync} from 'node:child_process';
import {startLongRunningCompositor} from '../compositor/compositor';

function getMemoryUsageByPid(pid: string) {
	const data = execSync(`top -l 1 -pid ${pid} -stats mem`);
	const str = data.toString('utf-8');
	const lines = str.split('\n');
	const last = lines[lines.length - 2];

	if (last.endsWith('G')) {
		return parseFloat(last.replace('G', '').trim()) * 1024 * 1024 * 1024;
	}

	if (last.endsWith('M')) {
		return parseInt(last.replace('M', '').trim(), 10) * 1024 * 1024;
	}

	if (last.endsWith('K')) {
		return parseInt(last.replace('K', '').trim(), 10) * 1024;
	}

	return parseInt(last, 10);
}

test(
	'Memory usage should be determined ',
	async () => {
		if (process.platform !== 'darwin') {
			return;
		}

		const compositor = startLongRunningCompositor({
			maximumFrameCacheItemsInBytes: 40 * 24 * 1024 * 1024,
			logLevel: 'info',
			indent: false,
			binariesDirectory: null,
			extraThreads: 2,
		});

		expect(
			getMemoryUsageByPid((compositor.pid as Number).toString()),
		).toBeLessThan(10 * 1024 * 1024);

		await compositor.executeCommand('ExtractFrame', {
			src: exampleVideos.bigBuckBunny,
			original_src: exampleVideos.bigBuckBunny,
			time: 3.333,
			transparent: false,
			tone_mapped: false,
		});

		const stats = await compositor.executeCommand('GetOpenVideoStats', {});
		const statsJson = JSON.parse(new TextDecoder('utf-8').decode(stats));
		expect(statsJson.frames_in_cache).toBe(84);
		expect(statsJson.open_streams).toBe(1);

		await compositor.executeCommand('ExtractFrame', {
			src: exampleVideos.framerWithoutFileExtension,
			original_src: exampleVideos.framerWithoutFileExtension,
			time: 3.333,
			transparent: false,
			tone_mapped: false,
		});

		const stats2 = await compositor.executeCommand('GetOpenVideoStats', {});
		const statsJson2 = JSON.parse(new TextDecoder('utf-8').decode(stats2));

		expect(
			statsJson2.frames_in_cache === 185 || statsJson2.frames_in_cache === 184,
		).toBe(true);
		expect(statsJson2.open_streams).toBe(2);

		await compositor.executeCommand('FreeUpMemory', {
			remaining_bytes: 100 * 24 * 1024 * 1024,
		});

		const stats3 = await compositor.executeCommand('GetOpenVideoStats', {});
		const statsJson3 = JSON.parse(new TextDecoder('utf-8').decode(stats3));
		expect(statsJson3.frames_in_cache).toBe(184);

		await compositor.executeCommand('FreeUpMemory', {
			remaining_bytes: 100 * 24 * 1024 * 1024,
		});

		const stats4 = await compositor.executeCommand('GetOpenVideoStats', {});
		const statsJson4 = JSON.parse(new TextDecoder('utf-8').decode(stats4));
		expect(statsJson4).toEqual({
			frames_in_cache: 184,
			open_streams: 2,
		});

		await compositor.executeCommand('FreeUpMemory', {
			remaining_bytes: 1,
		});

		const stats5 = await compositor.executeCommand('GetOpenVideoStats', {});
		const statsJson5 = JSON.parse(new TextDecoder('utf-8').decode(stats5));
		expect(statsJson5).toEqual({
			frames_in_cache: 0,
			open_streams: 0,
		});

		await new Promise((resolve) => {
			setTimeout(resolve, 3000);
		});
		expect(
			getMemoryUsageByPid((compositor.pid as Number).toString()),
		).toBeLessThan(40 * 1024 * 1024);

		await compositor.executeCommand('ExtractFrame', {
			src: exampleVideos.framerWithoutFileExtension,
			original_src: exampleVideos.framerWithoutFileExtension,
			time: 3.333,
			transparent: false,
			tone_mapped: false,
		});
	},
<<<<<<< HEAD
	{timeout: 10000},
=======
	{timeout: 15000},
>>>>>>> 8fc2f673
);

test('Should respect the maximum frame cache limit', async () => {
	const compositor = startLongRunningCompositor({
		maximumFrameCacheItemsInBytes: 50 * 24 * 1024 * 1024,
		logLevel: 'info',
		indent: false,
		binariesDirectory: null,
		extraThreads: 2,
	});

	await compositor.executeCommand('ExtractFrame', {
		src: exampleVideos.bigBuckBunny,
		original_src: exampleVideos.bigBuckBunny,
		time: 3.333,
		transparent: false,
		tone_mapped: false,
	});

	const stats = await compositor.executeCommand('GetOpenVideoStats', {});
	const statsJson = JSON.parse(new TextDecoder('utf-8').decode(stats));
	expect(statsJson).toEqual({
		frames_in_cache: 84,
		open_streams: 1,
	});
});

test('Should be able to take commands for freeing up memory', async () => {
	if (process.platform !== 'darwin') {
		return;
	}

	const compositor = startLongRunningCompositor({
		maximumFrameCacheItemsInBytes: 100 * 24 * 1024 * 1024,
		logLevel: 'info',
		indent: false,
		binariesDirectory: null,
		extraThreads: 2,
	});

	expect(
		getMemoryUsageByPid((compositor.pid as Number).toString()),
	).toBeLessThan(10 * 1024 * 1024);

	await compositor.executeCommand('ExtractFrame', {
		src: exampleVideos.bigBuckBunny,
		original_src: exampleVideos.bigBuckBunny,
		time: 3.333,
		transparent: false,
		tone_mapped: false,
	});

	expect(
		getMemoryUsageByPid((compositor.pid as Number).toString()),
	).toBeGreaterThan(100 * 1024 * 1024);

	await compositor.executeCommand('CloseAllVideos', {});

	expect(
		getMemoryUsageByPid((compositor.pid as Number).toString()),
	).toBeLessThan(25 * 1024 * 1024);
});<|MERGE_RESOLUTION|>--- conflicted
+++ resolved
@@ -117,11 +117,7 @@
 			tone_mapped: false,
 		});
 	},
-<<<<<<< HEAD
-	{timeout: 10000},
-=======
 	{timeout: 15000},
->>>>>>> 8fc2f673
 );
 
 test('Should respect the maximum frame cache limit', async () => {
