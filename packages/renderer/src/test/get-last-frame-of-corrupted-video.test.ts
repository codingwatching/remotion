--- conflicted
+++ resolved
@@ -19,12 +19,7 @@
 		imageFormat: 'png',
 		specialVCodecForTransparency: 'none',
 		needsResize: null,
-<<<<<<< HEAD
-		downloadMap: makeDownloadMap(),
-=======
 		downloadMap,
-		remotionRoot: process.cwd(),
->>>>>>> d2217c64
 	});
 	cleanDownloadMap(downloadMap);
 }, 90000);