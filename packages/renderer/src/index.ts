import execa from 'execa';
import {downloadFile} from './assets/download-file';
import {cleanDownloadMap, makeDownloadMap} from './assets/download-map';
import {getDefaultAudioCodec, validAudioCodecs} from './audio-codec';
import {DEFAULT_BROWSER} from './browser';
import {DEFAULT_TIMEOUT} from './browser/TimeoutSettings';
import {canUseParallelEncoding} from './can-use-parallel-encoding';
import {checkNodeVersionAndWarnAboutRosetta} from './check-apple-silicon';
import {DEFAULT_CODEC, validCodecs} from './codec';
import {combineVideos} from './combine-videos';
import {convertToPositiveFrameIndex} from './convert-to-positive-frame-index';
import {deleteDirectory} from './delete-directory';
import {ensureOutputDirectory} from './ensure-output-directory';
import {symbolicateError} from './error-handling/symbolicate-error';
import {SymbolicateableError} from './error-handling/symbolicateable-error';
import {
	ffmpegHasFeature,
	getExecutableBinary,
	getFfmpegVersion,
} from './ffmpeg-flags';
import {defaultFileExtensionMap, supportedAudioCodecs} from './file-extensions';
import {findRemotionRoot} from './find-closest-package-json';
import {validateFrameRange} from './frame-range';
import {getActualConcurrency} from './get-concurrency';
import {getFramesToRender} from './get-duration-from-frame-range';
import {
	defaultCodecsForFileExtension,
	getFileExtensionFromCodec,
	makeFileExtensionMap,
} from './get-extension-from-codec';
import {getExtensionOfFilename} from './get-extension-of-filename';
import {getRealFrameRange} from './get-frame-to-render';
import {ensureLocalBrowser} from './get-local-browser-executable';
import {getDesiredPort} from './get-port';
import {validImageFormats} from './image-format';
import {isAudioCodec} from './is-audio-codec';
import {isServeUrl} from './is-serve-url';
import {isEqualOrBelowLogLevel, isValidLogLevel, logLevels} from './log-level';
import {mimeContentType, mimeLookup} from './mime-types';
import {killAllBrowsers} from './open-browser';
import {parseStack} from './parse-browser-error-stack';
import * as perf from './perf';
import {DEFAULT_PIXEL_FORMAT, validPixelFormats} from './pixel-format';
import {validateQuality} from './quality';
import {isPathInside} from './serve-handler/is-path-inside';
import {serveStatic} from './serve-static';
import {tmpDir} from './tmp-dir';
import {
	getMaxConcurrency,
	getMinConcurrency,
	validateConcurrency,
} from './validate-concurrency';
import {validateEvenDimensionsWithCodec} from './validate-even-dimensions-with-codec';
import {validateFfmpeg} from './validate-ffmpeg';
import {validateFrame} from './validate-frame';
import {
	DEFAULT_OPENGL_RENDERER,
	validateOpenGlRenderer,
} from './validate-opengl-renderer';
import {validatePuppeteerTimeout} from './validate-puppeteer-timeout';
import {validateBitrate} from './validate-videobitrate';
import {
	registerErrorSymbolicationLock,
	unlockErrorSymbolicationLock,
} from './wait-for-symbolication-error-to-be-done';
export type {RenderMediaOnDownload} from './assets/download-and-map-assets-to-file';
export type {DownloadMap} from './assets/download-map';
export {AudioCodec} from './audio-codec';
export {Browser} from './browser';
export {BrowserExecutable} from './browser-executable';
export {BrowserLog} from './browser-log';
export {Codec, CodecOrUndefined} from './codec';
export {Crf} from './crf';
export {
	ensureFfmpeg,
	EnsureFfmpegOptions,
	ensureFfprobe,
} from './ensure-ffmpeg';
export {ErrorWithStackFrame} from './error-handling/handle-javascript-exception';
export {FfmpegExecutable} from './ffmpeg-executable';
export {FfmpegVersion} from './ffmpeg-flags';
export type {FfmpegOverrideFn} from './ffmpeg-override';
export {FileExtension} from './file-extensions';
export {FrameRange} from './frame-range';
export {getCanExtractFramesFast} from './get-can-extract-frames-fast';
export {getCompositions} from './get-compositions';
export {getActualConcurrency} from './get-concurrency';
export {
	ImageFormat,
	StillImageFormat,
	validateSelectedPixelFormatAndImageFormatCombination,
	validImageFormats,
} from './image-format';
export type {LogLevel} from './log-level';
export {CancelSignal, makeCancelSignal} from './make-cancel-signal';
export {openBrowser} from './open-browser';
export type {ChromiumOptions} from './open-browser';
export {PixelFormat} from './pixel-format';
export {ProResProfile} from './prores-profile';
export {renderFrames} from './render-frames';
export {
	OnSlowestFrames,
	renderMedia,
	RenderMediaOnProgress,
	RenderMediaOptions,
	SlowFrame,
	StitchingState,
} from './render-media';
export {renderStill, RenderStillOptions} from './render-still';
export {StitcherOptions, stitchFramesToVideo} from './stitch-frames-to-video';
export {SymbolicatedStackFrame} from './symbolicate-stacktrace';
export {OnStartData, RenderFramesOutput} from './types';
export {OpenGlRenderer} from './validate-opengl-renderer';
export {validateOutputFilename} from './validate-output-filename';

export const RenderInternals = {
	ensureLocalBrowser,
	ffmpegHasFeature,
	getActualConcurrency,
	validateFfmpeg,
	serveStatic,
	validateEvenDimensionsWithCodec,
	getFileExtensionFromCodec,
	tmpDir,
	deleteDirectory,
	isServeUrl,
	ensureOutputDirectory,
	getRealFrameRange,
	validatePuppeteerTimeout,
	downloadFile,
	killAllBrowsers,
	parseStack,
	symbolicateError,
	SymbolicateableError,
	getFramesToRender,
	getExtensionOfFilename,
	getDesiredPort,
	isPathInside,
	execa,
	registerErrorSymbolicationLock,
	unlockErrorSymbolicationLock,
	canUseParallelEncoding,
	mimeContentType,
	mimeLookup,
	validateConcurrency,
	validPixelFormats,
	DEFAULT_BROWSER,
	validateFrameRange,
	DEFAULT_OPENGL_RENDERER,
	validateOpenGlRenderer,
	validImageFormats,
	validCodecs,
	DEFAULT_PIXEL_FORMAT,
	validateQuality,
	validateFrame,
	DEFAULT_TIMEOUT,
	DEFAULT_CODEC,
	isAudioCodec,
	logLevels,
	isEqualOrBelowLogLevel,
	isValidLogLevel,
	perf,
	makeDownloadMap,
	cleanDownloadMap,
	convertToPositiveFrameIndex,
	findRemotionRoot,
	getExecutableBinary,
	validateBitrate,
	getFfmpegVersion,
	combineVideos,
<<<<<<< HEAD
	getMinConcurrency,
	getMaxConcurrency,
=======
	getDefaultAudioCodec,
	validAudioCodecs,
	defaultFileExtensionMap,
	supportedAudioCodecs,
	makeFileExtensionMap,
	defaultCodecsForFileExtension,
>>>>>>> 8c104d7a
};

// Warn of potential performance issues with Apple Silicon (M1 chip under Rosetta)
checkNodeVersionAndWarnAboutRosetta();<|MERGE_RESOLUTION|>--- conflicted
+++ resolved
@@ -168,17 +168,14 @@
 	validateBitrate,
 	getFfmpegVersion,
 	combineVideos,
-<<<<<<< HEAD
 	getMinConcurrency,
 	getMaxConcurrency,
-=======
 	getDefaultAudioCodec,
 	validAudioCodecs,
 	defaultFileExtensionMap,
 	supportedAudioCodecs,
 	makeFileExtensionMap,
 	defaultCodecsForFileExtension,
->>>>>>> 8c104d7a
 };
 
 // Warn of potential performance issues with Apple Silicon (M1 chip under Rosetta)
