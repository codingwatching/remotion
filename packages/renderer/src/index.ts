--- conflicted
+++ resolved
@@ -26,11 +26,7 @@
 export {renderFrames} from './render';
 export {renderStill} from './render-still';
 export {stitchFramesToVideo} from './stitcher';
-<<<<<<< HEAD
-
-=======
 export {OnErrorInfo, OnStartData, RenderFramesOutput} from './types';
->>>>>>> 4954b4f0
 export const RenderInternals = {
 	ensureLocalBrowser,
 	ffmpegHasFeature,
