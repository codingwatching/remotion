import execa from 'execa';
import {binaryExists} from './validate-ffmpeg';

let buildConfig: string | null = null;

export type FfmpegVersion = [number, number, number] | null;

export const getFfmpegBuildInfo = async (options: {
	ffmpegExecutable: string | null;
}) => {
	if (buildConfig !== null) {
		return buildConfig;
	}

	const data = await execa(options.ffmpegExecutable ?? 'ffmpeg', [
		'-buildconf',
	]);
	buildConfig = data.stderr;
	return buildConfig;
};

<<<<<<< HEAD
export const ffmpegHasFeature = async ({
	ffmpegExecutable,
	feature,
	isLambda,
}: {
	ffmpegExecutable: string | null;
	feature: 'enable-gpl' | 'enable-libx265' | 'enable-libvpx';
	isLambda: boolean;
}) => {
	if (isLambda) {
		// When rendering in the cloud, we don't need a local binary
		return true;
	}

	if (!(await binaryExists('ffmpeg'))) {
=======
export const ffmpegHasFeature = async (
	ffmpegExecutable: string | null,
	feature: 'enable-gpl' | 'enable-libx265' | 'enable-libvpx'
) => {
	if (!(await binaryExists('ffmpeg', ffmpegExecutable))) {
>>>>>>> c0fc360d
		return false;
	}

	const config = await getFfmpegBuildInfo({ffmpegExecutable});
	return config.includes(feature);
};

export const parseFfmpegVersion = (buildconf: string): FfmpegVersion => {
	const match = buildconf.match(
		/ffmpeg version ([0-9]+).([0-9]+)(?:.([0-9]+))?/
	);
	if (!match) {
		return null;
	}

	return [Number(match[1]), Number(match[2]), Number(match[3] ?? 0)];
};

export const getFfmpegVersion = async (options: {
	ffmpegExecutable: string | null;
}): Promise<FfmpegVersion> => {
	const buildInfo = await getFfmpegBuildInfo({
		ffmpegExecutable: options.ffmpegExecutable,
	});
	return parseFfmpegVersion(buildInfo);
};<|MERGE_RESOLUTION|>--- conflicted
+++ resolved
@@ -19,7 +19,6 @@
 	return buildConfig;
 };
 
-<<<<<<< HEAD
 export const ffmpegHasFeature = async ({
 	ffmpegExecutable,
 	feature,
@@ -34,14 +33,7 @@
 		return true;
 	}
 
-	if (!(await binaryExists('ffmpeg'))) {
-=======
-export const ffmpegHasFeature = async (
-	ffmpegExecutable: string | null,
-	feature: 'enable-gpl' | 'enable-libx265' | 'enable-libvpx'
-) => {
 	if (!(await binaryExists('ffmpeg', ffmpegExecutable))) {
->>>>>>> c0fc360d
 		return false;
 	}
 
