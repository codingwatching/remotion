{
	"name": "@remotion/cli",
	"version": "3.0.19",
	"description": "CLI for Remotion",
	"main": "dist/index.js",
	"sideEffects": false,
	"bin": {
		"remotion": "remotion-cli.js"
	},
	"module": "true",
	"scripts": {
		"lint": "eslint src --ext ts,tsx",
		"test": "jest",
		"build": "tsc -d",
		"watch": "tsc -w"
	},
	"repository": {
		"url": "https://github.com/remotion-dev/remotion"
	},
	"bugs": {
		"url": "https://github.com/remotion-dev/remotion/issues"
	},
	"author": "Jonny Burger <jonny@remotion.dev>",
	"license": "SEE LICENSE IN LICENSE.md",
	"dependencies": {
		"@remotion/bundler": "3.0.19",
		"@remotion/media-utils": "3.0.19",
		"@remotion/player": "3.0.19",
		"@remotion/renderer": "3.0.19",
		"better-opn": "2.1.1",
		"chalk": "4.1.2",
		"dotenv": "9.0.2",
		"memfs": "3.4.3",
		"minimist": "1.2.6",
<<<<<<< HEAD
		"remotion": "3.0.18",
		"semver": "7.3.5",
		"source-map": "0.6.1"
=======
		"remotion": "3.0.19",
		"semver": "7.3.5"
>>>>>>> 831448fb
	},
	"peerDependencies": {
		"react": ">=16.8.0",
		"react-dom": ">=16.8.0"
	},
	"devDependencies": {
		"@jonny/eslint-config": "3.0.259",
		"@types/jest": "^27.4.0",
		"@types/minimist": "^1.2.2",
		"@types/node": "^16.7.5",
		"@types/react": "18.0.1",
		"@types/react-dom": "18.0.0",
		"@types/semver": "^7.3.4",
		"@types/webpack-env": "^1.16.0",
		"@typescript-eslint/eslint-plugin": "5.18.0",
		"@typescript-eslint/parser": "5.18.0",
		"eslint": "8.13.0",
		"eslint-plugin-10x": "1.5.2",
		"eslint-plugin-react": "7.29.4",
		"eslint-plugin-react-hooks": "4.4.0",
		"jest": "^27.2.4",
		"prettier": "^2.0.5",
		"prettier-plugin-organize-imports": "^2.3.4",
		"react": "^18.0.0",
		"react-dom": "^18.0.0",
		"ts-jest": "^27.0.5",
		"typescript": "^4.7.0"
	},
	"keywords": [
		"remotion",
		"ffmpeg",
		"video",
		"react",
		"puppeteer",
		"player"
	],
	"publishConfig": {
		"access": "public"
	}
}<|MERGE_RESOLUTION|>--- conflicted
+++ resolved
@@ -32,14 +32,9 @@
 		"dotenv": "9.0.2",
 		"memfs": "3.4.3",
 		"minimist": "1.2.6",
-<<<<<<< HEAD
-		"remotion": "3.0.18",
+		"remotion": "3.0.19",
 		"semver": "7.3.5",
 		"source-map": "0.6.1"
-=======
-		"remotion": "3.0.19",
-		"semver": "7.3.5"
->>>>>>> 831448fb
 	},
 	"peerDependencies": {
 		"react": ">=16.8.0",
