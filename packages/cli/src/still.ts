import {convertEntryPointToServeUrl} from './convert-entry-point-to-serve-url';
import {findEntryPoint} from './entry-point';
import {getCliOptions} from './get-cli-options';
import {Log} from './log';
import {parsedCli} from './parse-command-line';
import {renderStillFlow} from './render-flows/still';

export const still = async (remotionRoot: string, args: string[]) => {
	const {
		file,
		remainingArgs,
		reason: entryPointReason,
	} = findEntryPoint(args, remotionRoot);

	if (!file) {
		Log.error('No entry point specified. Pass more arguments:');
		Log.error(
			'   npx remotion render [entry-point] [composition-name] [out-name]'
		);
		Log.error('Documentation: https://www.remotion.dev/docs/render');
		process.exit(1);
	}

	const fullEntryPoint = convertEntryPointToServeUrl(file);

	if (parsedCli.frames) {
		Log.error(
			'--frames flag was passed to the `still` command. This flag only works with the `render` command. Did you mean `--frame`? See reference: https://www.remotion.dev/docs/cli/'
		);
		process.exit(1);
	}

	const {
		browser,
		browserExecutable,
		chromiumOptions,
		envVariables,
		ffmpegExecutable,
		ffprobeExecutable,
		height,
		inputProps,
		overwrite,
		port,
		publicDir,
		puppeteerTimeout,
		quality,
		scale,
		stillFrame,
		width,
		configFileImageFormat,
		logLevel,
	} = await getCliOptions({
		isLambda: false,
		type: 'still',
		remotionRoot,
	});

	const jobCleanups: (() => Promise<void>)[] = [];

	try {
		await renderStillFlow({
			remotionRoot,
			entryPointReason,
			fullEntryPoint,
			remainingArgs,
			browser,
			browserExecutable,
			chromiumOptions,
			envVariables,
			ffmpegExecutable,
			ffprobeExecutable,
			height,
			inputProps,
			overwrite,
			port,
			publicDir,
			puppeteerTimeout,
			quality,
			scale,
			stillFrame,
			width,
			compositionIdFromUi: null,
			imageFormatFromUi: null,
			configFileImageFormat,
			logLevel,
			onProgress: () => undefined,
			indentOutput: false,
			addCleanupCallback: (c) => {
				jobCleanups.push(c);
			},
<<<<<<< HEAD
=======
			cancelSignal: null,
>>>>>>> c642b3ac
		});
	} finally {
		await Promise.all(jobCleanups.map((c) => c()));
	}
};<|MERGE_RESOLUTION|>--- conflicted
+++ resolved
@@ -88,10 +88,7 @@
 			addCleanupCallback: (c) => {
 				jobCleanups.push(c);
 			},
-<<<<<<< HEAD
-=======
 			cancelSignal: null,
->>>>>>> c642b3ac
 		});
 	} finally {
 		await Promise.all(jobCleanups.map((c) => c()));
