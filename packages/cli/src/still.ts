import type {RenderMediaOnDownload} from '@remotion/renderer';
import {
	getCompositions,
	openBrowser,
	RenderInternals,
	renderStill,
} from '@remotion/renderer';
import {mkdirSync} from 'fs';
import path from 'path';
import {chalk} from './chalk';
import {ConfigInternals} from './config';
import {determineFinalImageFormat} from './determine-image-format';
import {findEntryPoint} from './entry-point';
import {
	getAndValidateAbsoluteOutputFile,
	getCliOptions,
} from './get-cli-options';
import {getCompositionWithDimensionOverride} from './get-composition-with-dimension-override';
import {Log} from './log';
import {parsedCli, quietFlagProvided} from './parse-command-line';
import type {DownloadProgress} from './progress-bar';
import {
	createOverwriteableCliOutput,
	makeRenderingAndStitchingProgress,
} from './progress-bar';
import {bundleOnCliOrTakeServeUrl} from './setup-cache';
import type {RenderStep} from './step';
import {truthy} from './truthy';
import {
	getOutputLocation,
	getUserPassedOutputLocation,
} from './user-passed-output-location';

export const still = async (remotionRoot: string, args: string[]) => {
	const startTime = Date.now();
	const {
		file,
		remainingArgs,
		reason: entryPointReason,
	} = findEntryPoint(args, remotionRoot);

	if (!file) {
		Log.error('No entry point specified. Pass more arguments:');
		Log.error(
			'   npx remotion render [entry-point] [composition-name] [out-name]'
		);
		Log.error('Documentation: https://www.remotion.dev/docs/render');
		process.exit(1);
	}

	const fullPath = RenderInternals.isServeUrl(file)
		? file
		: path.join(process.cwd(), file);

	if (parsedCli.frames) {
		Log.error(
			'--frames flag was passed to the `still` command. This flag only works with the `render` command. Did you mean `--frame`? See reference: https://www.remotion.dev/docs/cli/'
		);
		process.exit(1);
	}

	const {
		inputProps,
		envVariables,
		quality,
		browser,
		stillFrame,
		browserExecutable,
		chromiumOptions,
		scale,
		ffmpegExecutable,
		ffprobeExecutable,
		overwrite,
		puppeteerTimeout,
		port,
		publicDir,
		height,
		width,
	} = await getCliOptions({
		isLambda: false,
		type: 'still',
	});

	Log.verbose('Browser executable: ', browserExecutable);

	const browserInstance = openBrowser(browser, {
		browserExecutable,
		chromiumOptions,
		shouldDumpIo: RenderInternals.isEqualOrBelowLogLevel(
			ConfigInternals.Logging.getLogLevel(),
			'verbose'
		),
		forceDeviceScaleFactor: scale,
	});

	const steps: RenderStep[] = [
		RenderInternals.isServeUrl(fullPath) ? null : ('bundling' as const),
		'rendering' as const,
	].filter(truthy);

	const {cleanup: cleanupBundle, urlOrBundle} = await bundleOnCliOrTakeServeUrl(
		{fullPath, remotionRoot, steps, publicDir}
	);

	const puppeteerInstance = await browserInstance;

	const downloadMap = RenderInternals.makeDownloadMap();

	const comps = await getCompositions(urlOrBundle, {
		inputProps,
		puppeteerInstance,
		envVariables,
		timeoutInMilliseconds: puppeteerTimeout,
		chromiumOptions,
		port,
		browserExecutable,
		ffmpegExecutable,
		ffprobeExecutable,
		downloadMap,
	});

<<<<<<< HEAD
	const {compositionId, config, reason, argsAfterComposition} =
		await getCompositionId(comps, remainingArgs);

	const {format: imageFormat, source} = determineFinalImageFormat({
		cliFlag: parsedCli['image-format'] ?? null,
		configImageFormat: ConfigInternals.getUserPreferredImageFormat() ?? null,
		downloadName: null,
		outName: getUserPassedOutputLocation(argsAfterComposition),
		isLambda: false,
	});
=======
	const {compositionId, config, reason} =
		await getCompositionWithDimensionOverride({
			validCompositions: comps,
			height,
			width,
		});
>>>>>>> a1da2875

	const relativeOutputLocation = getOutputLocation({
		compositionId,
		defaultExtension: imageFormat,
		args: argsAfterComposition,
	});

	const absoluteOutputLocation = getAndValidateAbsoluteOutputFile(
		relativeOutputLocation,
		overwrite
	);

	mkdirSync(path.join(absoluteOutputLocation, '..'), {
		recursive: true,
	});

	Log.info(
		chalk.gray(
			`Entry point = ${file} (${entryPointReason}), Output = ${relativeOutputLocation}, Format = ${imageFormat} (${source}), Composition = ${compositionId} (${reason})`
		)
	);

	const renderProgress = createOverwriteableCliOutput(quietFlagProvided());
	const renderStart = Date.now();

	const downloads: DownloadProgress[] = [];
	let frames = 0;
	const totalFrames = 1;

	const updateProgress = () => {
		renderProgress.update(
			makeRenderingAndStitchingProgress({
				rendering: {
					frames,
					concurrency: 1,
					doneIn: frames === totalFrames ? Date.now() - renderStart : null,
					steps,
					totalFrames,
				},
				downloads,
				stitching: null,
			})
		);
	};

	updateProgress();

	const onDownload: RenderMediaOnDownload = (src) => {
		const id = Math.random();
		const download: DownloadProgress = {
			id,
			name: src,
			progress: 0,
			downloaded: 0,
			totalBytes: null,
		};
		downloads.push(download);
		updateProgress();

		return ({percent}) => {
			download.progress = percent;
			updateProgress();
		};
	};

	await renderStill({
		composition: config,
		frame: stillFrame,
		output: absoluteOutputLocation,
		serveUrl: urlOrBundle,
		quality,
		dumpBrowserLogs: RenderInternals.isEqualOrBelowLogLevel(
			ConfigInternals.Logging.getLogLevel(),
			'verbose'
		),
		envVariables,
		imageFormat,
		inputProps,
		chromiumOptions,
		timeoutInMilliseconds: ConfigInternals.getCurrentPuppeteerTimeout(),
		scale,
		ffmpegExecutable,
		browserExecutable,
		overwrite,
		onDownload,
		port,
		downloadMap,
	});

	frames = 1;
	updateProgress();
	Log.info();

	const closeBrowserPromise = puppeteerInstance.close();

	Log.info(chalk.green('\nYour still frame is ready!'));

	const seconds = Math.round((Date.now() - startTime) / 1000);
	Log.info(
		[
			'- Total render time:',
			seconds,
			seconds === 1 ? 'second' : 'seconds',
		].join(' ')
	);
	Log.info('-', 'Output can be found at:');
	Log.info(chalk.cyan(`▶️ ${absoluteOutputLocation}`));
	await closeBrowserPromise;
	await RenderInternals.cleanDownloadMap(downloadMap);
	await cleanupBundle();

	Log.verbose('Cleaned up', downloadMap.assetDir);
};<|MERGE_RESOLUTION|>--- conflicted
+++ resolved
@@ -119,10 +119,13 @@
 		downloadMap,
 	});
 
-<<<<<<< HEAD
 	const {compositionId, config, reason, argsAfterComposition} =
-		await getCompositionId(comps, remainingArgs);
-
+		await getCompositionWithDimensionOverride({
+			validCompositions: comps,
+			height,
+			width,
+			args: remainingArgs,
+		});
 	const {format: imageFormat, source} = determineFinalImageFormat({
 		cliFlag: parsedCli['image-format'] ?? null,
 		configImageFormat: ConfigInternals.getUserPreferredImageFormat() ?? null,
@@ -130,14 +133,6 @@
 		outName: getUserPassedOutputLocation(argsAfterComposition),
 		isLambda: false,
 	});
-=======
-	const {compositionId, config, reason} =
-		await getCompositionWithDimensionOverride({
-			validCompositions: comps,
-			height,
-			width,
-		});
->>>>>>> a1da2875
 
 	const relativeOutputLocation = getOutputLocation({
 		compositionId,
