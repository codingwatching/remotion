--- conflicted
+++ resolved
@@ -88,10 +88,7 @@
 			addCleanupCallback: (c) => {
 				jobCleanups.push(c);
 			},
-<<<<<<< HEAD
-=======
 			cancelSignal: null,
->>>>>>> 2867e862
 		});
 	} finally {
 		await Promise.all(jobCleanups.map((c) => c()));
