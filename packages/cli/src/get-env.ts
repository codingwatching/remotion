import {RenderInternals} from '@remotion/renderer';
import dotenv from 'dotenv';
import fs from 'fs';
import path from 'path';
import {chalk} from './chalk';
import {ConfigInternals} from './config';
import {installFileWatcher} from './file-watcher';
import {Log} from './log';
import {parsedCli} from './parse-command-line';

function getProcessEnv(): Record<string, string> {
	const env: Record<string, string> = {};

	const validKeys = Object.keys(process.env).filter((key) =>
		key.startsWith('REMOTION_')
	);

	for (const key of validKeys) {
		env[key] = process.env[key] as string;
	}

	return env;
}

const watchEnvFile = ({
	processEnv,
	envFile,
	onUpdate,
}: {
	processEnv: ReturnType<typeof getProcessEnv>;
	envFile: string;
	onUpdate: (newProps: Record<string, string>) => void;
}): (() => void) => {
	const updateFile = async () => {
		const file = await fs.promises.readFile(envFile, 'utf-8');
		onUpdate({
			...processEnv,
			...dotenv.parse(file),
		});
	};

	const {unwatch} = installFileWatcher({
		file: envFile,
		onChange: async (type) => {
			try {
				if (type === 'deleted') {
					Log.warn(`${envFile} was deleted.`);
				} else if (type === 'changed') {
					await updateFile();
					Log.info(chalk.blueBright(`Updated env file ${envFile}`));
				} else if (type === 'created') {
					await updateFile();
					Log.info(chalk.blueBright(`Created env file ${envFile}`));
				}
			} catch (err) {
				Log.error(
					`${envFile} update failed with error ${(err as Error).stack}`
				);
			}
		},
	});
	return unwatch;
};

const getEnvForEnvFile = async (
	processEnv: ReturnType<typeof getProcessEnv>,
	envFile: string,
	onUpdate: null | ((newProps: Record<string, string>) => void)
) => {
	try {
		const envFileData = await fs.promises.readFile(envFile);
<<<<<<< HEAD
		watchEnvFile({processEnv, envFile, onUpdate});
=======
		if (onUpdate) {
			watchEnvFile({processEnv, envFile, onUpdate});
		}

>>>>>>> 2867e862
		return {
			...processEnv,
			...dotenv.parse(envFileData),
		};
	} catch (err) {
		Log.error(`Your .env file at ${envFile} could not not be parsed.`);
		Log.error(err);
		process.exit(1);
	}
};

export const getEnvironmentVariables = (
	onUpdate: null | ((newProps: Record<string, string>) => void)
): Promise<Record<string, string>> => {
	const processEnv = getProcessEnv();

	if (parsedCli['env-file']) {
		const envFile = path.resolve(process.cwd(), parsedCli['env-file']);
		if (!fs.existsSync(envFile)) {
			Log.error('You passed a --env-file but it could not be found.');
			Log.error('We looked for the file at:', envFile);
			Log.error('Check that your path is correct and try again.');
			process.exit(1);
		}

		return getEnvForEnvFile(processEnv, envFile, onUpdate);
	}

	const remotionRoot = RenderInternals.findRemotionRoot();

	const configFileSetting = ConfigInternals.getDotEnvLocation();
	if (configFileSetting) {
		const envFile = path.resolve(remotionRoot, configFileSetting);
		if (!fs.existsSync(envFile)) {
			Log.error(
				'You specified a custom .env file using `Config.Rendering.setDotEnvLocation()` in the config file but it could not be found'
			);
			Log.error('We looked for the file at:', envFile);
			Log.error('Check that your path is correct and try again.');
			process.exit(1);
		}

		return getEnvForEnvFile(processEnv, envFile, onUpdate);
	}

	const defaultEnvFile = path.resolve(remotionRoot, '.env');
	if (!fs.existsSync(defaultEnvFile)) {
<<<<<<< HEAD
		watchEnvFile({
			processEnv,
			envFile: defaultEnvFile,
			onUpdate,
		});
=======
		if (onUpdate) {
			watchEnvFile({
				processEnv,
				envFile: defaultEnvFile,
				onUpdate,
			});
		}

>>>>>>> 2867e862
		return Promise.resolve(processEnv);
	}

	return getEnvForEnvFile(processEnv, defaultEnvFile, onUpdate);
};<|MERGE_RESOLUTION|>--- conflicted
+++ resolved
@@ -69,14 +69,10 @@
 ) => {
 	try {
 		const envFileData = await fs.promises.readFile(envFile);
-<<<<<<< HEAD
-		watchEnvFile({processEnv, envFile, onUpdate});
-=======
 		if (onUpdate) {
 			watchEnvFile({processEnv, envFile, onUpdate});
 		}
 
->>>>>>> 2867e862
 		return {
 			...processEnv,
 			...dotenv.parse(envFileData),
@@ -124,13 +120,6 @@
 
 	const defaultEnvFile = path.resolve(remotionRoot, '.env');
 	if (!fs.existsSync(defaultEnvFile)) {
-<<<<<<< HEAD
-		watchEnvFile({
-			processEnv,
-			envFile: defaultEnvFile,
-			onUpdate,
-		});
-=======
 		if (onUpdate) {
 			watchEnvFile({
 				processEnv,
@@ -139,7 +128,6 @@
 			});
 		}
 
->>>>>>> 2867e862
 		return Promise.resolve(processEnv);
 	}
 
