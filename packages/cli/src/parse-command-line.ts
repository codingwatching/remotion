import minimist from 'minimist';
import {
	BrowserExecutable,
	Codec,
	Config,
	ImageFormat,
	Internals,
	LogLevel,
	PixelFormat,
	ProResProfile,
} from 'remotion';
import {Log} from './log';

export type CommandLineOptions = {
	['browser-executable']: BrowserExecutable;
	['pixel-format']: PixelFormat;
	['image-format']: ImageFormat;
	['prores-profile']: ProResProfile;
	['bundle-cache']: string;
	['env-file']: string;
	codec: Codec;
	concurrency: number;
	config: string;
	crf: number;
	force: boolean;
	overwrite: boolean;
	png: boolean;
	props: string;
	quality: number;
	frames: string | number;
	sequence: boolean;
	log: string;
	help: boolean;
	port: number;
	frame: string | number;
};

export const parsedCli = minimist<CommandLineOptions>(process.argv.slice(2), {
	boolean: ['force', 'overwrite', 'sequence', 'help'],
});

<<<<<<< HEAD
export const parseCommandLine = (
	type: 'still' | 'sequence' | 'lambda' | 'preview'
) => {
=======
export const parseCommandLine = (type: 'still' | 'sequence') => {
>>>>>>> aed49009
	if (parsedCli['pixel-format']) {
		Config.Output.setPixelFormat(parsedCli['pixel-format']);
	}

	if (parsedCli['image-format']) {
		Config.Rendering.setImageFormat(parsedCli['image-format']);
	}

	if (parsedCli['browser-executable']) {
		Config.Puppeteer.setBrowserExecutable(parsedCli['browser-executable']);
	}

	if (typeof parsedCli['bundle-cache'] !== 'undefined') {
		Config.Bundling.setCachingEnabled(parsedCli['bundle-cache'] !== 'false');
	}

	if (parsedCli.log) {
		if (!Internals.Logging.isValidLogLevel(parsedCli.log)) {
			Log.error('Invalid `--log` value passed.');
			Log.error(
				`Accepted values: ${Internals.Logging.logLevels
					.map((l) => `'${l}'`)
					.join(', ')}.`
			);
			process.exit(1);
		}

		Internals.Logging.setLogLevel(parsedCli.log as LogLevel);
	}

	if (parsedCli.concurrency) {
		Config.Rendering.setConcurrency(parsedCli.concurrency);
	}

	if (parsedCli.frames) {
		if (type === 'still') {
			Log.error(
				'--frames flag was passed to the `still` command. This flag only works with the `render` command. Did you mean `--frame`? See reference: https://www.remotion.dev/docs/cli/'
			);
			process.exit(1);
		}

		Internals.setFrameRangeFromCli(parsedCli.frames);
	}

	if (parsedCli.frame) {
		if (type === 'sequence') {
			Log.error(
				'--frame flag was passed to the `render` command. This flag only works with the `still` command. Did you mean `--frames`? See reference: https://www.remotion.dev/docs/cli/'
			);
			process.exit(1);
		}

		Internals.setStillFrame(Number(parsedCli.frame));
	}

	if (parsedCli.png) {
		Log.warn(
			'The --png flag has been deprecrated. Use --sequence --image-format=png from now on.'
		);
		Config.Output.setImageSequence(true);
		Config.Rendering.setImageFormat('png');
	}

	if (parsedCli.sequence) {
		Config.Output.setImageSequence(true);
	}

	if (typeof parsedCli.crf !== 'undefined') {
		Config.Output.setCrf(parsedCli.crf);
	}

	if (parsedCli.codec) {
		Config.Output.setCodec(parsedCli.codec);
	}

	if (parsedCli['prores-profile']) {
		Config.Output.setProResProfile(
			String(parsedCli['prores-profile']) as ProResProfile
		);
	}

	if (parsedCli.overwrite) {
		Config.Output.setOverwriteOutput(parsedCli.overwrite);
	}

	if (typeof parsedCli.quality !== 'undefined') {
		Config.Rendering.setQuality(parsedCli.quality);
	}
};<|MERGE_RESOLUTION|>--- conflicted
+++ resolved
@@ -39,13 +39,9 @@
 	boolean: ['force', 'overwrite', 'sequence', 'help'],
 });
 
-<<<<<<< HEAD
 export const parseCommandLine = (
 	type: 'still' | 'sequence' | 'lambda' | 'preview'
 ) => {
-=======
-export const parseCommandLine = (type: 'still' | 'sequence') => {
->>>>>>> aed49009
 	if (parsedCli['pixel-format']) {
 		Config.Output.setPixelFormat(parsedCli['pixel-format']);
 	}
