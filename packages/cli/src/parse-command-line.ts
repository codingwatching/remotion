--- conflicted
+++ resolved
@@ -94,15 +94,14 @@
 		);
 	}
 
-<<<<<<< HEAD
 	if (parsedCli.loop) {
 		Config.Rendering.setLoop(parsedCli.loop);
-=======
+	}
+
 	if (parsedCli['ffprobe-executable']) {
 		Config.Rendering.setFfprobeExecutable(
 			resolve(parsedCli['ffprobe-executable'])
 		);
->>>>>>> 58c5a58d
 	}
 
 	if (typeof parsedCli['bundle-cache'] !== 'undefined') {
