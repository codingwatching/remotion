--- conflicted
+++ resolved
@@ -45,11 +45,7 @@
 	} = await getCliOptions({
 		isLambda: false,
 		type: 'series',
-<<<<<<< HEAD
-		codec,
 		remotionRoot,
-=======
->>>>>>> c172abc6
 	});
 
 	const imageFormat = getImageFormat(codec);
