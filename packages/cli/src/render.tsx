--- conflicted
+++ resolved
@@ -176,11 +176,7 @@
 			updateRenderProgress();
 		},
 		parallelism,
-<<<<<<< HEAD
 		parallelEncoding,
-		compositionId,
-=======
->>>>>>> 4777871a
 		outputDir,
 		onStart: ({frameCount: fc}: OnStartData) => {
 			renderedFrames = 0;
