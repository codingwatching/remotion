import {
	getCompositions,
	openBrowser,
	renderFrames,
	RenderInternals,
	renderMedia,
	StitchingState,
} from '@remotion/renderer';
import chalk from 'chalk';
import fs from 'fs';
import os from 'os';
import path from 'path';
import {Internals} from 'remotion';
import {getCliOptions} from './get-cli-options';
import {getCompositionId} from './get-composition-id';
import {initializeRenderCli} from './initialize-render-cli';
import {Log} from './log';
import {parsedCli, quietFlagProvided} from './parse-command-line';
import {
	createOverwriteableCliOutput,
	DownloadProgress,
	makeRenderingAndStitchingProgress,
} from './progress-bar';
import {bundleOnCli} from './setup-cache';
import {RenderStep} from './step';
import {checkAndValidateFfmpegVersion} from './validate-ffmpeg-version';

export const render = async () => {
	const startTime = Date.now();
	const file = parsedCli._[1];
	const fullPath = RenderInternals.isServeUrl(file)
		? file
		: path.join(process.cwd(), file);

	await initializeRenderCli('sequence');

	const {
		codec,
		proResProfile,
		parallelism,
		frameRange,
		shouldOutputImageSequence,
		absoluteOutputFile,
		overwrite,
		inputProps,
		envVariables,
		quality,
		browser,
		crf,
		pixelFormat,
		imageFormat,
		browserExecutable,
		ffmpegExecutable,
	} = await getCliOptions({isLambda: false, type: 'series'});

	if (!absoluteOutputFile) {
		throw new Error(
			'assertion error - expected absoluteOutputFile to not be null'
		);
	}

	await checkAndValidateFfmpegVersion({
		ffmpegExecutable: Internals.getCustomFfmpegExecutable(),
	});

	const browserInstance = openBrowser(browser, {
		browserExecutable,
		shouldDumpIo: Internals.Logging.isEqualOrBelowLogLevel(
			Internals.Logging.getLogLevel(),
			'verbose'
		),
	});

	const steps: RenderStep[] = [
		RenderInternals.isServeUrl(fullPath) ? null : ('bundling' as const),
		'rendering' as const,
		shouldOutputImageSequence ? null : ('stitching' as const),
	].filter(Internals.truthy);

	const urlOrBundle = RenderInternals.isServeUrl(fullPath)
		? Promise.resolve(fullPath)
		: await bundleOnCli(fullPath, steps);
	const {serveUrl, closeServer} = await RenderInternals.prepareServer(
		await urlOrBundle
	);

	const puppeteerInstance = await browserInstance;

	const comps = await getCompositions(serveUrl, {
		inputProps,
		puppeteerInstance,
		envVariables,
		timeoutInMilliseconds: Internals.getCurrentPuppeteerTimeout(),
	});
	const compositionId = getCompositionId(comps);

	const config = comps.find((c) => c.id === compositionId);
	if (!config) {
		throw new Error(`Cannot find composition with ID ${compositionId}`);
	}

	RenderInternals.validateEvenDimensionsWithCodec({
		width: config.width,
		height: config.height,
		codec,
	});

	const outputDir = shouldOutputImageSequence
		? absoluteOutputFile
		: await fs.promises.mkdtemp(path.join(os.tmpdir(), 'react-motion-render'));

	Log.verbose('Output dir', outputDir);

	const renderProgress = createOverwriteableCliOutput(quietFlagProvided());
	let totalFrames: number | null = 0;
	let encodedFrames = 0;
	let renderedFrames = 0;
	let encodedDoneIn: number | null = null;
	let renderedDoneIn: number | null = null;
	let stitchStage: StitchingState = 'encoding';
	const downloads: DownloadProgress[] = [];

	const updateRenderProgress = () => {
		if (totalFrames === null) {
			throw new Error('totalFrames should not be 0');
		}

		return renderProgress.update(
			makeRenderingAndStitchingProgress({
				rendering: {
					frames: renderedFrames,
					totalFrames,
					concurrency: RenderInternals.getActualConcurrency(parallelism),
					doneIn: renderedDoneIn,
					steps,
<<<<<<< HEAD
				},
				stitching: shouldOutputImageSequence
					? null
					: {
							doneIn: encodedDoneIn,
							frames: encodedFrames,
							stage: stitchStage,
							steps,
							totalFrames,
					  },
				downloads,
			})
		);
	};
=======
				})
			);
		},
		parallelism,
		compositionId,
		outputDir,
		onError,
		onStart: ({frameCount: fc}: OnStartData) => {
			renderProgress.update(
				makeRenderingProgress({
					frames: 0,
					totalFrames: fc,
					concurrency: RenderInternals.getActualConcurrency(parallelism),
					doneIn: null,
					steps,
				})
			);
			totalFrames = fc;
		},
		inputProps,
		envVariables,
		webpackBundle: bundled,
		imageFormat,
		quality,
		browser,
		frameRange: frameRange ?? null,
		dumpBrowserLogs: Internals.Logging.isEqualOrBelowLogLevel('verbose'),
		puppeteerInstance: openedBrowser,
		timeoutInMilliseconds: Internals.getCurrentPuppeteerTimeout(),
	});

	const closeBrowserPromise = openedBrowser.close();
	renderProgress.update(
		makeRenderingProgress({
			frames: totalFrames,
			totalFrames,
			steps,
			concurrency: RenderInternals.getActualConcurrency(parallelism),
			doneIn: Date.now() - renderStart,
		}) + '\n'
	);
	if (process.env.DEBUG) {
		Internals.perf.logPerf();
	}
>>>>>>> c8b4be5e

	if (shouldOutputImageSequence) {
		fs.mkdirSync(absoluteOutputFile, {
			recursive: true,
		});
		if (imageFormat === 'none') {
			Log.error(
				'Cannot render an image sequence with a codec that renders no images.'
			);
			Log.error(`codec = ${codec}, imageFormat = ${imageFormat}`);
			process.exit(1);
		}

		await renderFrames({
			config,
			imageFormat,
			inputProps,
			onFrameUpdate: (rendered) => {
				renderedFrames = rendered;
				updateRenderProgress();
			},
			onStart: ({frameCount}) => {
				totalFrames = frameCount;
				return updateRenderProgress();
			},
			onDownload: (src: string) => {
				if (src.startsWith('data:')) {
					Log.info(
						'\nWriting Data URL to file: ',
						src.substring(0, 30) + '...'
					);
				} else {
					Log.info('\nDownloading asset... ', src);
				}
			},
			outputDir,
			serveUrl,
			dumpBrowserLogs: Internals.Logging.isEqualOrBelowLogLevel(
				Internals.Logging.getLogLevel(),
				'verbose'
			),
			envVariables,
			frameRange,
			parallelism,
			puppeteerInstance,
			quality,
		});
		renderedDoneIn = Date.now() - startTime;

		updateRenderProgress();
		Log.info();
		Log.info();
		Log.info(chalk.green('\nYour image sequence is ready!'));
		return;
	}

	await renderMedia({
		outputLocation: absoluteOutputFile,
		codec,
		composition: config,
		crf,
		envVariables,
		ffmpegExecutable,
		frameRange,
		imageFormat,
		inputProps,
		onProgress: (update) => {
			encodedDoneIn = update.encodedDoneIn;
			encodedFrames = update.encodedFrames;
			renderedDoneIn = update.renderedDoneIn;
			stitchStage = update.stitchStage;
			renderedFrames = update.renderedFrames;
			updateRenderProgress();
		},
		puppeteerInstance,
		overwrite,
		parallelism,
		pixelFormat,
		proResProfile,
		quality,
		serveUrl,
		onDownload: (src) => {
			const id = Math.random();
			const download: DownloadProgress = {
				id,
				name: src,
				progress: 0,
			};
			downloads.push(download);
			updateRenderProgress();

			return ({percent}) => {
				download.progress = percent;
				updateRenderProgress();
			};
		},
		dumpBrowserLogs: Internals.Logging.isEqualOrBelowLogLevel(
			Internals.Logging.getLogLevel(),
			'verbose'
		),
		onStart: ({frameCount}) => {
			totalFrames = frameCount;
		},
	});

	Log.info();
	Log.info();
	const seconds = Math.round((Date.now() - startTime) / 1000);
	Log.info(
		[
			'- Total render time:',
			seconds,
			seconds === 1 ? 'second' : 'seconds',
		].join(' ')
	);
	Log.info('-', 'Output can be found at:');
	Log.info(chalk.cyan(`▶️ ${absoluteOutputFile}`));
	Log.verbose('Cleaning up...');
	try {
		await RenderInternals.deleteDirectory(await urlOrBundle);
	} catch (err) {
		Log.warn('Could not clean up directory.');
		Log.warn(err);
		Log.warn('Do you have minimum required Node.js version?');
	}

	Log.info(chalk.green('\nYour video is ready!'));
	closeServer().catch((err) => {
		Log.error('Could not close web server', err);
	});
};<|MERGE_RESOLUTION|>--- conflicted
+++ resolved
@@ -133,7 +133,6 @@
 					concurrency: RenderInternals.getActualConcurrency(parallelism),
 					doneIn: renderedDoneIn,
 					steps,
-<<<<<<< HEAD
 				},
 				stitching: shouldOutputImageSequence
 					? null
@@ -148,52 +147,6 @@
 			})
 		);
 	};
-=======
-				})
-			);
-		},
-		parallelism,
-		compositionId,
-		outputDir,
-		onError,
-		onStart: ({frameCount: fc}: OnStartData) => {
-			renderProgress.update(
-				makeRenderingProgress({
-					frames: 0,
-					totalFrames: fc,
-					concurrency: RenderInternals.getActualConcurrency(parallelism),
-					doneIn: null,
-					steps,
-				})
-			);
-			totalFrames = fc;
-		},
-		inputProps,
-		envVariables,
-		webpackBundle: bundled,
-		imageFormat,
-		quality,
-		browser,
-		frameRange: frameRange ?? null,
-		dumpBrowserLogs: Internals.Logging.isEqualOrBelowLogLevel('verbose'),
-		puppeteerInstance: openedBrowser,
-		timeoutInMilliseconds: Internals.getCurrentPuppeteerTimeout(),
-	});
-
-	const closeBrowserPromise = openedBrowser.close();
-	renderProgress.update(
-		makeRenderingProgress({
-			frames: totalFrames,
-			totalFrames,
-			steps,
-			concurrency: RenderInternals.getActualConcurrency(parallelism),
-			doneIn: Date.now() - renderStart,
-		}) + '\n'
-	);
-	if (process.env.DEBUG) {
-		Internals.perf.logPerf();
-	}
->>>>>>> c8b4be5e
 
 	if (shouldOutputImageSequence) {
 		fs.mkdirSync(absoluteOutputFile, {
@@ -240,6 +193,7 @@
 			parallelism,
 			puppeteerInstance,
 			quality,
+			timeoutInMilliseconds: Internals.getCurrentPuppeteerTimeout(),
 		});
 		renderedDoneIn = Date.now() - startTime;
 
