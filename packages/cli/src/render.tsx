import {bundle} from '@remotion/bundler';
import {
	ensureLocalBrowser,
	ffmpegHasFeature,
	getActualConcurrency,
	getCompositions,
	renderFrames,
	stitchFramesToVideo,
	validateFfmpeg,
} from '@remotion/renderer';
import cliProgress from 'cli-progress';
import fs from 'fs';
import os from 'os';
import path from 'path';
import {Config, Internals} from 'remotion';
import {getFinalOutputCodec} from 'remotion/dist/config/codec';
import {getCompositionId} from './get-composition-id';
import {getConfigFileName} from './get-config-file-name';
import {getOutputFilename} from './get-filename';
import {getUserProps} from './get-user-props';
import {getImageFormat} from './image-formats';
import {loadConfigFile} from './load-config';
import {parseCommandLine} from './parse-command-line';
import {getUserPassedFileExtension} from './user-passed-output-location';

export const render = async () => {
	const args = process.argv;
	const file = args[3];
	const fullPath = path.join(process.cwd(), file);

	const cwd = process.cwd();
	const BUNDLE_DIST =
		process.env.BUNDLE_DIST && path.resolve(cwd, process.env.BUNDLE_DIST);
	const RENDER_DIST =
		process.env.RENDER_DIST && path.resolve(cwd, process.env.RENDER_DIST);
	const RENDER_FROM =
		process.env.RENDER_FROM && path.resolve(cwd, process.env.RENDER_FROM);
	const STITCH_FROM =
		process.env.STITCH_FROM && path.resolve(cwd, process.env.STITCH_FROM);

	const configFileName = getConfigFileName();
	loadConfigFile(configFileName);
	parseCommandLine();
	const parallelism = Internals.getConcurrency();
	const frameRange = Internals.getRange();
	if (typeof frameRange === 'number') {
		console.warn(
			'Selected a single frame. Assuming you want to output an image.'
		);
		console.warn(
			`If you want to render a video, pass a range:  '--frames=${frameRange}-${frameRange}'.`
		);
		console.warn(
			"To dismiss this message, add the '--sequence' flag explicitly."
		);
		Config.Output.setImageSequence(true);
	}
	const shouldOutputImageSequence = Internals.getShouldOutputImageSequence();
	const userCodec = Internals.getOutputCodecOrUndefined();
	if (shouldOutputImageSequence && userCodec) {
		console.error(
			'Detected both --codec and --sequence (formerly --png) flag.'
		);
		console.error(
			'This is an error - no video codec can be used for image sequences.'
		);
		console.error('Remove one of the two flags and try again.');
		process.exit(1);
	}
	const codec = getFinalOutputCodec({
		codec: userCodec,
		fileExtension: getUserPassedFileExtension(),
		emitWarning: true,
	});
	if (codec === 'vp8' && !(await ffmpegHasFeature('enable-libvpx'))) {
		console.log(
			"The Vp8 codec has been selected, but your FFMPEG binary wasn't compiled with the --enable-lipvpx flag."
		);
		console.log(
			'This does not work, please switch out your FFMPEG binary or choose a different codec.'
		);
	}
	if (codec === 'h265' && !(await ffmpegHasFeature('enable-gpl'))) {
		console.log(
			"The H265 codec has been selected, but your FFMPEG binary wasn't compiled with the --enable-gpl flag."
		);
		console.log(
			'This does not work, please recompile your FFMPEG binary with --enable-gpl --enable-libx265 or choose a different codec.'
		);
	}
	if (codec === 'h265' && !(await ffmpegHasFeature('enable-libx265'))) {
		console.log(
			"The H265 codec has been selected, but your FFMPEG binary wasn't compiled with the --enable-libx265 flag."
		);
		console.log(
			'This does not work, please recompile your FFMPEG binary with --enable-gpl --enable-libx265 or choose a different codec.'
		);
	}

	const outputFile = getOutputFilename(codec, shouldOutputImageSequence);
	const overwrite = Internals.getShouldOverwrite();
	const userProps = getUserProps();
	const quality = Internals.getQuality();
	const browser = Internals.getBrowser() ?? Internals.DEFAULT_BROWSER;

	const absoluteOutputFile = path.resolve(process.cwd(), outputFile);
	if (fs.existsSync(absoluteOutputFile) && !overwrite) {
		console.log(
			`File at ${absoluteOutputFile} already exists. Use --overwrite to overwrite.`
		);
		process.exit(1);
	}
	if (!shouldOutputImageSequence) {
		await validateFfmpeg();
	}
	const crf = shouldOutputImageSequence ? null : Internals.getActualCrf(codec);
	if (crf !== null) {
		Internals.validateSelectedCrfAndCodecCombination(crf, codec);
	}
	const pixelFormat = Internals.getPixelFormat();
	const imageFormat = getImageFormat(
		shouldOutputImageSequence ? undefined : codec
	);

	Internals.validateSelectedPixelFormatAndCodecCombination(pixelFormat, codec);
	Internals.validateSelectedPixelFormatAndImageFormatCombination(
		pixelFormat,
		imageFormat
	);
	try {
		await ensureLocalBrowser(browser);
	} catch (err) {
		console.error('Could not download a browser for rendering frames.');
		console.error(err);
		process.exit(1);
	}
	if (shouldOutputImageSequence) {
		fs.mkdirSync(absoluteOutputFile, {
			recursive: true,
		});
	}
	const steps = shouldOutputImageSequence ? 2 : 3;
	process.stdout.write(`📦 (1/${steps}) Bundling video...\n`);

	const bundlingProgress = new cliProgress.Bar(
		{
			clearOnComplete: true,
			format: '[{bar}] {percentage}%',
		},
		cliProgress.Presets.shades_grey
	);

	bundlingProgress.start(100, 0);

	const bundled =
		RENDER_FROM ||
		(await bundle(
			fullPath,
			(progress) => {
				bundlingProgress.update(progress);
			},
			{distDir: BUNDLE_DIST}
		));
	bundlingProgress.stop();
	const comps = await getCompositions(
		bundled,
		Internals.getBrowser() ?? Internals.DEFAULT_BROWSER
	);
	const compositionId = getCompositionId(comps);

	const config = comps.find((c) => c.id === compositionId);
	if (!config) {
		throw new Error(`Cannot find composition with ID ${compositionId}`);
	}

	const outputDir = shouldOutputImageSequence
		? absoluteOutputFile
		: STITCH_FROM || (await prepareDistDir(RENDER_DIST));

<<<<<<< HEAD
	if (!STITCH_FROM) {
		const renderProgress = new cliProgress.Bar(
			{
				clearOnComplete: true,
				etaBuffer: 50,
				format: '[{bar}] {percentage}% | ETA: {eta}s | {value}/{total}',
			},
			cliProgress.Presets.shades_grey
		);
		await renderFrames({
			config,
			onFrameUpdate: (frame) => renderProgress.update(frame),
			parallelism,
			compositionId,
			outputDir,
			onStart: () => {
				process.stdout.write(
					`📼 (2/${steps}) Rendering frames (${getActualConcurrency(
						parallelism
					)}x concurrency)...\n`
				);
				renderProgress.start(frames, 0);
			},
			userProps,
			webpackBundle: bundled,
			imageFormat,
			quality,
			browser,
		});
		renderProgress.stop();
	}
=======
	const renderProgress = new cliProgress.Bar(
		{
			clearOnComplete: true,
			etaBuffer: 50,
			format: '[{bar}] {percentage}% | ETA: {eta}s | {value}/{total}',
		},
		cliProgress.Presets.shades_grey
	);
	const rendered = await renderFrames({
		config,
		onFrameUpdate: (frame) => renderProgress.update(frame),
		parallelism,
		compositionId,
		outputDir,
		onStart: ({frameCount}) => {
			process.stdout.write(
				`📼 (2/${steps}) Rendering frames (${getActualConcurrency(
					parallelism
				)}x concurrency)...\n`
			);
			renderProgress.start(frameCount, 0);
		},
		userProps,
		webpackBundle: bundled,
		imageFormat,
		quality,
		browser,
		frameRange: frameRange ?? null,
	});
	renderProgress.stop();
>>>>>>> b0a8b01e
	if (process.env.DEBUG) {
		Internals.perf.logPerf();
	}
	if (!shouldOutputImageSequence) {
		process.stdout.write(`🧵 (3/${steps}) Stitching frames together...\n`);
		if (typeof crf !== 'number') {
			throw TypeError('CRF is unexpectedly not a number');
		}
		const stitchingProgress = new cliProgress.Bar(
			{
				clearOnComplete: true,
				etaBuffer: 50,
				format: '[{bar}] {percentage}% | ETA: {eta}s | {value}/{total}',
			},
			cliProgress.Presets.shades_grey
		);
		stitchingProgress.start(rendered.frameCount, 0);
		await stitchFramesToVideo({
			dir: outputDir,
			width: config.width,
			height: config.height,
			fps: config.fps,
			outputLocation: absoluteOutputFile,
			force: overwrite,
			imageFormat,
			pixelFormat,
			codec,
			crf,
			onProgress: (frame) => {
				stitchingProgress.update(frame);
			},
		});
		stitchingProgress.stop();

		console.log('Cleaning up...');
		try {
			await Promise.all(
				[
					!(STITCH_FROM || RENDER_DIST) &&
						fs.promises.rmdir(outputDir, {
							recursive: true,
						}),
					!(RENDER_FROM || BUNDLE_DIST) &&
						fs.promises.rmdir(bundled, {
							recursive: true,
						}),
				].filter(Boolean) as Promise<void>[]
			);
		} catch (err) {
			console.error('Could not clean up directory.');
			console.error(err);
			console.log('Do you have minimum required Node.js version?');
			process.exit(1);
		}
		console.log('\n▶️ Your video is ready - hit play!');
	} else {
		console.log('\n▶️ Your image sequence is ready!');
	}
	console.log(absoluteOutputFile);
};

const prepareDistDir = async (specified?: string) => {
	if (specified) {
		await fs.promises.mkdir(specified, {recursive: true});
		return specified;
	} else {
		return await fs.promises.mkdtemp(
			path.join(os.tmpdir(), 'react-motion-render')
		);
	}
};<|MERGE_RESOLUTION|>--- conflicted
+++ resolved
@@ -177,7 +177,6 @@
 		? absoluteOutputFile
 		: STITCH_FROM || (await prepareDistDir(RENDER_DIST));
 
-<<<<<<< HEAD
 	if (!STITCH_FROM) {
 		const renderProgress = new cliProgress.Bar(
 			{
@@ -187,60 +186,30 @@
 			},
 			cliProgress.Presets.shades_grey
 		);
-		await renderFrames({
+		const rendered = await renderFrames({
 			config,
 			onFrameUpdate: (frame) => renderProgress.update(frame),
 			parallelism,
 			compositionId,
 			outputDir,
-			onStart: () => {
+			onStart: ({frameCount}) => {
 				process.stdout.write(
 					`📼 (2/${steps}) Rendering frames (${getActualConcurrency(
 						parallelism
 					)}x concurrency)...\n`
 				);
-				renderProgress.start(frames, 0);
+				renderProgress.start(frameCount, 0);
 			},
 			userProps,
 			webpackBundle: bundled,
 			imageFormat,
 			quality,
 			browser,
+			frameRange: frameRange ?? null,
 		});
 		renderProgress.stop();
 	}
-=======
-	const renderProgress = new cliProgress.Bar(
-		{
-			clearOnComplete: true,
-			etaBuffer: 50,
-			format: '[{bar}] {percentage}% | ETA: {eta}s | {value}/{total}',
-		},
-		cliProgress.Presets.shades_grey
-	);
-	const rendered = await renderFrames({
-		config,
-		onFrameUpdate: (frame) => renderProgress.update(frame),
-		parallelism,
-		compositionId,
-		outputDir,
-		onStart: ({frameCount}) => {
-			process.stdout.write(
-				`📼 (2/${steps}) Rendering frames (${getActualConcurrency(
-					parallelism
-				)}x concurrency)...\n`
-			);
-			renderProgress.start(frameCount, 0);
-		},
-		userProps,
-		webpackBundle: bundled,
-		imageFormat,
-		quality,
-		browser,
-		frameRange: frameRange ?? null,
-	});
-	renderProgress.stop();
->>>>>>> b0a8b01e
+
 	if (process.env.DEBUG) {
 		Internals.perf.logPerf();
 	}
