--- conflicted
+++ resolved
@@ -130,12 +130,10 @@
 	if (cacheExistedAfter && !cacheExistedBefore) {
 		Log.info('⚡️ Cached bundle. Subsequent builds will be faster.');
 	}
-<<<<<<< HEAD
+
 	const {port, close} = await RenderInternals.serveStatic(bundled);
 
 	const serveUrl = `http://localhost:${port}`;
-=======
->>>>>>> 927425eb
 
 	const openedBrowser = await browserInstance;
 	const comps = await getCompositions({
@@ -190,11 +188,7 @@
 			totalFrames = fc;
 		},
 		inputProps,
-<<<<<<< HEAD
-=======
 		envVariables,
-		webpackBundle: bundled,
->>>>>>> 927425eb
 		imageFormat,
 		quality,
 		browser,
