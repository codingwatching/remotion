// @ts-expect-error
import ansiDiff from 'ansi-diff';
import chalk from 'chalk';
import {Internals} from 'remotion';

export const createProgressBar = (): {
	update: (str: string) => boolean;
} => {
	if (!Internals.Logging.isEqualOrBelowLogLevel('info')) {
		return {update: () => false};
	}

<<<<<<< HEAD
export const createOverwriteableCliOutput = () => {
=======
>>>>>>> 48f5fa1a
	const diff = ansiDiff();
	return {
		update: (up: string): boolean => process.stdout.write(diff.update(up)),
	};
};

export const makeProgressBar = (percentage: number) => {
	const totalBars = 20;
	const barsToShow = Math.floor(percentage * totalBars);
	return `[${'='.repeat(barsToShow).padEnd(totalBars, ' ')}]`;
};

export const makeBundlingProgress = ({
	progress,
	steps,
	doneIn,
}: {
	progress: number;
	steps: number;
	doneIn: number | null;
}) =>
	[
		'📦',
		`(1/${steps})`,
		makeProgressBar(progress),
		`${doneIn ? 'Bundled' : 'Bundling'} code`,
		doneIn === null
			? (progress * 100).toFixed(0) + '%'
			: chalk.gray(`${doneIn}ms`),
	].join(' ');

export const makeRenderingProgress = ({
	frames,
	totalFrames,
	steps,
	concurrency,
	doneIn,
}: {
	frames: number;
	totalFrames: number;
	steps: number;
	concurrency: number;
	doneIn: number | null;
}) => {
	const progress = frames / totalFrames;
	return [
		'🖼 ',
		`(2/${steps})`,
		makeProgressBar(progress),
		`${doneIn ? 'Rendered' : 'Rendering'} frames (${concurrency}x)`,
		doneIn === null ? `${frames}/${totalFrames}` : chalk.gray(`${doneIn}ms`),
	].join(' ');
};

export const makeStitchingProgress = ({
	frames,
	totalFrames,
	steps,
	doneIn,
}: {
	frames: number;
	totalFrames: number;
	steps: number;
	doneIn: number | null;
}) => {
	const progress = frames / totalFrames;
	return [
		'🎞 ',
		`(3/${steps})`,
		makeProgressBar(progress),
		`${doneIn ? 'Encoded' : 'Encoding'} video`,
		doneIn === null ? `${frames}/${totalFrames}` : chalk.gray(`${doneIn}ms`),
	].join(' ');
};<|MERGE_RESOLUTION|>--- conflicted
+++ resolved
@@ -10,10 +10,10 @@
 		return {update: () => false};
 	}
 
-<<<<<<< HEAD
+	return createOverwriteableCliOutput();
+};
+
 export const createOverwriteableCliOutput = () => {
-=======
->>>>>>> 48f5fa1a
 	const diff = ansiDiff();
 	return {
 		update: (up: string): boolean => process.stdout.write(diff.update(up)),
