--- conflicted
+++ resolved
@@ -10,10 +10,10 @@
 		return {update: () => false};
 	}
 
-<<<<<<< HEAD
+	return createOverwriteableCliOutput();
+};
+
 export const createOverwriteableCliOutput = () => {
-=======
->>>>>>> 60fd472f
 	const diff = ansiDiff();
 	return {
 		update: (up: string): boolean => process.stdout.write(diff.update(up)),
