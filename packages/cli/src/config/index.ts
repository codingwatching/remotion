import {getBrowser} from './browser';
import {getBrowserExecutable} from './browser-executable';
import {
	getChromiumDisableWebSecurity,
	getChromiumHeadlessMode,
	getChromiumOpenGlRenderer,
	getIgnoreCertificateErrors,
} from './chromium-flags';
import {getOutputCodecOrUndefined} from './codec';
import {getConcurrency} from './concurrency';
import {getDotEnvLocation} from './env-file';
import {getRange, setFrameRangeFromCli} from './frame-range';
import {
	getUserPreferredStillImageFormat,
	getUserPreferredVideoImageFormat,
	setStillImageFormat,
	setVideoImageFormat,
} from './image-format';
import {getShouldOutputImageSequence} from './image-sequence';
import {getJpegQuality} from './jpeg-quality';
import * as Logging from './log';
import {getMaxTimelineTracks} from './max-timeline-tracks';
import {getOutputLocation} from './output-location';
import {
	defaultOverrideFunction,
	getWebpackOverrideFn,
} from './override-webpack';
import {getShouldOverwrite} from './overwrite';
import {getPixelFormat} from './pixel-format';
import {getServerPort} from './preview-server';
import {getProResProfile} from './prores-profile';
import {getScale} from './scale';
import {getStillFrame, setStillFrame} from './still-frame';
import {getCurrentPuppeteerTimeout} from './timeout';
import {getWebpackCaching} from './webpack-caching';

import type {WebpackConfiguration} from '@remotion/bundler';
import type {
	BrowserExecutable,
	CodecOrUndefined,
	Crf,
	FrameRange,
	StillImageFormat,
	VideoImageFormat,
} from '@remotion/renderer';
import {getAudioCodec, setAudioCodec} from './audio-codec';
import {
	getAudioBitrate,
	getVideoBitrate,
	setAudioBitrate,
	setVideoBitrate,
} from './bitrate';
import {setBrowserExecutable} from './browser-executable';
import {
	setChromiumDisableWebSecurity,
	setChromiumHeadlessMode,
	setChromiumIgnoreCertificateErrors,
	setChromiumOpenGlRenderer,
} from './chromium-flags';
import {setCodec} from './codec';
import type {Concurrency} from './concurrency';
import {setConcurrency} from './concurrency';
import {getCrfOrUndefined, setCrf} from './crf';
import {
	getEnforceAudioTrack,
	setEnforceAudioTrack,
} from './enforce-audio-track';
import {getEntryPoint, setEntryPoint} from './entry-point';
import {setDotEnvLocation} from './env-file';
import {getEveryNthFrame, setEveryNthFrame} from './every-nth-frame';
import {
	getFfmpegOverrideFunction,
	setFfmpegOverrideFunction,
} from './ffmpeg-override';
import {setFrameRange} from './frame-range';
import {getHeight, overrideHeight} from './height';
import {setImageSequence} from './image-sequence';
import {setJpegQuality} from './jpeg-quality';
import {
	getKeyboardShortcutsEnabled,
	setKeyboardShortcutsEnabled,
} from './keyboard-shortcuts';
import {setLogLevel} from './log';
import {setMaxTimelineTracks} from './max-timeline-tracks';
import {getMuted, setMuted} from './muted';
import type {Loop} from './number-of-gif-loops';
import {getNumberOfGifLoops, setNumberOfGifLoops} from './number-of-gif-loops';
import {setNumberOfSharedAudioTags} from './number-of-shared-audio-tags';
import {getShouldOpenBrowser, setShouldOpenBrowser} from './open-browser';
import {setOutputLocation} from './output-location';
import type {WebpackOverrideFn} from './override-webpack';
import {overrideWebpackConfig} from './override-webpack';
import {setOverwriteOutput} from './overwrite';
import {setPixelFormat} from './pixel-format';
import {setPort} from './preview-server';
import {setProResProfile} from './prores-profile';
import {getPublicDir, setPublicDir} from './public-dir';
import {setScale} from './scale';
import {setPuppeteerTimeout} from './timeout';
import {getChromiumUserAgent, setChromiumUserAgent} from './user-agent';
import {setWebpackCaching} from './webpack-caching';
import {
	getWebpackPolling,
	setWebpackPollingInMilliseconds,
} from './webpack-poll';
import {getWidth, overrideWidth} from './width';

declare global {
	interface RemotionBundlingOptions {
		/**
		 * Specify the entry point so you don't have to specify it in the
		 * CLI command
		 */
		readonly setEntryPoint: (src: string) => void;

		/**
		 * Whether Webpack bundles should be cached to make
		 * subsequent renders faster. Default: true
		 */
		readonly setCachingEnabled: (flag: boolean) => void;
		/**
		 * Define on which port Remotion should start it's HTTP servers during preview and rendering.
		 * By default, Remotion will try to find a free port.
		 * If you specify a port, but it's not available, Remotion will throw an error.
		 */
		readonly setPort: (port: number | undefined) => void;
		/**
		 * Define the location of the public/ directory.
		 * By default it is a folder named "public" inside the current working directory.
		 * You can set an absolute path or a relative path that will be resolved from the closest package.json location.
		 */
		readonly setPublicDir: (publicDir: string | null) => void;
		readonly overrideWebpackConfig: (f: WebpackOverrideFn) => void;
	}
	// Legacy config format: New options to not need to be added here.
	interface RemotionConfigObject {
		/**
		 * Change the maximum amount of tracks that are shown in the timeline.
		 * @param maxTracks The maximum amount of timeline tracks that you would like to show.
		 * @default 15
		 */
		readonly setMaxTimelineTracks: (maxTracks: number) => void;
		/**
		 * Enable Keyboard shortcuts in the Remotion Preview.
		 * @param enabled Boolean whether to enable the keyboard shortcuts
		 * @default true
		 */
		readonly setKeyboardShortcutsEnabled: (enableShortcuts: boolean) => void;
		/**
		 * Set number of shared audio tags. https://www.remotion.dev/docs/player/autoplay#use-the-numberofsharedaudiotags-property
		 * @param numberOfAudioTags
		 * @default 0
		 */
		readonly setNumberOfSharedAudioTags: (numberOfAudioTags: number) => void;
		/**
		 * Enable Webpack polling instead of file system listeners for hot reloading in the preview.
		 * This is useful if you are using a remote directory or a virtual machine.
		 * @param interval
		 * @default null
		 */
		readonly setWebpackPollingInMilliseconds: (interval: number | null) => void;
		/**
		 * Whether Remotion should open a browser when starting the Preview.
		 * @param should
		 * @default true
		 */
		readonly setShouldOpenBrowser: (should: boolean) => void;
		/**
		 * Set the log level.
		 * Acceptable values: 'error' | 'warning' | 'info' | 'verbose'
		 * Default value: 'info'
		 *
		 * Set this to 'verbose' to get browser logs and other IO.
		 */
		readonly setLevel: (
			newLogLevel: 'verbose' | 'info' | 'warn' | 'error'
		) => void;
		/**
		 * Specify executable path for the browser to use.
		 * Default: null, which will make Remotion find or download a version of said browser.
		 */
		readonly setBrowserExecutable: (
			newBrowserExecutablePath: BrowserExecutable
		) => void;
		/**
		 * Set how many milliseconds a frame may take to render before it times out.
		 * Default: `30000`
		 */
		readonly setDelayRenderTimeoutInMilliseconds: (
			newPuppeteerTimeout: number
		) => void;
		/**
		 * @deprecated Renamed to `setDelayRenderTimeoutInMilliseconds`.
		 * Set how many milliseconds a frame may take to render before it times out.
		 * Default: `30000`
		 */
		readonly setTimeoutInMilliseconds: (newPuppeteerTimeout: number) => void;
		/**
		 * Setting deciding whether to disable CORS and other Chrome security features.
		 * Default: false
		 */
		readonly setChromiumDisableWebSecurity: (should: boolean) => void;
		/**
		 * Setting whether to ignore any invalid SSL certificates, such as self-signed ones.
		 * Default: false
		 */
		readonly setChromiumIgnoreCertificateErrors: (should: boolean) => void;
		/**
		 * If false, will open an actual browser during rendering to observe progress.
		 * Default: true
		 */
		readonly setChromiumHeadlessMode: (should: boolean) => void;
		/**
		 * Set the OpenGL rendering backend for Chrome. Possible values: 'egl', 'angle', 'swiftshader' and 'swangle'.
		 * Default: 'swangle' in Lambda, null elsewhere.
		 */
		readonly setChromiumOpenGlRenderer: (
			renderer: 'swangle' | 'angle' | 'egl' | 'swiftshader'
		) => void;
		/**
		 * Set the user agent for Chrome. Only works during rendering.
<<<<<<< HEAD
		 * Default:
=======
		 * Default is the default user agent for Chrome
>>>>>>> 7a7b29e8
		 */
		readonly setChromiumUserAgent: (userAgent: string | null) => void;
		/**
		 * Set a custom location for a .env file.
		 * Default: `.env`
		 */
		readonly setDotEnvLocation: (file: string) => void;
		/**
		 * Sets how many Puppeteer instances will work on rendering your video in parallel.
		 * Default: `null`, meaning half of the threads available on your CPU.
		 */
		readonly setConcurrency: (newConcurrency: Concurrency) => void;
		/**
		 * @deprecated Renamed to `setJpegQuality`.
		 */
		readonly setQuality: (q: never) => void;
		/**
		 * Set the JPEG quality for the frames.
		 * Must be between 0 and 100.
		 * Default: 80
		 */
		readonly setJpegQuality: (q: number | undefined) => void;
		/** Decide the image format for still renders.
		 */
		readonly setStillImageFormat: (format: StillImageFormat) => void;
		/** Decide in which image format to render. Can be either 'jpeg' or 'png'.
		 * PNG is slower, but supports transparency.
		 */
		readonly setVideoImageFormat: (format: VideoImageFormat) => void;
		/**
		 * Render only a subset of a video.
		 * Pass in a tuple [20, 30] to only render frames 20-30 into a video.
		 * Pass in a single number `20` to only render a single frame as an image.
		 * The frame count starts at 0.
		 */
		readonly setFrameRange: (newFrameRange: FrameRange | null) => void;
		/**
		 * Scales the output dimensions by a factor.
		 * Default: 1.
		 */
		readonly setScale: (newScale: number) => void;
		/**
		 * Specify which frames should be picked for rendering a GIF
		 * Default: 1, which means every frame
		 * https://remotion.dev/docs/render-as-gif
		 */
		readonly setEveryNthFrame: (frame: number) => void;
		/**
		 * Specify the number of Loop a GIF should have.
		 * Default: null (means GIF will loop infinite)
		 */
		readonly setNumberOfGifLoops: (newLoop: Loop) => void;
		/**
		 * Disable audio output.
		 * Default: false
		 */
		readonly setMuted: (muted: boolean) => void;
		/**
		 * Don't render an audio track if it would be silent.
		 * Default: true
		 */
		readonly setEnforceAudioTrack: (enforceAudioTrack: boolean) => void;

		/**
		 * Set the output file location string. Default: `out/{composition}.{codec}`
		 */
		readonly setOutputLocation: (newOutputLocation: string) => void;
		/**
		 * If the video file already exists, should Remotion overwrite
		 * the output? Default: true
		 */
		readonly setOverwriteOutput: (newOverwrite: boolean) => void;
		/**
		 * Sets the pixel format in FFMPEG.
		 * See https://trac.ffmpeg.org/wiki/Chroma%20Subsampling for an explanation.
		 * You can override this using the `--pixel-format` Cli flag.
		 */
		readonly setPixelFormat: (
			format:
				| 'yuv420p'
				| 'yuva420p'
				| 'yuv422p'
				| 'yuv444p'
				| 'yuv420p10le'
				| 'yuv422p10le'
				| 'yuv444p10le'
				| 'yuva444p10le'
		) => void;
		/**
		 * Specify the codec for stitching the frames into a video.
		 * Can be `h264` (default), `h265`, `vp8` or `vp9`
		 */
		readonly setCodec: (newCodec: CodecOrUndefined) => void;
		/**
		 * Set the Constant Rate Factor to pass to FFMPEG.
		 * Lower values mean better quality, but be aware that the ranges of
		 * possible values greatly differs between codecs.
		 */
		readonly setCrf: (newCrf: Crf) => void;
		/**
		 * Set to true if don't want a video but an image sequence as the output.
		 */
		readonly setImageSequence: (newImageSequence: boolean) => void;
		/**
		 * Overrides the height of a composition
		 */
		readonly overrideHeight: (newHeight: number) => void;
		/**
		 * Overrides the width of a composition
		 */
		readonly overrideWidth: (newWidth: number) => void;
		/**
		 * Set the ProRes profile.
		 * This method is only valid if the codec has been set to 'prores'.
		 * Possible values: 4444-xq, 4444, hq, standard, light, proxy. Default: 'hq'
		 * See https://avpres.net/FFmpeg/im_ProRes.html for meaning of possible values.
		 */
		readonly setProResProfile: (
			profile:
				| '4444-xq'
				| '4444'
				| 'hq'
				| 'standard'
				| 'light'
				| 'proxy'
				| undefined
		) => void;
		/**
		 * Override the arguments that Remotion passes to FFMPEG.
		 * Consult https://remotion.dev/docs/renderer/render-media#ffmpegoverride before using this feature.
		 */
		readonly overrideFfmpegCommand: (
			command: (info: {
				type: 'pre-stitcher' | 'stitcher';
				args: string[];
			}) => string[]
		) => void;

		/**
		 * Set a target audio bitrate to be passed to FFMPEG.
		 */
		readonly setAudioBitrate: (bitrate: string | null) => void;

		/**
		 * Set a target video bitrate to be passed to FFMPEG.
		 * Mutually exclusive with setCrf().
		 */
		readonly setVideoBitrate: (bitrate: string | null) => void;
	}
}

type FlatConfig = RemotionConfigObject &
	RemotionBundlingOptions & {
		/**
		 * Set the audio codec to use for the output video.
		 * See the Encoding guide in the docs for defaults and available options.
		 */
		setAudioCodec: (codec: 'pcm-16' | 'aac' | 'mp3' | 'opus') => void;
	};

export const Config: FlatConfig = {
	setMaxTimelineTracks,
	setKeyboardShortcutsEnabled,
	setNumberOfSharedAudioTags,
	setWebpackPollingInMilliseconds,
	setShouldOpenBrowser,
	overrideWebpackConfig,
	setCachingEnabled: setWebpackCaching,
	setPort,
	setPublicDir,
	setEntryPoint,
	setLevel: setLogLevel,
	setBrowserExecutable,
	setTimeoutInMilliseconds: setPuppeteerTimeout,
	setDelayRenderTimeoutInMilliseconds: setPuppeteerTimeout,
	setChromiumDisableWebSecurity,
	setChromiumIgnoreCertificateErrors,
	setChromiumHeadlessMode,
	setChromiumOpenGlRenderer,
	setChromiumUserAgent,
	setDotEnvLocation,
	setConcurrency,
	setQuality: () => {
		throw new Error(
			'setQuality() has been renamed - use setJpegQuality() instead.'
		);
	},
	setJpegQuality,
	setStillImageFormat,
	setVideoImageFormat,
	setFrameRange,
	setScale,
	setEveryNthFrame,
	setNumberOfGifLoops,
	setMuted,
	setEnforceAudioTrack,
	setOutputLocation,
	setOverwriteOutput,
	setPixelFormat,
	setCodec,
	setCrf,
	setImageSequence,
	setProResProfile,
	setAudioBitrate,
	setVideoBitrate,
	overrideHeight,
	overrideWidth,
	overrideFfmpegCommand: setFfmpegOverrideFunction,
	// Options added after migration
	setAudioCodec,
};

export type {Concurrency, WebpackConfiguration, WebpackOverrideFn};

export const ConfigInternals = {
	getRange,
	getOutputCodecOrUndefined,
	getBrowser,
	getPixelFormat,
	getProResProfile,
	getShouldOverwrite,
	getBrowserExecutable,
	getScale,
	getServerPort,
	getChromiumDisableWebSecurity,
	getIgnoreCertificateErrors,
	getChromiumHeadlessMode,
	getChromiumOpenGlRenderer,
	getEveryNthFrame,
	getConcurrency,
	getCurrentPuppeteerTimeout,
	getJpegQuality,
	getAudioCodec,
	getStillFrame,
	getShouldOutputImageSequence,
	getDotEnvLocation,
	getUserPreferredStillImageFormat,
	getUserPreferredVideoImageFormat,
	getWebpackOverrideFn,
	getWebpackCaching,
	getOutputLocation,
	Logging,
	setFrameRangeFromCli,
	setStillFrame,
	getMaxTimelineTracks,
	defaultOverrideFunction,
	setMuted,
	getMuted,
	getEnforceAudioTrack,
	setEnforceAudioTrack,
	getKeyboardShortcutsEnabled,
	getPublicDir,
	getFfmpegOverrideFunction,
	getAudioBitrate,
	getVideoBitrate,
	getHeight,
	getWidth,
	getCrfOrUndefined,
	getEntryPoint,
	getNumberOfGifLoops,
	getWebpackPolling,
	getShouldOpenBrowser,
	getChromiumUserAgent,
};<|MERGE_RESOLUTION|>--- conflicted
+++ resolved
@@ -219,11 +219,7 @@
 		) => void;
 		/**
 		 * Set the user agent for Chrome. Only works during rendering.
-<<<<<<< HEAD
-		 * Default:
-=======
 		 * Default is the default user agent for Chrome
->>>>>>> 7a7b29e8
 		 */
 		readonly setChromiumUserAgent: (userAgent: string | null) => void;
 		/**
