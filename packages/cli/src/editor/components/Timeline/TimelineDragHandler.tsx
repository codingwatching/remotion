--- conflicted
+++ resolved
@@ -104,16 +104,10 @@
 		if (!dragging.dragging) {
 			return;
 		}
-<<<<<<< HEAD
 		if (dragging.wasPlaying) {
 			play();
 		}
 	}, [dragging, play]);
-=======
-
-		setPlaying(dragging.wasPlaying);
-	}, [dragging, setPlaying]);
->>>>>>> e22435e4
 
 	useEffect(() => {
 		if (!dragging.dragging) {
