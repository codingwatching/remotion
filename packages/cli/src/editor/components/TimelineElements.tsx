--- conflicted
+++ resolved
@@ -2,11 +2,7 @@
 import {Internals} from 'remotion';
 import styled from 'styled-components';
 import {calculateTimeline, Track} from '../helpers/calculate-timeline';
-<<<<<<< HEAD
-import {AudioWaveform} from './AudioWaveform';
-=======
 import {TimelineSequence} from './TimelineSequence';
->>>>>>> 0cc7fa57
 
 const Container = styled.div`
 	height: 100%;
@@ -15,21 +11,6 @@
 	grid-auto-rows: minmax(25px, 80px);
 `;
 
-<<<<<<< HEAD
-const Pre = styled.pre`
-	color: white;
-	font-family: Arial, Helvetica, sans-serif;
-	font-size: 12px;
-	margin-top: 0;
-	margin-bottom: 0;
-	padding: 5px;
-`;
-
-const SEQUENCE_GRADIENT = 'linear-gradient(to bottom, #3697e1, #348AC7 60%)';
-const AUDIO_GRADIENT = 'linear-gradient(rgb(16 171 58), rgb(43 165 63) 60%)';
-
-=======
->>>>>>> 0cc7fa57
 export const TimelineElements: React.FC = () => {
 	const {sequences, assets} = useContext(Internals.CompositionManager);
 	const videoConfig = Internals.useUnsafeVideoConfig();
@@ -60,43 +41,7 @@
 			{timeline.map((track) => (
 				<div key={track.trackId} style={inner}>
 					{track.sequences.map((s) => {
-<<<<<<< HEAD
-						// If a duration is 1, it is essentially a still and it should have width 0
-						const spatialDuration = Internals.FEATURE_FLAG_V2_BREAKING_CHANGES
-							? s.sequence.duration - 1
-							: s.sequence.duration;
-
-						return (
-							<div
-								key={s.sequence.id}
-								style={{
-									background:
-										s.sequence.type === 'sequence'
-											? SEQUENCE_GRADIENT
-											: AUDIO_GRADIENT,
-									border: '1px solid rgba(255, 255, 255, 0.2)',
-									borderRadius: 4,
-									height: s.sequence.type === 'sequence' ? 80 : 60,
-									marginTop: 1,
-									marginLeft: `calc(${(s.sequence.from / lastFrame) * 100}%)`,
-									width:
-										s.sequence.duration === Infinity
-											? 'auto'
-											: `calc(${(spatialDuration / lastFrame) * 100}%)`,
-									color: 'white',
-									overflow: 'hidden',
-								}}
-								title={s.sequence.displayName}
-							>
-								{s.sequence.type === 'audio' ? (
-									<AudioWaveform src={s.sequence.src} />
-								) : null}
-								<Pre>{s.sequence.displayName}</Pre>
-							</div>
-						);
-=======
 						return <TimelineSequence key={s.sequence.id} s={s} />;
->>>>>>> 0cc7fa57
 					})}
 				</div>
 			))}
