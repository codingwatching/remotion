--- conflicted
+++ resolved
@@ -303,10 +303,7 @@
 			disableWebSecurity,
 			ignoreCertificateErrors,
 			gl: openGlOption === 'default' ? null : openGlOption,
-<<<<<<< HEAD
-=======
 			// TODO: Make this configurable at some point (not necessary for V4)
->>>>>>> 7a7b29e8
 			userAgent: null,
 		};
 	}, [headless, disableWebSecurity, ignoreCertificateErrors, openGlOption]);
