--- conflicted
+++ resolved
@@ -54,9 +54,7 @@
 		return composition.schema.safeParse(inputProps);
 	}, [composition.schema, inputProps]);
 
-<<<<<<< HEAD
 	const cliProps = getInputProps();
-=======
 	const [canSaveDefaultProps, setCanSaveDefaultProps] = useState(false);
 
 	const showSaveButton = mayShowSaveButton && canSaveDefaultProps;
@@ -74,7 +72,6 @@
 			});
 	}, [composition.id]);
 
->>>>>>> 79f1975d
 	const modeItems = useMemo((): SegmentedControlItem[] => {
 		return [
 			{
