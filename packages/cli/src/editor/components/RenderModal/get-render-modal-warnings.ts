--- conflicted
+++ resolved
@@ -11,10 +11,6 @@
 			determined: boolean;
 	  };
 
-<<<<<<< HEAD
-const getInputPropsWarning = (cliProps: unknown) => {
-	if (Object.keys(cliProps as object).length > 0) {
-=======
 const getInputPropsWarning = ({
 	cliProps,
 	propsEditType,
@@ -26,7 +22,6 @@
 		Object.keys(cliProps as object).length > 0 &&
 		propsEditType === 'default-props'
 	) {
->>>>>>> 05875890
 		return 'The data that was passed using --props takes priority over the data you enter here.';
 	}
 
@@ -56,29 +51,19 @@
 export const getRenderModalWarnings = ({
 	cliProps,
 	canSaveDefaultProps,
-<<<<<<< HEAD
 	isCustomDateUsed,
 	inJSONEditor,
+	propsEditType,
 }: {
 	cliProps: unknown;
 	canSaveDefaultProps: TypeCanSaveState;
 	isCustomDateUsed: boolean | undefined;
 	inJSONEditor: boolean;
-}) => {
-	return [
-		getInputPropsWarning(cliProps),
-		getCannotSaveDefaultProps(canSaveDefaultProps),
-		customDateUsed(isCustomDateUsed, inJSONEditor),
-=======
-	propsEditType,
-}: {
-	cliProps: unknown;
-	canSaveDefaultProps: TypeCanSaveState;
 	propsEditType: PropsEditType;
 }) => {
 	return [
 		getInputPropsWarning({cliProps, propsEditType}),
-		getCannotSaveDefaultProps({canSaveDefaultProps}),
->>>>>>> 05875890
+		getCannotSaveDefaultProps(canSaveDefaultProps),
+		customDateUsed(isCustomDateUsed, inJSONEditor),
 	].filter(truthy);
 };