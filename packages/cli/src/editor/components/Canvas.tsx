import {PlayerInternals} from '@remotion/player';
import React, {
	useCallback,
	useContext,
	useEffect,
	useMemo,
	useState,
} from 'react';
import type {CanvasContent} from 'remotion';
import {Internals} from 'remotion';
import {
	MAX_ZOOM,
	MIN_ZOOM,
	smoothenZoom,
	unsmoothenZoom,
} from '../../smooth-zoom';
import {BACKGROUND} from '../helpers/colors';
import type {AssetMetadata} from '../helpers/get-asset-metadata';
import {getAssetMetadata} from '../helpers/get-asset-metadata';
import {
	getCenterPointWhileScrolling,
	getEffectiveTranslation,
} from '../helpers/get-effective-translation';
import {useKeybinding} from '../helpers/use-keybinding';
import {canvasRef as ref} from '../state/canvas-ref';
<<<<<<< HEAD
import {EditorShowRulersContext} from '../state/editor-rulers';
import {EditorZoomGesturesContext} from '../state/editor-zoom-gestures';
import {PreviewSizeContext} from '../state/preview-size';
=======
import {EditorShowGuidesContext} from '../state/editor-guides';
import {EditorShowRulersContext} from '../state/editor-rulers';
import {EditorZoomGesturesContext} from '../state/editor-zoom-gestures';
import {PreviewSizeContext} from '../state/preview-size';
import EditorGuides from './EditorGuides';
>>>>>>> d9e40ff8
import {EditorRulers} from './EditorRuler';
import {SPACING_UNIT} from './layout';
import {VideoPreview} from './Preview';
import {ResetZoomButton} from './ResetZoomButton';

const container: React.CSSProperties = {
	flex: 1,
	display: 'flex',
	overflow: 'hidden',
	position: 'relative',
	backgroundColor: BACKGROUND,
};

const resetZoom: React.CSSProperties = {
	position: 'absolute',
	top: SPACING_UNIT * 2,
	right: SPACING_UNIT * 2,
};

const ZOOM_PX_FACTOR = 0.003;

export const Canvas: React.FC<{
	canvasContent: CanvasContent;
}> = ({canvasContent}) => {
	const {setSize, size: previewSize} = useContext(PreviewSizeContext);
	const {editorZoomGestures} = useContext(EditorZoomGesturesContext);
	const keybindings = useKeybinding();
	const config = Internals.useUnsafeVideoConfig();
	const {editorShowRulers} = useContext(EditorShowRulersContext);
<<<<<<< HEAD
=======
	const {editorShowGuides} = useContext(EditorShowGuidesContext);
>>>>>>> d9e40ff8

	const [assetResolution, setAssetResolution] = useState<AssetMetadata | null>(
		null,
	);

	const contentDimensions = useMemo(() => {
		if (
			(canvasContent.type === 'asset' || canvasContent.type === 'output') &&
			assetResolution &&
			assetResolution.type === 'found'
		) {
			return assetResolution.dimensions;
		}

		if (config) {
			return {width: config.width, height: config.height};
		}

		return null;
	}, [assetResolution, config, canvasContent]);

	const size = PlayerInternals.useElementSize(ref, {
		triggerOnWindowResize: false,
		shouldApplyCssTransforms: true,
	});

	const isFit = previewSize.size === 'auto';

	const onWheel = useCallback(
		(e: WheelEvent) => {
			if (!editorZoomGestures) {
				return;
			}

			if (!size) {
				return;
			}

			if (!contentDimensions || contentDimensions === 'none') {
				return;
			}

			const wantsToZoom = e.ctrlKey || e.metaKey;

			if (!wantsToZoom && isFit) {
				return;
			}

			e.preventDefault();

			setSize((prevSize) => {
				const scale = PlayerInternals.calculateScale({
					canvasSize: size,
					compositionHeight: contentDimensions.height,
					compositionWidth: contentDimensions.width,
					previewSize: prevSize.size,
				});

				// Zoom in/out
				if (wantsToZoom) {
					const oldSize = prevSize.size === 'auto' ? scale : prevSize.size;
					const smoothened = smoothenZoom(oldSize);
					const added = smoothened + e.deltaY * ZOOM_PX_FACTOR;
					const unsmoothened = unsmoothenZoom(added);

					const {centerX, centerY} = getCenterPointWhileScrolling({
						size,
						clientX: e.clientX,
						clientY: e.clientY,
						compositionWidth: contentDimensions.width,
						compositionHeight: contentDimensions.height,
						scale,
						translation: prevSize.translation,
					});

					const zoomDifference = unsmoothened - oldSize;

					const uvCoordinatesX = centerX / contentDimensions.width;
					const uvCoordinatesY = centerY / contentDimensions.height;

					const correctionLeft =
						-uvCoordinatesX * (zoomDifference * contentDimensions.width) +
						(1 - uvCoordinatesX) * zoomDifference * contentDimensions.width;
					const correctionTop =
						-uvCoordinatesY * (zoomDifference * contentDimensions.height) +
						(1 - uvCoordinatesY) * zoomDifference * contentDimensions.height;

					return {
						translation: getEffectiveTranslation({
							translation: {
								x: prevSize.translation.x - correctionLeft / 2,
								y: prevSize.translation.y - correctionTop / 2,
							},
							canvasSize: size,
							compositionHeight: contentDimensions.height,
							compositionWidth: contentDimensions.width,
							scale,
						}),
						size: unsmoothened,
					};
				}

				const effectiveTranslation = getEffectiveTranslation({
					translation: prevSize.translation,
					canvasSize: size,
					compositionHeight: contentDimensions.height,
					compositionWidth: contentDimensions.width,
					scale,
				});

				// Pan
				return {
					...prevSize,
					translation: getEffectiveTranslation({
						translation: {
							x: effectiveTranslation.x + e.deltaX,
							y: effectiveTranslation.y + e.deltaY,
						},
						canvasSize: size,
						compositionHeight: contentDimensions.height,
						compositionWidth: contentDimensions.width,
						scale,
					}),
				};
			});
		},
		[editorZoomGestures, contentDimensions, isFit, setSize, size],
	);

	useEffect(() => {
		const {current} = ref;
		if (!current) {
			return;
		}

		current.addEventListener('wheel', onWheel, {passive: false});

		return () =>
			// @ts-expect-error
			current.removeEventListener('wheel', onWheel, {
				passive: false,
			});
	}, [onWheel]);

	const onReset = useCallback(() => {
		setSize(() => {
			return {
				translation: {
					x: 0,
					y: 0,
				},
				size: 'auto',
			};
		});
	}, [setSize]);

	const onZoomIn = useCallback(() => {
		if (!contentDimensions || contentDimensions === 'none') {
			return;
		}

		if (!size) {
			return;
		}

		setSize((prevSize) => {
			const scale = PlayerInternals.calculateScale({
				canvasSize: size,
				compositionHeight: contentDimensions.height,
				compositionWidth: contentDimensions.width,
				previewSize: prevSize.size,
			});
			return {
				translation: {
					x: 0,
					y: 0,
				},
				size: Math.min(MAX_ZOOM, scale * 2),
			};
		});
	}, [contentDimensions, setSize, size]);

	const onZoomOut = useCallback(() => {
		if (!contentDimensions || contentDimensions === 'none') {
			return;
		}

		if (!size) {
			return;
		}

		setSize((prevSize) => {
			const scale = PlayerInternals.calculateScale({
				canvasSize: size,
				compositionHeight: contentDimensions.height,
				compositionWidth: contentDimensions.width,
				previewSize: prevSize.size,
			});
			return {
				translation: {
					x: 0,
					y: 0,
				},
				size: Math.max(MIN_ZOOM, scale / 2),
			};
		});
	}, [contentDimensions, setSize, size]);

	useEffect(() => {
		const resetBinding = keybindings.registerKeybinding({
			event: 'keydown',
			key: '0',
			commandCtrlKey: false,
			callback: onReset,
			preventDefault: true,
			triggerIfInputFieldFocused: false,
		});

		const zoomIn = keybindings.registerKeybinding({
			event: 'keydown',
			key: '+',
			commandCtrlKey: false,
			callback: onZoomIn,
			preventDefault: true,
			triggerIfInputFieldFocused: false,
		});

		const zoomOut = keybindings.registerKeybinding({
			event: 'keydown',
			key: '-',
			commandCtrlKey: false,
			callback: onZoomOut,
			preventDefault: true,
			triggerIfInputFieldFocused: false,
		});

		return () => {
			resetBinding.unregister();
			zoomIn.unregister();
			zoomOut.unregister();
		};
	}, [keybindings, onReset, onZoomIn, onZoomOut]);

	const fetchMetadata = useCallback(async () => {
		setAssetResolution(null);
		if (canvasContent.type === 'composition') {
			return;
		}

		const metadata = await getAssetMetadata(canvasContent);
		setAssetResolution(metadata);
	}, [canvasContent]);

	useEffect(() => {
		fetchMetadata();
	}, [fetchMetadata]);

	return (
		<>
			<div ref={ref} style={container}>
				{size ? (
					<VideoPreview
						canvasContent={canvasContent}
						contentDimensions={contentDimensions}
						canvasSize={size}
						assetMetadata={assetResolution}
					/>
				) : null}
				{isFit ? null : (
					<div style={resetZoom} className="css-reset">
						<ResetZoomButton onClick={onReset} />
					</div>
				)}
<<<<<<< HEAD
=======
				{editorShowGuides && (
					<EditorGuides
						canvasSize={size}
						contentDimensions={contentDimensions}
						assetMetadata={assetResolution}
					/>
				)}
>>>>>>> d9e40ff8
			</div>
			{editorShowRulers && (
				<EditorRulers
					contentDimensions={contentDimensions}
					canvasSize={size}
					assetMetadata={assetResolution}
					containerRef={ref}
				/>
			)}
		</>
	);
};<|MERGE_RESOLUTION|>--- conflicted
+++ resolved
@@ -23,17 +23,11 @@
 } from '../helpers/get-effective-translation';
 import {useKeybinding} from '../helpers/use-keybinding';
 import {canvasRef as ref} from '../state/canvas-ref';
-<<<<<<< HEAD
-import {EditorShowRulersContext} from '../state/editor-rulers';
-import {EditorZoomGesturesContext} from '../state/editor-zoom-gestures';
-import {PreviewSizeContext} from '../state/preview-size';
-=======
 import {EditorShowGuidesContext} from '../state/editor-guides';
 import {EditorShowRulersContext} from '../state/editor-rulers';
 import {EditorZoomGesturesContext} from '../state/editor-zoom-gestures';
 import {PreviewSizeContext} from '../state/preview-size';
 import EditorGuides from './EditorGuides';
->>>>>>> d9e40ff8
 import {EditorRulers} from './EditorRuler';
 import {SPACING_UNIT} from './layout';
 import {VideoPreview} from './Preview';
@@ -63,10 +57,7 @@
 	const keybindings = useKeybinding();
 	const config = Internals.useUnsafeVideoConfig();
 	const {editorShowRulers} = useContext(EditorShowRulersContext);
-<<<<<<< HEAD
-=======
 	const {editorShowGuides} = useContext(EditorShowGuidesContext);
->>>>>>> d9e40ff8
 
 	const [assetResolution, setAssetResolution] = useState<AssetMetadata | null>(
 		null,
@@ -340,8 +331,6 @@
 						<ResetZoomButton onClick={onReset} />
 					</div>
 				)}
-<<<<<<< HEAD
-=======
 				{editorShowGuides && (
 					<EditorGuides
 						canvasSize={size}
@@ -349,7 +338,6 @@
 						assetMetadata={assetResolution}
 					/>
 				)}
->>>>>>> d9e40ff8
 			</div>
 			{editorShowRulers && (
 				<EditorRulers
