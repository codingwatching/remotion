--- conflicted
+++ resolved
@@ -166,28 +166,20 @@
 	return browser;
 };
 
-<<<<<<< HEAD
-export const getCliOptions = async (options: {isLambda: boolean}) => {
-=======
-export const getCliOptions = async (type: 'still' | 'series') => {
->>>>>>> 4954b4f0
+export const getCliOptions = async (options: {isLambda: boolean; type: 'still' | 'series'}) => {
+export const getCliOptions = async () => {
 	const frameRange = getAndValidateFrameRange();
 	const shouldOutputImageSequence = await getAndValidateShouldOutputImageSequence(
 		frameRange
 	);
-<<<<<<< HEAD
 	const codec = await getFinalCodec({isLambda: options.isLambda});
 	const outputFile = options.isLambda
 		? null
-		: getOutputFilename(codec, shouldOutputImageSequence);
-=======
-	const codec = await getFinalCodec();
-	const outputFile = getOutputFilename({
-		codec,
-		imageSequence: shouldOutputImageSequence,
-		type,
-	});
->>>>>>> 4954b4f0
+		: getOutputFilename({
+			codec,
+			imageSequence: shouldOutputImageSequence,
+			type: options.type,
+		});
 	const overwrite = Internals.getShouldOverwrite();
 	const crf = getAndValidateCrf(shouldOutputImageSequence, codec);
 	const pixelFormat = getAndValidatePixelFormat(codec);
