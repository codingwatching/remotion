// eslint-disable-next-line @typescript-eslint/prefer-ts-expect-error
// @ts-ignore
import {BundlerInternals} from '@remotion/bundler';
import betterOpn from 'better-opn';
import path from 'path';
import {Internals} from 'remotion';
import xns from 'xns';
import {getConfigFileName} from './get-config-file-name';
import {getEnvironmentVariables} from './get-env';
import {getInputProps} from './get-input-props';
import {isJavascript} from './is-javascript';
import {loadConfigFile} from './load-config';
import {parsedCli} from './parse-command-line';

const noop = () => undefined;

export const previewCommand = xns(async () => {
	const file = parsedCli._[1];
	const {port: desiredPort} = parsedCli;
	const fullPath = path.join(process.cwd(), file);

	const isFileJavascript = isJavascript(fullPath);

	loadConfigFile(getConfigFileName(isFileJavascript), isFileJavascript);

	const inputProps = getInputProps();
	const envVariables = await getEnvironmentVariables();

	const port = await BundlerInternals.startServer(
		path.resolve(__dirname, 'previewEntry.js'),
		fullPath,
		{
			inputProps,
			envVariables,
			port: desiredPort,
<<<<<<< HEAD
			publicPath: '',
=======
			maxTimelineTracks: Internals.getMaxTimelineTracks(),
>>>>>>> 0fd4fc28
		}
	);
	betterOpn(`http://localhost:${port}`);
	await new Promise(noop);
});<|MERGE_RESOLUTION|>--- conflicted
+++ resolved
@@ -33,11 +33,8 @@
 			inputProps,
 			envVariables,
 			port: desiredPort,
-<<<<<<< HEAD
 			publicPath: '',
-=======
 			maxTimelineTracks: Internals.getMaxTimelineTracks(),
->>>>>>> 0fd4fc28
 		}
 	);
 	betterOpn(`http://localhost:${port}`);
