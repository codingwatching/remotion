{
	"extends": "../tsconfig.settings.json",
	"compilerOptions": {
		"rootDir": "src",
		"outDir": "dist",
		"jsx": "react-jsx",
		"skipLibCheck": true
	},
	"references": [
		{"path": "../core"},
		{"path": "../bundler"},
<<<<<<< HEAD
		{"path": "../renderer"},
		{"path": "../player"}
=======
		{"path": "../media-utils"},
		{"path": "../renderer"}
>>>>>>> 6a5b68da
	]
}<|MERGE_RESOLUTION|>--- conflicted
+++ resolved
@@ -9,12 +9,8 @@
 	"references": [
 		{"path": "../core"},
 		{"path": "../bundler"},
-<<<<<<< HEAD
 		{"path": "../renderer"},
-		{"path": "../player"}
-=======
-		{"path": "../media-utils"},
-		{"path": "../renderer"}
->>>>>>> 6a5b68da
+		{"path": "../player"},
+		{"path": "../media-utils"}
 	]
 }