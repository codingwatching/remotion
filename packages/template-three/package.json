{
  "name": "template-three",
  "version": "1.0.0",
  "description": "A React Three Fiber Project",
  "scripts": {
    "dev": "remotion studio",
    "build": "remotion bundle",
    "upgrade": "remotion upgrade",
    "lint": "eslint src --ext ts,tsx,js,jsx && tsc"
  },
  "repository": {},
  "license": "UNLICENSED",
  "dependencies": {
    "@react-three/fiber": "9.0.0-rc.1",
    "@remotion/cli": "workspace:*",
    "@remotion/media-utils": "workspace:*",
    "@remotion/three": "workspace:*",
    "@remotion/zod-types": "workspace:*",
    "react": "19.0.0",
    "react-dom": "19.0.0",
    "remotion": "workspace:*",
<<<<<<< HEAD
    "three": "0.158.0",
    "zod": "3.23.8"
=======
    "three": "0.171.0",
    "zod": "3.22.3"
>>>>>>> e5909fae
  },
  "devDependencies": {
    "@remotion/eslint-config": "workspace:*",
    "@types/react": "19.0.0",
    "@types/three": "0.170.0",
    "@types/web": "0.0.166",
    "eslint": "8.57.1",
    "prettier": "3.3.3",
    "typescript": "5.5.4"
  },
  "private": true
}<|MERGE_RESOLUTION|>--- conflicted
+++ resolved
@@ -19,13 +19,7 @@
     "react": "19.0.0",
     "react-dom": "19.0.0",
     "remotion": "workspace:*",
-<<<<<<< HEAD
-    "three": "0.158.0",
-    "zod": "3.23.8"
-=======
-    "three": "0.171.0",
-    "zod": "3.22.3"
->>>>>>> e5909fae
+    "three": "0.171.0"
   },
   "devDependencies": {
     "@remotion/eslint-config": "workspace:*",
