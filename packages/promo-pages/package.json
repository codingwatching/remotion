--- conflicted
+++ resolved
@@ -29,27 +29,17 @@
 		"@eslint/eslintrc": "3.1.0",
 		"@types/react": "19.0.0",
 		"@types/react-dom": "19.0.0",
-<<<<<<< HEAD
-		"eslint": "9.14.0",
-		"eslint-config-next": "15.0.4",
 		"plyr": "3.7.3",
-=======
 		"eslint": "9.19.0",
 		"eslint-config-next": "15.1.6",
-		"plyr": "^3.7.3",
->>>>>>> 8b4386d0
 		"postcss": "8.4.47",
 		"tailwindcss": "4.0.0",
 		"@tailwindcss/cli": "4.0.0",
 		"@tailwindcss/vite": "4.0.0",
-<<<<<<< HEAD
 		"tailwindcss-scoped-preflight": "3.4.10",
 		"@vitejs/plugin-react-swc": "3.5.0",
-=======
 		"react": "19.0.0",
 		"react-dom": "19.0.0",
-		"@vitejs/plugin-react-swc": "^3.5.0",
->>>>>>> 8b4386d0
 		"tailwind-merge": "2.5.2",
 		"bun-plugin-tailwind": "0.0.13",
 		"clsx": "2.1.1"
