import {bundle} from '@remotion/bundler';
import {
	getCompositions,
	RenderInternals,
	renderStill,
} from '@remotion/renderer';
import {cleanDownloadMap} from '@remotion/renderer/dist/assets/download-map';
import {existsSync, unlinkSync} from 'fs';
import {tmpdir} from 'os';
import path from 'path';
import {TCompMetadata} from 'remotion';
import {expect, test} from 'vitest';
import {webpackOverride} from '../webpack-override';

test(
	'Can render a still using Node.JS APIs',
	async () => {
		const bundled = await bundle({
			entryPoint: path.join(process.cwd(), 'src/index.ts'),
			webpackOverride,
		});

		const compositions = await getCompositions(bundled);

		const composition = compositions.find(
			(c) => c.id === 'react-svg'
		) as TCompMetadata;

		const folder = path.join(tmpdir(), 'path', 'to');
		const testOut = path.join(folder, 'still.png');

		const downloadMap = RenderInternals.makeDownloadMap();
		const {port, close} = await RenderInternals.serveStatic(bundled, {
			onDownload: () => undefined,
			port: null,
			onError: (err) => {
				throw err;
			},
<<<<<<< HEAD
			downloadMap: RenderInternals.makeDownloadMap(),
=======
			ffmpegExecutable: null,
			ffprobeExecutable: null,
			downloadMap,
>>>>>>> f2acd89f
			remotionRoot: process.cwd(),
		});

		const serveUrl = `http://localhost:${port}`;
		const fileOSRoot = path.parse(__dirname).root;

		await expect(() =>
			renderStill({
				composition,
				output: testOut,
				serveUrl,
				frame: 500,
			})
		).rejects.toThrow(
			/Cannot use frame 500: Duration of composition is 300, therefore the highest frame that can be rendered is 299/
		);

		await expect(() =>
			renderStill({
				composition,
				output: process.platform === 'win32' ? fileOSRoot : '/var',
				serveUrl,
			})
		).rejects.toThrow(/already exists, but is not a file/);

		await expect(() =>
			renderStill({
				composition,
				output: 'src/index.ts',
				serveUrl,
				overwrite: false,
			})
		).rejects.toThrow(
			/Cannot render still - "overwrite" option was set to false, but the output/
		);

		await renderStill({
			composition,
			output: testOut,
			serveUrl,
			frame: 100,
		});

		expect(existsSync(testOut)).toBe(true);
		unlinkSync(testOut);
		RenderInternals.deleteDirectory(bundled);
		RenderInternals.deleteDirectory(folder);
		cleanDownloadMap(downloadMap);

		await close();
	},
	{
		retry: 3,
		timeout: 90000,
	}
);<|MERGE_RESOLUTION|>--- conflicted
+++ resolved
@@ -36,13 +36,7 @@
 			onError: (err) => {
 				throw err;
 			},
-<<<<<<< HEAD
-			downloadMap: RenderInternals.makeDownloadMap(),
-=======
-			ffmpegExecutable: null,
-			ffprobeExecutable: null,
 			downloadMap,
->>>>>>> f2acd89f
 			remotionRoot: process.cwd(),
 		});
 
