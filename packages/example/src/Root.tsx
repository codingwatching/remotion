--- conflicted
+++ resolved
@@ -1,5 +1,3 @@
-<<<<<<< HEAD
-=======
 import {
 	CalculateMetadataFunction,
 	Composition,
@@ -8,21 +6,9 @@
 	staticFile,
 	Still,
 } from 'remotion';
->>>>>>> 051d860c
 import {zColor} from '@remotion/zod-types';
 import {alias} from 'lib/alias';
 import React, {useCallback} from 'react';
-<<<<<<< HEAD
-import {
-	CalculateMetadataFunction,
-	Composition,
-	Folder,
-	getInputProps,
-	staticFile,
-	Still,
-} from 'remotion';
-=======
->>>>>>> 051d860c
 import {z} from 'zod';
 import {TwentyTwoKHzAudio} from './22KhzAudio';
 import BetaText, {betaTextSchema} from './BetaText';
@@ -83,7 +69,6 @@
 if (alias !== 'alias') {
 	throw new Error('should support TS aliases');
 }
-
 
 // Use it to test that UI does not regress on weird CSS
 // import './weird-css.css';
