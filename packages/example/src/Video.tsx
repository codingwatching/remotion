import React from 'react';
import {Composition, Folder, getInputProps, Still} from 'remotion';
import {TwentyTwoKHzAudio} from './22KhzAudio';
import BetaText from './BetaText';
import {ColorInterpolation} from './ColorInterpolation';
import {MyCtx, WrappedInContext} from './Context';
import CorruptVideo from './CorruptVideo';
import {ErrorOnFrame10} from './ErrorOnFrame10';
import {Expert} from './Expert';
import {FontDemo} from './Fonts';
import {Framer} from './Framer';
import {FreezeExample} from './Freeze/FreezeExample';
import {ManyAudio} from './ManyAudio';
import {MissingImg} from './MissingImg';
import {OffthreadRemoteVideo} from './OffthreadRemoteVideo/OffthreadRemoteVideo';
import {OrbScene} from './Orb';
import ReactSvg from './ReactSvg';
import InfinityVideo from './ReallyLongVideo';
import RemoteVideo from './RemoteVideo';
import {Scripts} from './Scripts';
import CircleTest from './Shapes/CircleTest';
import EllipseTest from './Shapes/EllipseTest';
import RectTest from './Shapes/RectTest';
import StarTest from './Shapes/StarTest';
import TriangleTest from './Shapes/TriangleTest';
import {SkipZeroFrame} from './SkipZeroFrame';
import {BaseSpring, SpringWithDuration} from './Spring/base-spring';
import {SeriesTesting} from './StaggerTesting';
import {StaticDemo} from './StaticServer';
import {StillZoom} from './StillZoom';
import {SvgTest} from './SvgTest';
import {TenFrameTester} from './TenFrameTester';
import ThreeBasic from './ThreeBasic';
import {VideoOnCanvas} from './VideoOnCanvas';
import {Greenscreen} from './VideoOnCanvas/greenscreen';
import {VideoSpeed} from './VideoSpeed';
import {NativeVideoLayerTest, VideoTesting} from './VideoTesting';

// Use it to test that UI does not regress on weird CSS
// import './weird-css.css';

export const Index: React.FC = () => {
	const inputProps = getInputProps();

	return (
		<>
			<Folder name="components">
				<Composition
					id="looped"
					lazyComponent={() => import('./LoopedVideo')}
					durationInFrames={200}
					fps={60}
					height={1080}
					width={1080}
				/>
				<Composition
					id="iframe"
					lazyComponent={() => import('./IframeTest')}
					width={1080}
					height={1080}
					fps={30}
					durationInFrames={10}
				/>
				<Composition
					id="stagger-test"
					component={SeriesTesting}
					width={1280}
					height={720}
					fps={30}
					durationInFrames={100}
				/>
				<Composition
					id="freeze-example"
					component={FreezeExample}
					width={1280}
					height={720}
					fps={30}
					durationInFrames={300}
				/>
			</Folder>
			<Folder name="spring">
				<Composition
					id="base-spring"
					component={BaseSpring}
					width={1080}
					height={1080}
					fps={30}
					durationInFrames={100}
				/>
				<Composition
					id="spring-with-duration"
					component={SpringWithDuration}
					width={1080}
					height={1080}
					fps={30}
					durationInFrames={100}
				/>
			</Folder>
			<Folder name="regression-testing">
				<Composition
					id="missing-img"
					component={MissingImg}
					width={1080}
					height={1080}
					fps={30}
					durationInFrames={10}
				/>
				<Composition
					id="ten-frame-tester"
					component={TenFrameTester}
					width={1080}
					height={1080}
					fps={30}
					durationInFrames={10}
				/>

				<Composition
					id="framer"
					component={Framer}
					width={1080}
					height={1080}
					fps={30}
					durationInFrames={100}
				/>
				<Composition
					id="skip-zero-frame"
					component={SkipZeroFrame}
					width={1280}
					height={720}
					fps={30}
					durationInFrames={100}
				/>
				<Composition
					id="scripts"
					component={Scripts}
					width={1280}
					height={720}
					fps={30}
					durationInFrames={100}
				/>
				<Composition
					id="many-audio"
					component={ManyAudio}
					width={1280}
					height={720}
					fps={30}
					durationInFrames={30}
				/>
				<Composition
					id="error-on-frame-10"
					component={ErrorOnFrame10}
					width={1280}
					height={720}
					fps={30}
					durationInFrames={1000000}
				/>
				<MyCtx.Provider
					value={{
						hi: () => 'hithere',
					}}
				>
					<Still
						id="wrapped-in-context"
						component={WrappedInContext}
						width={1280}
						height={720}
					/>
				</MyCtx.Provider>
			</Folder>
			<Folder name="creatives">
				<Composition
					id="drop-dots"
					lazyComponent={() => import('./DropDots/DropDots')}
					width={1080}
					height={1080}
					fps={30}
					durationInFrames={180 * 30}
				/>
				<Composition
					id="tiles"
					lazyComponent={() => import('./Tiles')}
					width={1080}
					height={1920}
					fps={30}
					durationInFrames={90}
				/>
				<Composition
					id="title"
					lazyComponent={() => import('./Title')}
					width={1080}
					height={1920}
					fps={30}
					durationInFrames={90}
					defaultProps={{
						line1: 'Test',
						line2: 'text',
					}}
				/>
				<Composition
					id="beta-text"
					component={BetaText}
					width={1080}
					height={1080}
					fps={30}
					durationInFrames={3 * 30}
					defaultProps={{
						word1: getInputProps().word1,
					}}
				/>
				<Composition
					id="react-svg"
					component={ReactSvg}
					width={1920}
					height={1080}
					fps={60}
					durationInFrames={300}
					defaultProps={{
						transparent: true,
					}}
				/>
			</Folder>
			<Folder name="video-tests">
				<Composition
					id="video-testing-mp4"
					component={VideoTesting}
					width={1080}
					height={1080}
					fps={30}
					durationInFrames={100}
					defaultProps={{
						offthread: false,
						codec: 'mp4' as const,
					}}
				/>
				<Composition
					id="video-testing-mp4-offthread"
					component={VideoTesting}
					width={1080}
					height={1080}
					fps={30}
					durationInFrames={100}
					defaultProps={{
						offthread: true,
						codec: 'mp4' as const,
					}}
				/>
				<Composition
					id="OffthreadRemoteVideo"
					component={OffthreadRemoteVideo}
					width={1080}
					height={1080}
					fps={30}
					durationInFrames={100}
				/>
				<Composition
					id="video-testing-webm"
					component={VideoTesting}
					width={1080}
					height={1080}
					fps={30}
					durationInFrames={100}
					defaultProps={{
						offthread: false,
						codec: 'webm' as const,
					}}
				/>
				<Composition
					id="video-testing-webm-offthread"
					component={VideoTesting}
					width={1080}
					height={1080}
					fps={30}
					durationInFrames={100}
					defaultProps={{
						offthread: true,
						codec: 'webm' as const,
					}}
				/>
				<Composition
					id="remote-video"
					component={RemoteVideo}
					width={1280}
					height={720}
					fps={30}
					durationInFrames={600}
				/>
				<Composition
					id="corrupt-video"
					component={CorruptVideo}
					width={1280}
					height={720}
					fps={30}
					durationInFrames={2000}
				/>
				<Composition
					id="2hrvideo"
					component={InfinityVideo}
					width={1920}
					height={1080}
					fps={30}
					durationInFrames={2 * 60 * 60 * 30}
				/>

				<Composition
					id="video-speed"
					component={VideoSpeed}
					width={1280}
					height={720}
					fps={30}
					durationInFrames={100}
				/>
				<Composition
					id="video-on-canvas"
					component={VideoOnCanvas}
					width={1920}
					height={1080}
					fps={30}
					durationInFrames={100}
				/>
				<Composition
					id="greenscreen"
					component={Greenscreen}
					width={1920}
					height={1080}
					fps={30}
					durationInFrames={100}
				/>
			</Folder>
			<Folder name="still-tests">
				<Still
					id="still-zoom"
					component={StillZoom}
					width={1800}
					height={2200}
				/>
			</Folder>
			<Folder name="features">
				<Composition
					id="mdx-test"
					lazyComponent={() => import('./MdxTest')}
					width={1080}
					height={1080}
					fps={30}
					durationInFrames={30 * 30}
				/>
				<Composition
					id="color-interpolation"
					component={ColorInterpolation}
					width={1280}
					height={720}
					fps={30}
					durationInFrames={100}
				/>
				<Still
					id="static-demo"
					component={StaticDemo}
					width={1000}
					height={1000}
				/>
				<Still id="font-demo" component={FontDemo} width={1000} height={1000} />
				<Composition
					id="dynamic-duration"
					component={VideoTesting}
					width={1080}
					height={1080}
					fps={30}
					// Change the duration of the video dynamically by passing
					// `--props='{"duration": 100}'`
					durationInFrames={inputProps?.duration ?? 20}
				/>
				<Composition
					id="nested"
					lazyComponent={() => import('./NestedSequences')}
					durationInFrames={200}
					fps={60}
					height={1080}
					width={1080}
				/>
			</Folder>
			<Folder name="audio-tests">
				<Composition
					id="22khz"
					component={TwentyTwoKHzAudio}
					width={1920}
					height={1080}
					fps={30}
					durationInFrames={90}
				/>
				<Composition
					id="offline-audio-buffer"
					lazyComponent={() => import('./OfflineAudioBuffer')}
					width={1080}
					height={1080}
					fps={30}
					durationInFrames={100}
				/>
				<Composition
					id="audio-testing-mute"
					lazyComponent={() => import('./AudioTestingMute')}
					width={1080}
					height={1080}
					fps={30}
					durationInFrames={300}
				/>
				<Composition
					id="audio-testing"
					lazyComponent={() => import('./AudioTesting')}
					width={1080}
					height={1080}
					fps={30}
					durationInFrames={300}
				/>
				<Composition
					id="audio-testing-amplify"
					lazyComponent={() => import('./AudioTesting/Amplify')}
					width={1080}
					height={1080}
					fps={30}
					durationInFrames={120}
				/>
				<Composition
					id="audio-testing-base64"
					lazyComponent={() => import('./AudioTesting/Base64')}
					width={1080}
					height={1080}
					fps={30}
					durationInFrames={300}
				/>
				<Composition
					id="audio-visualization"
					lazyComponent={() => import('./AudioVisualization')}
					width={1080}
					height={1080}
					fps={30}
					durationInFrames={180 * 30}
				/>
				<Composition
					id="loop-audio"
					lazyComponent={() => import('./LoopAudio')}
					width={1080}
					height={1080}
					fps={30}
					durationInFrames={180 * 30}
				/>
			</Folder>
			<Folder name="three">
				<Still id="Orb" component={OrbScene} width={2000} height={2000} />
				<Composition
					id="three-basic"
					component={ThreeBasic}
					width={1280}
					height={720}
					fps={30}
					durationInFrames={600}
				/>
			</Folder>
			<Folder name="lottie">
				<Composition
					id="cybertruck"
					lazyComponent={() => import('./Lottie/Cybertruck')}
					durationInFrames={500}
					fps={30}
					height={850}
					width={850}
				/>
				<Composition
					id="halloween-balloons"
					lazyComponent={() => import('./Lottie/Halloween/Balloons')}
					durationInFrames={90}
					fps={30}
					height={1080}
					width={1080}
				/>
				<Composition
					id="halloween-pumpkin"
					lazyComponent={() => import('./Lottie/Halloween/Pumpkin')}
					durationInFrames={150}
					fps={30}
					height={1200}
					width={1600}
				/>
				<Composition
					id="exploding-bird"
					lazyComponent={() => import('./Lottie/ExplodingBird')}
					durationInFrames={300}
					fps={30}
					height={850}
					width={850}
				/>
				<Composition
					id="image-in-lottie"
					lazyComponent={() => import('./Lottie/ImageInLottie')}
					durationInFrames={300}
					fps={30}
					height={850}
					width={850}
				/>
				<Composition
					id="loader"
					lazyComponent={() => import('./Lottie/Loader')}
					durationInFrames={240}
					fps={60}
					height={576}
					width={576}
				/>
			</Folder>
			<Folder name="paths">
				<Composition
					id="path-evolve"
					lazyComponent={() => import('./Paths/PathEvolve')}
					durationInFrames={500}
					fps={30}
					height={1080}
					width={1080}
				/>
				<Composition
					id="path-morph"
					lazyComponent={() => import('./Paths/PathMorph')}
					durationInFrames={500}
					fps={30}
					height={1080}
					width={1080}
				/>
			</Folder>
			<Folder name="gif">
				<Composition
					id="gif"
					lazyComponent={() => import('./GifTest')}
					width={1080}
					height={1080}
					fps={30}
					durationInFrames={200}
				/>
				<Composition
					id="gif-duration"
					lazyComponent={() => import('./GifTest/gif-duration')}
					width={1080}
					height={1080}
					fps={30}
					durationInFrames={150}
				/>
				<Composition
					id="gif-fill-modes"
					lazyComponent={() => import('./GifTest/fill-modes')}
					width={1920}
					height={1080}
					fps={30}
					durationInFrames={150}
				/>
				<Composition
					id="gif-loop-behavior"
					lazyComponent={() => import('./GifTest/loop-behavior')}
					width={1920}
					height={1080}
					fps={30}
					durationInFrames={540}
				/>
			</Folder>
			<Folder name="og-images">
				<Composition
					id="expert"
					component={Expert}
					width={1200}
					height={630}
					fps={30}
					durationInFrames={150}
				/>
			</Folder>
<<<<<<< HEAD
			<Folder name="experiments">
				<Composition
					id="svg-test"
					component={SvgTest}
					durationInFrames={300}
					fps={30}
					height={1080}
					width={1920}
				/>
				<Composition
					id="layers"
					layers={[
						{
							type: 'video',
							// TODO: Should support props on a layer basis
							component: NativeVideoLayerTest,
						},
						{
							type: 'web',
							// @ts-expect-error fix types of layer system
							component: ReactSvg,
						},
						{
							type: 'svg',
							component: SvgTest,
						},
					]}
					durationInFrames={300}
					fps={30}
					height={1080}
					width={1920}
					defaultProps={{transparent: true}}
=======

			<Folder name="shapes">
				<Composition
					id="circle-test"
					component={CircleTest}
					width={1200}
					height={630}
					fps={30}
					durationInFrames={150}
				/>
				<Composition
					id="rect-test"
					component={RectTest}
					width={1200}
					height={630}
					fps={30}
					durationInFrames={150}
				/>
				<Composition
					id="triangle-test"
					component={TriangleTest}
					width={1200}
					height={630}
					fps={30}
					durationInFrames={150}
				/>
				<Composition
					id="ellipse-test"
					component={EllipseTest}
					width={1200}
					height={630}
					fps={30}
					durationInFrames={150}
				/>
				<Composition
					id="star-test"
					component={StarTest}
					width={1200}
					height={630}
					fps={30}
					durationInFrames={150}
>>>>>>> 8cee931b
				/>
			</Folder>
		</>
	);
};

Index.displayName = 'hitheer';<|MERGE_RESOLUTION|>--- conflicted
+++ resolved
@@ -566,7 +566,6 @@
 					durationInFrames={150}
 				/>
 			</Folder>
-<<<<<<< HEAD
 			<Folder name="experiments">
 				<Composition
 					id="svg-test"
@@ -586,7 +585,6 @@
 						},
 						{
 							type: 'web',
-							// @ts-expect-error fix types of layer system
 							component: ReactSvg,
 						},
 						{
@@ -599,8 +597,8 @@
 					height={1080}
 					width={1920}
 					defaultProps={{transparent: true}}
-=======
-
+				/>
+			</Folder>
 			<Folder name="shapes">
 				<Composition
 					id="circle-test"
@@ -641,7 +639,6 @@
 					height={630}
 					fps={30}
 					durationInFrames={150}
->>>>>>> 8cee931b
 				/>
 			</Folder>
 		</>
