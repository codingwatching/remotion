{
	"name": "@remotion/example",
	"private": true,
	"version": "2.5.4",
	"description": "",
	"license": "SEE LICENSE IN LICENSE.md",
	"author": "Jonny Burger",
	"main": "dist/index.js",
	"files": [
		"dist"
	],
	"scripts": {
		"start": "remotion preview src/index.tsx",
		"start-js": "remotion preview src/entry.jsx",
		"test": "eslint src --ext ts,tsx,js,jsx && jest",
		"build": "tsc -d",
		"render": "remotion render src/index.tsx react-svg out/video.mp4",
		"render-js": "remotion render src/entry.jsx framer out/video.mp4",
		"render-transparent": "remotion render src/index.tsx --image-format=png --pixel-format=yuva420p --codec=vp8 react-svg out/video.webm"
	},
	"dependencies": {
		"@babel/plugin-syntax-jsx": "7.12.13",
		"@babel/preset-env": "7.12.13",
		"@babel/preset-react": "7.12.13",
		"@mdx-js/react": "^1.6.21",
		"@react-three/drei": "^4.3.3",
		"@remotion/babel-loader": "2.5.4",
		"@remotion/bundler": "2.5.4",
		"@remotion/cli": "2.5.4",
		"@remotion/eslint-config": "2.5.4",
		"@remotion/eslint-plugin": "2.5.4",
		"@remotion/gif": "2.5.4",
		"@remotion/media-utils": "2.5.4",
		"@remotion/renderer": "2.5.4",
<<<<<<< HEAD
		"@remotion/lambda": "2.5.4",
=======
>>>>>>> 6ebabdec
		"@remotion/three": "2.5.4",
		"@types/express": "^4.17.11",
		"@types/node": "^16.7.5",
		"@types/styled-components": "^5.1.1",
		"babel-loader": "^8.2.2",
		"express": "^4.17.1",
		"mdx-loader": "3.0.2",
		"polished": "^4.0.5",
		"prettier": "^2.0.5",
		"remotion": "2.5.4",
		"styled-components": "^5.1.1",
		"svg-path-properties": "^1.0.4",
		"three": ">=0.128.0",
		"ts-node": "^9.1.1",
		"ts-unused-exports": "^7.0.1",
		"typescript": "^4.4.2",
		"xns": "^2.0.7"
	},
	"devDependencies": {
		"@types/babel__core": "^7.1.12",
		"@types/babel__template": "^7.4.0",
		"eslint": "^7.25.0",
		"jest": "^27.0.6",
		"prettier-plugin-organize-imports": "^1.1.1",
		"ts-jest": "^27.0.5"
	},
	"publishConfig": {
		"access": "public"
	}
}<|MERGE_RESOLUTION|>--- conflicted
+++ resolved
@@ -32,10 +32,6 @@
 		"@remotion/gif": "2.5.4",
 		"@remotion/media-utils": "2.5.4",
 		"@remotion/renderer": "2.5.4",
-<<<<<<< HEAD
-		"@remotion/lambda": "2.5.4",
-=======
->>>>>>> 6ebabdec
 		"@remotion/three": "2.5.4",
 		"@types/express": "^4.17.11",
 		"@types/node": "^16.7.5",
