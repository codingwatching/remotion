--- conflicted
+++ resolved
@@ -4,11 +4,7 @@
 import {nodeReader} from '../readers/from-node';
 
 test('iPhone metadata', async () => {
-<<<<<<< HEAD
-	const {slowStructure, metadata, location} = await parseMedia({
-=======
-	const {structure, metadata, location, internalStats} = await parseMedia({
->>>>>>> c4d2f465
+	const {slowStructure, metadata, location, internalStats} = await parseMedia({
 		src: exampleVideos.iphonelivefoto,
 		fields: {
 			slowStructure: true,
@@ -20,16 +16,12 @@
 		reader: nodeReader,
 	});
 
-<<<<<<< HEAD
-	if (slowStructure.type !== 'iso-base-media') {
-=======
 	expect(internalStats).toEqual({
 		skippedBytes: 3862190,
 		finalCursorOffset: 3868807,
 	});
 
-	if (structure.type !== 'iso-base-media') {
->>>>>>> c4d2f465
+	if (slowStructure.type !== 'iso-base-media') {
 		throw new Error('Expected video');
 	}
 
@@ -137,12 +129,8 @@
 		src: exampleVideos.matroskaPcm16,
 		fields: {
 			metadata: true,
-<<<<<<< HEAD
 			slowStructure: true,
-=======
-			structure: true,
 			internalStats: true,
->>>>>>> c4d2f465
 		},
 		acknowledgeRemotionLicense: true,
 		reader: nodeReader,
