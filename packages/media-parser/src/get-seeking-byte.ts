import {getSeekingByteForFlac} from './containers/flac/get-seeking-byte';
import {getSeekingByteFromIsoBaseMedia} from './containers/iso-base-media/get-seeking-byte';
import {getSeekingByteFromWav} from './containers/wav/get-seeking-byte';
import {getSeekingByteFromMatroska} from './containers/webm/seek/get-seeking-byte';
import type {LogLevel} from './log';
import type {IsoBaseMediaStructure} from './parse-result';
import type {SeekingHints} from './seeking-hints';
import type {IsoBaseMediaState} from './state/iso-base-media/iso-state';
import type {WebmState} from './state/matroska/webm';
import type {StructureState} from './state/structure';
import {getLastKeyFrameBeforeTimeInSeconds} from './state/transport-stream/observed-pes-header';
import type {TransportStreamState} from './state/transport-stream/transport-stream';
import type {MediaSectionState} from './state/video-section';
import type {SeekResolution} from './work-on-seek-request';

export const getSeekingByte = ({
	info,
	time,
	logLevel,
	currentPosition,
	isoState,
	transportStream,
	webmState,
	mediaSection,
<<<<<<< HEAD
	endOfFile,
=======
	mp4HeaderSegment,
	structure,
>>>>>>> 5378f8d4
}: {
	info: SeekingHints;
	time: number;
	logLevel: LogLevel;
	currentPosition: number;
	isoState: IsoBaseMediaState;
	transportStream: TransportStreamState;
	webmState: WebmState;
	mediaSection: MediaSectionState;
<<<<<<< HEAD
	endOfFile: boolean;
=======
	structure: StructureState;
	mp4HeaderSegment: IsoBaseMediaStructure | null;
>>>>>>> 5378f8d4
}): Promise<SeekResolution> => {
	if (info.type === 'iso-base-media-seeking-hints') {
		return getSeekingByteFromIsoBaseMedia({
			info,
			time,
			logLevel,
			currentPosition,
			isoState,
			mp4HeaderSegment,
			structure,
		});
	}

	if (info.type === 'wav-seeking-hints') {
		return getSeekingByteFromWav({
			info,
			time,
		});
	}

	if (info.type === 'webm-seeking-hints') {
		return getSeekingByteFromMatroska({
			info,
			time,
			webmState,
			logLevel,
			mediaSection,
		});
	}

	if (info.type === 'flac-seeking-hints') {
		const byte = getSeekingByteForFlac({
			seekingHints: info,
			time,
			endOfFile,
		});
		if (byte) {
			return Promise.resolve({
				type: 'do-seek',
				byte,
			});
		}

		return Promise.resolve({
			type: 'valid-but-must-wait',
		});
	}

	if (info.type === 'transport-stream-seeking-hints') {
		const lastKeyframeBeforeTimeInSeconds = getLastKeyFrameBeforeTimeInSeconds({
			observedPesHeaders: info.observedPesHeaders,
			timeInSeconds: time,
			ptsStartOffset: info.ptsStartOffset,
		});

		const byte = lastKeyframeBeforeTimeInSeconds?.offset ?? 0;

		transportStream.resetBeforeSeek();
		return Promise.resolve({
			type: 'do-seek',
			byte,
		});
	}

	throw new Error(`Unknown seeking info type: ${info as never}`);
};<|MERGE_RESOLUTION|>--- conflicted
+++ resolved
@@ -22,12 +22,9 @@
 	transportStream,
 	webmState,
 	mediaSection,
-<<<<<<< HEAD
 	endOfFile,
-=======
 	mp4HeaderSegment,
 	structure,
->>>>>>> 5378f8d4
 }: {
 	info: SeekingHints;
 	time: number;
@@ -37,12 +34,9 @@
 	transportStream: TransportStreamState;
 	webmState: WebmState;
 	mediaSection: MediaSectionState;
-<<<<<<< HEAD
 	endOfFile: boolean;
-=======
 	structure: StructureState;
 	mp4HeaderSegment: IsoBaseMediaStructure | null;
->>>>>>> 5378f8d4
 }): Promise<SeekResolution> => {
 	if (info.type === 'iso-base-media-seeking-hints') {
 		return getSeekingByteFromIsoBaseMedia({
