import type {BufferIterator} from '../buffer-iterator';
import type {AvcPPs, AvcProfileInfo} from '../containers/avc/parse-avc';
import type {LogLevel} from '../log';
import type {Options, ParseMediaFields, ParseMediaMode} from '../options';
import type {OnAudioTrack, OnVideoTrack} from '../webcodec-sample-types';
import {aacState} from './aac-state';
import {emittedState} from './emitted-fields';
import {flacState} from './flac-state';
import {imagesState} from './images';
import {isoBaseMediaState} from './iso-base-media/iso-state';
import {keyframesState} from './keyframes';
import {eventLoopState} from './last-eventloop-break';
import {makeMp3State} from './mp3';
import {riffSpecificState} from './riff';
import {sampleCallback} from './sample-callbacks';
import {slowDurationAndFpsState} from './slow-duration-fps';
import {structureState} from './structure';
import {transportStreamState} from './transport-stream';
import {videoSectionState} from './video-section';
import {webmState} from './webm';

export type InternalStats = {
	skippedBytes: number;
	finalCursorOffset: number;
};

export type SpsAndPps = {
	sps: AvcProfileInfo;
	pps: AvcPPs;
};

export const makeParserState = ({
	hasAudioTrackHandlers,
	hasVideoTrackHandlers,
	signal,
	iterator,
	fields,
	onAudioTrack,
	onVideoTrack,
	supportsContentRange,
	contentLength,
	logLevel,
	mode,
}: {
	hasAudioTrackHandlers: boolean;
	hasVideoTrackHandlers: boolean;
	signal: AbortSignal | undefined;
	iterator: BufferIterator;
	fields: Options<ParseMediaFields>;
	supportsContentRange: boolean;
	onAudioTrack: OnAudioTrack | null;
	onVideoTrack: OnVideoTrack | null;
	contentLength: number;
	logLevel: LogLevel;
	mode: ParseMediaMode;
}) => {
	let skippedBytes: number = 0;

	const increaseSkippedBytes = (bytes: number) => {
		skippedBytes += bytes;
	};

	const structure = structureState();
	const keyframes = keyframesState();
	const emittedFields = emittedState();
	const slowDurationAndFps = slowDurationAndFpsState();
	const mp3Info = makeMp3State();
	const images = imagesState();

	return {
		riff: riffSpecificState(),
		transportStream: transportStreamState(),
		webm: webmState(),
		iso: isoBaseMediaState(),
		mp3Info,
		aac: aacState(),
		flac: flacState(),
		callbacks: sampleCallback({
			signal,
			hasAudioTrackHandlers,
			hasVideoTrackHandlers,
			fields,
			keyframes,
			emittedFields,
			slowDurationAndFpsState: slowDurationAndFps,
			structure,
		}),
		getInternalStats: (): InternalStats => ({
			skippedBytes,
			finalCursorOffset: iterator.counter.getOffset() ?? 0,
		}),
		getSkipBytes: () => skippedBytes,
		increaseSkippedBytes,
		keyframes,
		structure,
		onAudioTrack,
		onVideoTrack,
		supportsContentRange,
		emittedFields,
		fields,
		slowDurationAndFps,
		contentLength,
		images,
		videoSection: videoSectionState(),
		logLevel,
		iterator,
<<<<<<< HEAD
		signal,
		mode,
=======
		eventLoop: eventLoopState(logLevel),
>>>>>>> c70f8f1e
	};
};

export type ParserState = ReturnType<typeof makeParserState>;<|MERGE_RESOLUTION|>--- conflicted
+++ resolved
@@ -104,12 +104,9 @@
 		videoSection: videoSectionState(),
 		logLevel,
 		iterator,
-<<<<<<< HEAD
 		signal,
 		mode,
-=======
 		eventLoop: eventLoopState(logLevel),
->>>>>>> c70f8f1e
 	};
 };
 
