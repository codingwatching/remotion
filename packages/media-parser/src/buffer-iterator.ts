--- conflicted
+++ resolved
@@ -715,11 +715,8 @@
 		readExpGolomb,
 		startCheckpoint,
 		getFlacCodecNumber,
-<<<<<<< HEAD
 		readUntilLineEnd,
-=======
 		getSyncSafeInt32,
->>>>>>> ce57caeb
 	};
 };
 
