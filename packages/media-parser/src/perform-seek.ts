import {Log} from './log';
import type {Reader, ReaderInterface} from './readers/reader';
import type {ParserState} from './state/parser-state';

export const performSeek = async ({
	seekTo,
	state,
	currentReader,
	readerInterface,
	src,
<<<<<<< HEAD
	onDiscardedData,
=======
	signal,
	contentLength,
>>>>>>> 17b82099
}: {
	seekTo: number;
	state: ParserState;
	currentReader: Reader;
	readerInterface: ReaderInterface;
	src: string | Blob;
<<<<<<< HEAD
	onDiscardedData: (data: Uint8Array) => void;
=======
	signal: AbortSignal | undefined;
	contentLength: number;
>>>>>>> 17b82099
}): Promise<Reader> => {
	const {iterator, supportsContentRange, logLevel, signal, mode} = state;
	const skippingAhead = seekTo > iterator.counter.getOffset();
	if (mode === 'download' && !skippingAhead) {
		throw new Error(
			`Cannot seek backwards in download mode. Current position: ${iterator.counter.getOffset()}, seekTo: ${seekTo}`,
		);
	}

	if (!skippingAhead && !supportsContentRange) {
		throw new Error(
			'Content-Range header is not supported by the reader, but was asked to seek',
		);
	}

	if (seekTo > contentLength) {
		throw new Error(`Unexpected seek: ${seekTo} > ${contentLength}`);
	}

	if (
		skippingAhead &&
		iterator.counter.getOffset() + iterator.bytesRemaining() >= seekTo
	) {
		Log.verbose(
			logLevel,
			`Skipping over video data from position ${iterator.counter.getOffset()} -> ${seekTo}. Data already fetched`,
		);
		iterator.discard(seekTo - iterator.counter.getOffset());
		return currentReader;
	}

	if (skippingAhead && !supportsContentRange) {
		Log.verbose(
			logLevel,
			`Skipping over video data from position ${iterator.counter.getOffset()} -> ${seekTo}. Fetching but not reading all the data inbetween because Content-Range is not supported`,
		);
		iterator.discard(seekTo - iterator.counter.getOffset());
		return currentReader;
	}

	const time = Date.now();
	Log.verbose(
		logLevel,
		`Skipping over video data from position ${iterator.counter.getOffset()} -> ${seekTo}. Re-reading because this portion is not available`,
	);
	currentReader.abort();

	const {reader: newReader} = await readerInterface.read(src, seekTo, signal);
	iterator.skipTo(seekTo);
	const {bytesRemoved, removedData} = iterator.removeBytesRead(
		true,
		state.mode,
	);

	if (removedData) {
		onDiscardedData(removedData);
	}

	if (bytesRemoved) {
		Log.verbose(logLevel, `Freed ${bytesRemoved} bytes`);
	}

	Log.verbose(
		logLevel,
		`Re-reading took ${Date.now() - time}ms. New position: ${iterator.counter.getOffset()}`,
	);
	return newReader;
};<|MERGE_RESOLUTION|>--- conflicted
+++ resolved
@@ -8,24 +8,17 @@
 	currentReader,
 	readerInterface,
 	src,
-<<<<<<< HEAD
 	onDiscardedData,
-=======
-	signal,
 	contentLength,
->>>>>>> 17b82099
 }: {
 	seekTo: number;
 	state: ParserState;
 	currentReader: Reader;
 	readerInterface: ReaderInterface;
 	src: string | Blob;
-<<<<<<< HEAD
 	onDiscardedData: (data: Uint8Array) => void;
-=======
-	signal: AbortSignal | undefined;
+
 	contentLength: number;
->>>>>>> 17b82099
 }): Promise<Reader> => {
 	const {iterator, supportsContentRange, logLevel, signal, mode} = state;
 	const skippingAhead = seekTo > iterator.counter.getOffset();
