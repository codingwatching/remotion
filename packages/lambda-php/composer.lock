{
    "_readme": [
        "This file locks the dependencies of your project to a known state",
        "Read more about it at https://getcomposer.org/doc/01-basic-usage.md#installing-dependencies",
        "This file is @generated automatically"
    ],
<<<<<<< HEAD
    "content-hash": "ee6a0d21113f98506055884be022233a",
=======
    "content-hash": "cd2520822bd9affa13e9aa11b9dddee9",
>>>>>>> 7dc7b592
    "packages": [
        {
            "name": "aws/aws-crt-php",
            "version": "v1.2.6",
            "source": {
                "type": "git",
                "url": "https://github.com/awslabs/aws-crt-php.git",
                "reference": "a63485b65b6b3367039306496d49737cf1995408"
            },
            "dist": {
                "type": "zip",
                "url": "https://api.github.com/repos/awslabs/aws-crt-php/zipball/a63485b65b6b3367039306496d49737cf1995408",
                "reference": "a63485b65b6b3367039306496d49737cf1995408",
                "shasum": ""
            },
            "require": {
                "php": ">=5.5"
            },
            "require-dev": {
                "phpunit/phpunit": "^4.8.35||^5.6.3||^9.5",
                "yoast/phpunit-polyfills": "^1.0"
            },
            "suggest": {
                "ext-awscrt": "Make sure you install awscrt native extension to use any of the functionality."
            },
            "type": "library",
            "autoload": {
                "classmap": [
                    "src/"
                ]
            },
            "notification-url": "https://packagist.org/downloads/",
            "license": [
                "Apache-2.0"
            ],
            "authors": [
                {
                    "name": "AWS SDK Common Runtime Team",
                    "email": "aws-sdk-common-runtime@amazon.com"
                }
            ],
            "description": "AWS Common Runtime for PHP",
            "homepage": "https://github.com/awslabs/aws-crt-php",
            "keywords": [
                "amazon",
                "aws",
                "crt",
                "sdk"
            ],
            "support": {
                "issues": "https://github.com/awslabs/aws-crt-php/issues",
                "source": "https://github.com/awslabs/aws-crt-php/tree/v1.2.6"
            },
            "time": "2024-06-13T17:21:28+00:00"
        },
        {
            "name": "aws/aws-sdk-php",
            "version": "3.322.5",
            "source": {
                "type": "git",
                "url": "https://github.com/aws/aws-sdk-php.git",
                "reference": "968fe51da0854eac0e0aeac6ec8b86856c6bd83e"
            },
            "dist": {
                "type": "zip",
                "url": "https://api.github.com/repos/aws/aws-sdk-php/zipball/968fe51da0854eac0e0aeac6ec8b86856c6bd83e",
                "reference": "968fe51da0854eac0e0aeac6ec8b86856c6bd83e",
                "shasum": ""
            },
            "require": {
                "aws/aws-crt-php": "^1.2.3",
                "ext-json": "*",
                "ext-pcre": "*",
                "ext-simplexml": "*",
                "guzzlehttp/guzzle": "^6.5.8 || ^7.4.5",
                "guzzlehttp/promises": "^1.4.0 || ^2.0",
                "guzzlehttp/psr7": "^1.9.1 || ^2.4.5",
                "mtdowling/jmespath.php": "^2.6",
                "php": ">=7.2.5",
                "psr/http-message": "^1.0 || ^2.0"
            },
            "require-dev": {
                "andrewsville/php-token-reflection": "^1.4",
                "aws/aws-php-sns-message-validator": "~1.0",
                "behat/behat": "~3.0",
                "composer/composer": "^1.10.22",
                "dms/phpunit-arraysubset-asserts": "^0.4.0",
                "doctrine/cache": "~1.4",
                "ext-dom": "*",
                "ext-openssl": "*",
                "ext-pcntl": "*",
                "ext-sockets": "*",
                "nette/neon": "^2.3",
                "paragonie/random_compat": ">= 2",
                "phpunit/phpunit": "^5.6.3 || ^8.5 || ^9.5",
                "psr/cache": "^1.0",
                "psr/simple-cache": "^1.0",
                "sebastian/comparator": "^1.2.3 || ^4.0",
                "yoast/phpunit-polyfills": "^1.0"
            },
            "suggest": {
                "aws/aws-php-sns-message-validator": "To validate incoming SNS notifications",
                "doctrine/cache": "To use the DoctrineCacheAdapter",
                "ext-curl": "To send requests using cURL",
                "ext-openssl": "Allows working with CloudFront private distributions and verifying received SNS messages",
                "ext-sockets": "To use client-side monitoring"
            },
            "type": "library",
            "extra": {
                "branch-alias": {
                    "dev-master": "3.0-dev"
                }
            },
            "autoload": {
                "files": [
                    "src/functions.php"
                ],
                "psr-4": {
                    "Aws\\": "src/"
                },
                "exclude-from-classmap": [
                    "src/data/"
                ]
            },
            "notification-url": "https://packagist.org/downloads/",
            "license": [
                "Apache-2.0"
            ],
            "authors": [
                {
                    "name": "Amazon Web Services",
                    "homepage": "http://aws.amazon.com"
                }
            ],
            "description": "AWS SDK for PHP - Use Amazon Web Services in your PHP project",
            "homepage": "http://aws.amazon.com/sdkforphp",
            "keywords": [
                "amazon",
                "aws",
                "cloud",
                "dynamodb",
                "ec2",
                "glacier",
                "s3",
                "sdk"
            ],
            "support": {
                "forum": "https://forums.aws.amazon.com/forum.jspa?forumID=80",
                "issues": "https://github.com/aws/aws-sdk-php/issues",
                "source": "https://github.com/aws/aws-sdk-php/tree/3.322.5"
            },
            "time": "2024-09-25T18:14:27+00:00"
        },
        {
            "name": "guzzlehttp/guzzle",
            "version": "7.9.2",
            "source": {
                "type": "git",
                "url": "https://github.com/guzzle/guzzle.git",
                "reference": "d281ed313b989f213357e3be1a179f02196ac99b"
            },
            "dist": {
                "type": "zip",
                "url": "https://api.github.com/repos/guzzle/guzzle/zipball/d281ed313b989f213357e3be1a179f02196ac99b",
                "reference": "d281ed313b989f213357e3be1a179f02196ac99b",
                "shasum": ""
            },
            "require": {
                "ext-json": "*",
                "guzzlehttp/promises": "^1.5.3 || ^2.0.3",
                "guzzlehttp/psr7": "^2.7.0",
                "php": "^7.2.5 || ^8.0",
                "psr/http-client": "^1.0",
                "symfony/deprecation-contracts": "^2.2 || ^3.0"
            },
            "provide": {
                "psr/http-client-implementation": "1.0"
            },
            "require-dev": {
                "bamarni/composer-bin-plugin": "^1.8.2",
                "ext-curl": "*",
                "guzzle/client-integration-tests": "3.0.2",
                "php-http/message-factory": "^1.1",
                "phpunit/phpunit": "^8.5.39 || ^9.6.20",
                "psr/log": "^1.1 || ^2.0 || ^3.0"
            },
            "suggest": {
                "ext-curl": "Required for CURL handler support",
                "ext-intl": "Required for Internationalized Domain Name (IDN) support",
                "psr/log": "Required for using the Log middleware"
            },
            "type": "library",
            "extra": {
                "bamarni-bin": {
                    "bin-links": true,
                    "forward-command": false
                }
            },
            "autoload": {
                "files": [
                    "src/functions_include.php"
                ],
                "psr-4": {
                    "GuzzleHttp\\": "src/"
                }
            },
            "notification-url": "https://packagist.org/downloads/",
            "license": [
                "MIT"
            ],
            "authors": [
                {
                    "name": "Graham Campbell",
                    "email": "hello@gjcampbell.co.uk",
                    "homepage": "https://github.com/GrahamCampbell"
                },
                {
                    "name": "Michael Dowling",
                    "email": "mtdowling@gmail.com",
                    "homepage": "https://github.com/mtdowling"
                },
                {
                    "name": "Jeremy Lindblom",
                    "email": "jeremeamia@gmail.com",
                    "homepage": "https://github.com/jeremeamia"
                },
                {
                    "name": "George Mponos",
                    "email": "gmponos@gmail.com",
                    "homepage": "https://github.com/gmponos"
                },
                {
                    "name": "Tobias Nyholm",
                    "email": "tobias.nyholm@gmail.com",
                    "homepage": "https://github.com/Nyholm"
                },
                {
                    "name": "Márk Sági-Kazár",
                    "email": "mark.sagikazar@gmail.com",
                    "homepage": "https://github.com/sagikazarmark"
                },
                {
                    "name": "Tobias Schultze",
                    "email": "webmaster@tubo-world.de",
                    "homepage": "https://github.com/Tobion"
                }
            ],
            "description": "Guzzle is a PHP HTTP client library",
            "keywords": [
                "client",
                "curl",
                "framework",
                "http",
                "http client",
                "psr-18",
                "psr-7",
                "rest",
                "web service"
            ],
            "support": {
                "issues": "https://github.com/guzzle/guzzle/issues",
                "source": "https://github.com/guzzle/guzzle/tree/7.9.2"
            },
            "funding": [
                {
                    "url": "https://github.com/GrahamCampbell",
                    "type": "github"
                },
                {
                    "url": "https://github.com/Nyholm",
                    "type": "github"
                },
                {
                    "url": "https://tidelift.com/funding/github/packagist/guzzlehttp/guzzle",
                    "type": "tidelift"
                }
            ],
            "time": "2024-07-24T11:22:20+00:00"
        },
        {
            "name": "guzzlehttp/promises",
            "version": "2.0.3",
            "source": {
                "type": "git",
                "url": "https://github.com/guzzle/promises.git",
                "reference": "6ea8dd08867a2a42619d65c3deb2c0fcbf81c8f8"
            },
            "dist": {
                "type": "zip",
                "url": "https://api.github.com/repos/guzzle/promises/zipball/6ea8dd08867a2a42619d65c3deb2c0fcbf81c8f8",
                "reference": "6ea8dd08867a2a42619d65c3deb2c0fcbf81c8f8",
                "shasum": ""
            },
            "require": {
                "php": "^7.2.5 || ^8.0"
            },
            "require-dev": {
                "bamarni/composer-bin-plugin": "^1.8.2",
                "phpunit/phpunit": "^8.5.39 || ^9.6.20"
            },
            "type": "library",
            "extra": {
                "bamarni-bin": {
                    "bin-links": true,
                    "forward-command": false
                }
            },
            "autoload": {
                "psr-4": {
                    "GuzzleHttp\\Promise\\": "src/"
                }
            },
            "notification-url": "https://packagist.org/downloads/",
            "license": [
                "MIT"
            ],
            "authors": [
                {
                    "name": "Graham Campbell",
                    "email": "hello@gjcampbell.co.uk",
                    "homepage": "https://github.com/GrahamCampbell"
                },
                {
                    "name": "Michael Dowling",
                    "email": "mtdowling@gmail.com",
                    "homepage": "https://github.com/mtdowling"
                },
                {
                    "name": "Tobias Nyholm",
                    "email": "tobias.nyholm@gmail.com",
                    "homepage": "https://github.com/Nyholm"
                },
                {
                    "name": "Tobias Schultze",
                    "email": "webmaster@tubo-world.de",
                    "homepage": "https://github.com/Tobion"
                }
            ],
            "description": "Guzzle promises library",
            "keywords": [
                "promise"
            ],
            "support": {
                "issues": "https://github.com/guzzle/promises/issues",
                "source": "https://github.com/guzzle/promises/tree/2.0.3"
            },
            "funding": [
                {
                    "url": "https://github.com/GrahamCampbell",
                    "type": "github"
                },
                {
                    "url": "https://github.com/Nyholm",
                    "type": "github"
                },
                {
                    "url": "https://tidelift.com/funding/github/packagist/guzzlehttp/promises",
                    "type": "tidelift"
                }
            ],
            "time": "2024-07-18T10:29:17+00:00"
        },
        {
            "name": "guzzlehttp/psr7",
            "version": "2.7.0",
            "source": {
                "type": "git",
                "url": "https://github.com/guzzle/psr7.git",
                "reference": "a70f5c95fb43bc83f07c9c948baa0dc1829bf201"
            },
            "dist": {
                "type": "zip",
                "url": "https://api.github.com/repos/guzzle/psr7/zipball/a70f5c95fb43bc83f07c9c948baa0dc1829bf201",
                "reference": "a70f5c95fb43bc83f07c9c948baa0dc1829bf201",
                "shasum": ""
            },
            "require": {
                "php": "^7.2.5 || ^8.0",
                "psr/http-factory": "^1.0",
                "psr/http-message": "^1.1 || ^2.0",
                "ralouphie/getallheaders": "^3.0"
            },
            "provide": {
                "psr/http-factory-implementation": "1.0",
                "psr/http-message-implementation": "1.0"
            },
            "require-dev": {
                "bamarni/composer-bin-plugin": "^1.8.2",
                "http-interop/http-factory-tests": "0.9.0",
                "phpunit/phpunit": "^8.5.39 || ^9.6.20"
            },
            "suggest": {
                "laminas/laminas-httphandlerrunner": "Emit PSR-7 responses"
            },
            "type": "library",
            "extra": {
                "bamarni-bin": {
                    "bin-links": true,
                    "forward-command": false
                }
            },
            "autoload": {
                "psr-4": {
                    "GuzzleHttp\\Psr7\\": "src/"
                }
            },
            "notification-url": "https://packagist.org/downloads/",
            "license": [
                "MIT"
            ],
            "authors": [
                {
                    "name": "Graham Campbell",
                    "email": "hello@gjcampbell.co.uk",
                    "homepage": "https://github.com/GrahamCampbell"
                },
                {
                    "name": "Michael Dowling",
                    "email": "mtdowling@gmail.com",
                    "homepage": "https://github.com/mtdowling"
                },
                {
                    "name": "George Mponos",
                    "email": "gmponos@gmail.com",
                    "homepage": "https://github.com/gmponos"
                },
                {
                    "name": "Tobias Nyholm",
                    "email": "tobias.nyholm@gmail.com",
                    "homepage": "https://github.com/Nyholm"
                },
                {
                    "name": "Márk Sági-Kazár",
                    "email": "mark.sagikazar@gmail.com",
                    "homepage": "https://github.com/sagikazarmark"
                },
                {
                    "name": "Tobias Schultze",
                    "email": "webmaster@tubo-world.de",
                    "homepage": "https://github.com/Tobion"
                },
                {
                    "name": "Márk Sági-Kazár",
                    "email": "mark.sagikazar@gmail.com",
                    "homepage": "https://sagikazarmark.hu"
                }
            ],
            "description": "PSR-7 message implementation that also provides common utility methods",
            "keywords": [
                "http",
                "message",
                "psr-7",
                "request",
                "response",
                "stream",
                "uri",
                "url"
            ],
            "support": {
                "issues": "https://github.com/guzzle/psr7/issues",
                "source": "https://github.com/guzzle/psr7/tree/2.7.0"
            },
            "funding": [
                {
                    "url": "https://github.com/GrahamCampbell",
                    "type": "github"
                },
                {
                    "url": "https://github.com/Nyholm",
                    "type": "github"
                },
                {
                    "url": "https://tidelift.com/funding/github/packagist/guzzlehttp/psr7",
                    "type": "tidelift"
                }
            ],
            "time": "2024-07-18T11:15:46+00:00"
        },
        {
            "name": "mtdowling/jmespath.php",
            "version": "2.8.0",
            "source": {
                "type": "git",
                "url": "https://github.com/jmespath/jmespath.php.git",
                "reference": "a2a865e05d5f420b50cc2f85bb78d565db12a6bc"
            },
            "dist": {
                "type": "zip",
                "url": "https://api.github.com/repos/jmespath/jmespath.php/zipball/a2a865e05d5f420b50cc2f85bb78d565db12a6bc",
                "reference": "a2a865e05d5f420b50cc2f85bb78d565db12a6bc",
                "shasum": ""
            },
            "require": {
                "php": "^7.2.5 || ^8.0",
                "symfony/polyfill-mbstring": "^1.17"
            },
            "require-dev": {
                "composer/xdebug-handler": "^3.0.3",
                "phpunit/phpunit": "^8.5.33"
            },
            "bin": [
                "bin/jp.php"
            ],
            "type": "library",
            "extra": {
                "branch-alias": {
                    "dev-master": "2.8-dev"
                }
            },
            "autoload": {
                "files": [
                    "src/JmesPath.php"
                ],
                "psr-4": {
                    "JmesPath\\": "src/"
                }
            },
            "notification-url": "https://packagist.org/downloads/",
            "license": [
                "MIT"
            ],
            "authors": [
                {
                    "name": "Graham Campbell",
                    "email": "hello@gjcampbell.co.uk",
                    "homepage": "https://github.com/GrahamCampbell"
                },
                {
                    "name": "Michael Dowling",
                    "email": "mtdowling@gmail.com",
                    "homepage": "https://github.com/mtdowling"
                }
            ],
            "description": "Declaratively specify how to extract elements from a JSON document",
            "keywords": [
                "json",
                "jsonpath"
            ],
            "support": {
                "issues": "https://github.com/jmespath/jmespath.php/issues",
                "source": "https://github.com/jmespath/jmespath.php/tree/2.8.0"
            },
            "time": "2024-09-04T18:46:31+00:00"
        },
        {
            "name": "psr/http-client",
            "version": "1.0.3",
            "source": {
                "type": "git",
                "url": "https://github.com/php-fig/http-client.git",
                "reference": "bb5906edc1c324c9a05aa0873d40117941e5fa90"
            },
            "dist": {
                "type": "zip",
                "url": "https://api.github.com/repos/php-fig/http-client/zipball/bb5906edc1c324c9a05aa0873d40117941e5fa90",
                "reference": "bb5906edc1c324c9a05aa0873d40117941e5fa90",
                "shasum": ""
            },
            "require": {
                "php": "^7.0 || ^8.0",
                "psr/http-message": "^1.0 || ^2.0"
            },
            "type": "library",
            "extra": {
                "branch-alias": {
                    "dev-master": "1.0.x-dev"
                }
            },
            "autoload": {
                "psr-4": {
                    "Psr\\Http\\Client\\": "src/"
                }
            },
            "notification-url": "https://packagist.org/downloads/",
            "license": [
                "MIT"
            ],
            "authors": [
                {
                    "name": "PHP-FIG",
                    "homepage": "https://www.php-fig.org/"
                }
            ],
            "description": "Common interface for HTTP clients",
            "homepage": "https://github.com/php-fig/http-client",
            "keywords": [
                "http",
                "http-client",
                "psr",
                "psr-18"
            ],
            "support": {
                "source": "https://github.com/php-fig/http-client"
            },
            "time": "2023-09-23T14:17:50+00:00"
        },
        {
            "name": "psr/http-factory",
            "version": "1.1.0",
            "source": {
                "type": "git",
                "url": "https://github.com/php-fig/http-factory.git",
                "reference": "2b4765fddfe3b508ac62f829e852b1501d3f6e8a"
            },
            "dist": {
                "type": "zip",
                "url": "https://api.github.com/repos/php-fig/http-factory/zipball/2b4765fddfe3b508ac62f829e852b1501d3f6e8a",
                "reference": "2b4765fddfe3b508ac62f829e852b1501d3f6e8a",
                "shasum": ""
            },
            "require": {
                "php": ">=7.1",
                "psr/http-message": "^1.0 || ^2.0"
            },
            "type": "library",
            "extra": {
                "branch-alias": {
                    "dev-master": "1.0.x-dev"
                }
            },
            "autoload": {
                "psr-4": {
                    "Psr\\Http\\Message\\": "src/"
                }
            },
            "notification-url": "https://packagist.org/downloads/",
            "license": [
                "MIT"
            ],
            "authors": [
                {
                    "name": "PHP-FIG",
                    "homepage": "https://www.php-fig.org/"
                }
            ],
            "description": "PSR-17: Common interfaces for PSR-7 HTTP message factories",
            "keywords": [
                "factory",
                "http",
                "message",
                "psr",
                "psr-17",
                "psr-7",
                "request",
                "response"
            ],
            "support": {
                "source": "https://github.com/php-fig/http-factory"
            },
            "time": "2024-04-15T12:06:14+00:00"
        },
        {
            "name": "psr/http-message",
            "version": "2.0",
            "source": {
                "type": "git",
                "url": "https://github.com/php-fig/http-message.git",
                "reference": "402d35bcb92c70c026d1a6a9883f06b2ead23d71"
            },
            "dist": {
                "type": "zip",
                "url": "https://api.github.com/repos/php-fig/http-message/zipball/402d35bcb92c70c026d1a6a9883f06b2ead23d71",
                "reference": "402d35bcb92c70c026d1a6a9883f06b2ead23d71",
                "shasum": ""
            },
            "require": {
                "php": "^7.2 || ^8.0"
            },
            "type": "library",
            "extra": {
                "branch-alias": {
                    "dev-master": "2.0.x-dev"
                }
            },
            "autoload": {
                "psr-4": {
                    "Psr\\Http\\Message\\": "src/"
                }
            },
            "notification-url": "https://packagist.org/downloads/",
            "license": [
                "MIT"
            ],
            "authors": [
                {
                    "name": "PHP-FIG",
                    "homepage": "https://www.php-fig.org/"
                }
            ],
            "description": "Common interface for HTTP messages",
            "homepage": "https://github.com/php-fig/http-message",
            "keywords": [
                "http",
                "http-message",
                "psr",
                "psr-7",
                "request",
                "response"
            ],
            "support": {
                "source": "https://github.com/php-fig/http-message/tree/2.0"
            },
            "time": "2023-04-04T09:54:51+00:00"
        },
        {
            "name": "ralouphie/getallheaders",
            "version": "3.0.3",
            "source": {
                "type": "git",
                "url": "https://github.com/ralouphie/getallheaders.git",
                "reference": "120b605dfeb996808c31b6477290a714d356e822"
            },
            "dist": {
                "type": "zip",
                "url": "https://api.github.com/repos/ralouphie/getallheaders/zipball/120b605dfeb996808c31b6477290a714d356e822",
                "reference": "120b605dfeb996808c31b6477290a714d356e822",
                "shasum": ""
            },
            "require": {
                "php": ">=5.6"
            },
            "require-dev": {
                "php-coveralls/php-coveralls": "^2.1",
                "phpunit/phpunit": "^5 || ^6.5"
            },
            "type": "library",
            "autoload": {
                "files": [
                    "src/getallheaders.php"
                ]
            },
            "notification-url": "https://packagist.org/downloads/",
            "license": [
                "MIT"
            ],
            "authors": [
                {
                    "name": "Ralph Khattar",
                    "email": "ralph.khattar@gmail.com"
                }
            ],
            "description": "A polyfill for getallheaders.",
            "support": {
                "issues": "https://github.com/ralouphie/getallheaders/issues",
                "source": "https://github.com/ralouphie/getallheaders/tree/develop"
            },
            "time": "2019-03-08T08:55:37+00:00"
        },
        {
            "name": "symfony/deprecation-contracts",
            "version": "v3.5.0",
            "source": {
                "type": "git",
                "url": "https://github.com/symfony/deprecation-contracts.git",
                "reference": "0e0d29ce1f20deffb4ab1b016a7257c4f1e789a1"
            },
            "dist": {
                "type": "zip",
                "url": "https://api.github.com/repos/symfony/deprecation-contracts/zipball/0e0d29ce1f20deffb4ab1b016a7257c4f1e789a1",
                "reference": "0e0d29ce1f20deffb4ab1b016a7257c4f1e789a1",
                "shasum": ""
            },
            "require": {
                "php": ">=8.1"
            },
            "type": "library",
            "extra": {
                "thanks": {
                    "url": "https://github.com/symfony/contracts",
                    "name": "symfony/contracts"
                },
                "branch-alias": {
                    "dev-main": "3.5-dev"
                }
            },
            "autoload": {
                "files": [
                    "function.php"
                ]
            },
            "notification-url": "https://packagist.org/downloads/",
            "license": [
                "MIT"
            ],
            "authors": [
                {
                    "name": "Nicolas Grekas",
                    "email": "p@tchwork.com"
                },
                {
                    "name": "Symfony Community",
                    "homepage": "https://symfony.com/contributors"
                }
            ],
            "description": "A generic function and convention to trigger deprecation notices",
            "homepage": "https://symfony.com",
            "support": {
                "source": "https://github.com/symfony/deprecation-contracts/tree/v3.5.0"
            },
            "funding": [
                {
                    "url": "https://symfony.com/sponsor",
                    "type": "custom"
                },
                {
                    "url": "https://github.com/fabpot",
                    "type": "github"
                },
                {
                    "url": "https://tidelift.com/funding/github/packagist/symfony/symfony",
                    "type": "tidelift"
                }
            ],
            "time": "2024-04-18T09:32:20+00:00"
        },
        {
            "name": "symfony/polyfill-mbstring",
            "version": "v1.31.0",
            "source": {
                "type": "git",
                "url": "https://github.com/symfony/polyfill-mbstring.git",
                "reference": "85181ba99b2345b0ef10ce42ecac37612d9fd341"
            },
            "dist": {
                "type": "zip",
                "url": "https://api.github.com/repos/symfony/polyfill-mbstring/zipball/85181ba99b2345b0ef10ce42ecac37612d9fd341",
                "reference": "85181ba99b2345b0ef10ce42ecac37612d9fd341",
                "shasum": ""
            },
            "require": {
                "php": ">=7.2"
            },
            "provide": {
                "ext-mbstring": "*"
            },
            "suggest": {
                "ext-mbstring": "For best performance"
            },
            "type": "library",
            "extra": {
                "thanks": {
                    "url": "https://github.com/symfony/polyfill",
                    "name": "symfony/polyfill"
                }
            },
            "autoload": {
                "files": [
                    "bootstrap.php"
                ],
                "psr-4": {
                    "Symfony\\Polyfill\\Mbstring\\": ""
                }
            },
            "notification-url": "https://packagist.org/downloads/",
            "license": [
                "MIT"
            ],
            "authors": [
                {
                    "name": "Nicolas Grekas",
                    "email": "p@tchwork.com"
                },
                {
                    "name": "Symfony Community",
                    "homepage": "https://symfony.com/contributors"
                }
            ],
            "description": "Symfony polyfill for the Mbstring extension",
            "homepage": "https://symfony.com",
            "keywords": [
                "compatibility",
                "mbstring",
                "polyfill",
                "portable",
                "shim"
            ],
            "support": {
                "source": "https://github.com/symfony/polyfill-mbstring/tree/v1.31.0"
            },
            "funding": [
                {
                    "url": "https://symfony.com/sponsor",
                    "type": "custom"
                },
                {
                    "url": "https://github.com/fabpot",
                    "type": "github"
                },
                {
                    "url": "https://tidelift.com/funding/github/packagist/symfony/symfony",
                    "type": "tidelift"
                }
            ],
            "time": "2024-09-09T11:45:10+00:00"
        }
    ],
    "packages-dev": [
        {
            "name": "myclabs/deep-copy",
            "version": "1.12.0",
            "source": {
                "type": "git",
                "url": "https://github.com/myclabs/DeepCopy.git",
                "reference": "3a6b9a42cd8f8771bd4295d13e1423fa7f3d942c"
            },
            "dist": {
                "type": "zip",
                "url": "https://api.github.com/repos/myclabs/DeepCopy/zipball/3a6b9a42cd8f8771bd4295d13e1423fa7f3d942c",
                "reference": "3a6b9a42cd8f8771bd4295d13e1423fa7f3d942c",
                "shasum": ""
            },
            "require": {
                "php": "^7.1 || ^8.0"
            },
            "conflict": {
                "doctrine/collections": "<1.6.8",
                "doctrine/common": "<2.13.3 || >=3 <3.2.2"
            },
            "require-dev": {
                "doctrine/collections": "^1.6.8",
                "doctrine/common": "^2.13.3 || ^3.2.2",
                "phpspec/prophecy": "^1.10",
                "phpunit/phpunit": "^7.5.20 || ^8.5.23 || ^9.5.13"
            },
            "type": "library",
            "autoload": {
                "files": [
                    "src/DeepCopy/deep_copy.php"
                ],
                "psr-4": {
                    "DeepCopy\\": "src/DeepCopy/"
                }
            },
            "notification-url": "https://packagist.org/downloads/",
            "license": [
                "MIT"
            ],
            "description": "Create deep copies (clones) of your objects",
            "keywords": [
                "clone",
                "copy",
                "duplicate",
                "object",
                "object graph"
            ],
            "support": {
                "issues": "https://github.com/myclabs/DeepCopy/issues",
                "source": "https://github.com/myclabs/DeepCopy/tree/1.12.0"
            },
            "funding": [
                {
                    "url": "https://tidelift.com/funding/github/packagist/myclabs/deep-copy",
                    "type": "tidelift"
                }
            ],
            "time": "2024-06-12T14:39:25+00:00"
        },
        {
            "name": "nikic/php-parser",
            "version": "v5.2.0",
            "source": {
                "type": "git",
                "url": "https://github.com/nikic/PHP-Parser.git",
                "reference": "23c79fbbfb725fb92af9bcf41065c8e9a0d49ddb"
            },
            "dist": {
                "type": "zip",
                "url": "https://api.github.com/repos/nikic/PHP-Parser/zipball/23c79fbbfb725fb92af9bcf41065c8e9a0d49ddb",
                "reference": "23c79fbbfb725fb92af9bcf41065c8e9a0d49ddb",
                "shasum": ""
            },
            "require": {
                "ext-ctype": "*",
                "ext-json": "*",
                "ext-tokenizer": "*",
                "php": ">=7.4"
            },
            "require-dev": {
                "ircmaxell/php-yacc": "^0.0.7",
                "phpunit/phpunit": "^9.0"
            },
            "bin": [
                "bin/php-parse"
            ],
            "type": "library",
            "extra": {
                "branch-alias": {
                    "dev-master": "5.0-dev"
                }
            },
            "autoload": {
                "psr-4": {
                    "PhpParser\\": "lib/PhpParser"
                }
            },
            "notification-url": "https://packagist.org/downloads/",
            "license": [
                "BSD-3-Clause"
            ],
            "authors": [
                {
                    "name": "Nikita Popov"
                }
            ],
            "description": "A PHP parser written in PHP",
            "keywords": [
                "parser",
                "php"
            ],
            "support": {
                "issues": "https://github.com/nikic/PHP-Parser/issues",
                "source": "https://github.com/nikic/PHP-Parser/tree/v5.2.0"
            },
            "time": "2024-09-15T16:40:33+00:00"
        },
        {
            "name": "phar-io/manifest",
            "version": "2.0.4",
            "source": {
                "type": "git",
                "url": "https://github.com/phar-io/manifest.git",
                "reference": "54750ef60c58e43759730615a392c31c80e23176"
            },
            "dist": {
                "type": "zip",
                "url": "https://api.github.com/repos/phar-io/manifest/zipball/54750ef60c58e43759730615a392c31c80e23176",
                "reference": "54750ef60c58e43759730615a392c31c80e23176",
                "shasum": ""
            },
            "require": {
                "ext-dom": "*",
                "ext-libxml": "*",
                "ext-phar": "*",
                "ext-xmlwriter": "*",
                "phar-io/version": "^3.0.1",
                "php": "^7.2 || ^8.0"
            },
            "type": "library",
            "extra": {
                "branch-alias": {
                    "dev-master": "2.0.x-dev"
                }
            },
            "autoload": {
                "classmap": [
                    "src/"
                ]
            },
            "notification-url": "https://packagist.org/downloads/",
            "license": [
                "BSD-3-Clause"
            ],
            "authors": [
                {
                    "name": "Arne Blankerts",
                    "email": "arne@blankerts.de",
                    "role": "Developer"
                },
                {
                    "name": "Sebastian Heuer",
                    "email": "sebastian@phpeople.de",
                    "role": "Developer"
                },
                {
                    "name": "Sebastian Bergmann",
                    "email": "sebastian@phpunit.de",
                    "role": "Developer"
                }
            ],
            "description": "Component for reading phar.io manifest information from a PHP Archive (PHAR)",
            "support": {
                "issues": "https://github.com/phar-io/manifest/issues",
                "source": "https://github.com/phar-io/manifest/tree/2.0.4"
            },
            "funding": [
                {
                    "url": "https://github.com/theseer",
                    "type": "github"
                }
            ],
            "time": "2024-03-03T12:33:53+00:00"
        },
        {
            "name": "phar-io/version",
            "version": "3.2.1",
            "source": {
                "type": "git",
                "url": "https://github.com/phar-io/version.git",
                "reference": "4f7fd7836c6f332bb2933569e566a0d6c4cbed74"
            },
            "dist": {
                "type": "zip",
                "url": "https://api.github.com/repos/phar-io/version/zipball/4f7fd7836c6f332bb2933569e566a0d6c4cbed74",
                "reference": "4f7fd7836c6f332bb2933569e566a0d6c4cbed74",
                "shasum": ""
            },
            "require": {
                "php": "^7.2 || ^8.0"
            },
            "type": "library",
            "autoload": {
                "classmap": [
                    "src/"
                ]
            },
            "notification-url": "https://packagist.org/downloads/",
            "license": [
                "BSD-3-Clause"
            ],
            "authors": [
                {
                    "name": "Arne Blankerts",
                    "email": "arne@blankerts.de",
                    "role": "Developer"
                },
                {
                    "name": "Sebastian Heuer",
                    "email": "sebastian@phpeople.de",
                    "role": "Developer"
                },
                {
                    "name": "Sebastian Bergmann",
                    "email": "sebastian@phpunit.de",
                    "role": "Developer"
                }
            ],
            "description": "Library for handling version information and constraints",
            "support": {
                "issues": "https://github.com/phar-io/version/issues",
                "source": "https://github.com/phar-io/version/tree/3.2.1"
            },
            "time": "2022-02-21T01:04:05+00:00"
        },
        {
            "name": "phpunit/php-code-coverage",
            "version": "10.1.16",
            "source": {
                "type": "git",
                "url": "https://github.com/sebastianbergmann/php-code-coverage.git",
                "reference": "7e308268858ed6baedc8704a304727d20bc07c77"
            },
            "dist": {
                "type": "zip",
                "url": "https://api.github.com/repos/sebastianbergmann/php-code-coverage/zipball/7e308268858ed6baedc8704a304727d20bc07c77",
                "reference": "7e308268858ed6baedc8704a304727d20bc07c77",
                "shasum": ""
            },
            "require": {
                "ext-dom": "*",
                "ext-libxml": "*",
                "ext-xmlwriter": "*",
                "nikic/php-parser": "^4.19.1 || ^5.1.0",
                "php": ">=8.1",
                "phpunit/php-file-iterator": "^4.1.0",
                "phpunit/php-text-template": "^3.0.1",
                "sebastian/code-unit-reverse-lookup": "^3.0.0",
                "sebastian/complexity": "^3.2.0",
                "sebastian/environment": "^6.1.0",
                "sebastian/lines-of-code": "^2.0.2",
                "sebastian/version": "^4.0.1",
                "theseer/tokenizer": "^1.2.3"
            },
            "require-dev": {
                "phpunit/phpunit": "^10.1"
            },
            "suggest": {
                "ext-pcov": "PHP extension that provides line coverage",
                "ext-xdebug": "PHP extension that provides line coverage as well as branch and path coverage"
            },
            "type": "library",
            "extra": {
                "branch-alias": {
                    "dev-main": "10.1.x-dev"
                }
            },
            "autoload": {
                "classmap": [
                    "src/"
                ]
            },
            "notification-url": "https://packagist.org/downloads/",
            "license": [
                "BSD-3-Clause"
            ],
            "authors": [
                {
                    "name": "Sebastian Bergmann",
                    "email": "sebastian@phpunit.de",
                    "role": "lead"
                }
            ],
            "description": "Library that provides collection, processing, and rendering functionality for PHP code coverage information.",
            "homepage": "https://github.com/sebastianbergmann/php-code-coverage",
            "keywords": [
                "coverage",
                "testing",
                "xunit"
            ],
            "support": {
                "issues": "https://github.com/sebastianbergmann/php-code-coverage/issues",
                "security": "https://github.com/sebastianbergmann/php-code-coverage/security/policy",
                "source": "https://github.com/sebastianbergmann/php-code-coverage/tree/10.1.16"
            },
            "funding": [
                {
                    "url": "https://github.com/sebastianbergmann",
                    "type": "github"
                }
            ],
            "time": "2024-08-22T04:31:57+00:00"
        },
        {
            "name": "phpunit/php-file-iterator",
            "version": "4.1.0",
            "source": {
                "type": "git",
                "url": "https://github.com/sebastianbergmann/php-file-iterator.git",
                "reference": "a95037b6d9e608ba092da1b23931e537cadc3c3c"
            },
            "dist": {
                "type": "zip",
                "url": "https://api.github.com/repos/sebastianbergmann/php-file-iterator/zipball/a95037b6d9e608ba092da1b23931e537cadc3c3c",
                "reference": "a95037b6d9e608ba092da1b23931e537cadc3c3c",
                "shasum": ""
            },
            "require": {
                "php": ">=8.1"
            },
            "require-dev": {
                "phpunit/phpunit": "^10.0"
            },
            "type": "library",
            "extra": {
                "branch-alias": {
                    "dev-main": "4.0-dev"
                }
            },
            "autoload": {
                "classmap": [
                    "src/"
                ]
            },
            "notification-url": "https://packagist.org/downloads/",
            "license": [
                "BSD-3-Clause"
            ],
            "authors": [
                {
                    "name": "Sebastian Bergmann",
                    "email": "sebastian@phpunit.de",
                    "role": "lead"
                }
            ],
            "description": "FilterIterator implementation that filters files based on a list of suffixes.",
            "homepage": "https://github.com/sebastianbergmann/php-file-iterator/",
            "keywords": [
                "filesystem",
                "iterator"
            ],
            "support": {
                "issues": "https://github.com/sebastianbergmann/php-file-iterator/issues",
                "security": "https://github.com/sebastianbergmann/php-file-iterator/security/policy",
                "source": "https://github.com/sebastianbergmann/php-file-iterator/tree/4.1.0"
            },
            "funding": [
                {
                    "url": "https://github.com/sebastianbergmann",
                    "type": "github"
                }
            ],
            "time": "2023-08-31T06:24:48+00:00"
        },
        {
            "name": "phpunit/php-invoker",
            "version": "4.0.0",
            "source": {
                "type": "git",
                "url": "https://github.com/sebastianbergmann/php-invoker.git",
                "reference": "f5e568ba02fa5ba0ddd0f618391d5a9ea50b06d7"
            },
            "dist": {
                "type": "zip",
                "url": "https://api.github.com/repos/sebastianbergmann/php-invoker/zipball/f5e568ba02fa5ba0ddd0f618391d5a9ea50b06d7",
                "reference": "f5e568ba02fa5ba0ddd0f618391d5a9ea50b06d7",
                "shasum": ""
            },
            "require": {
                "php": ">=8.1"
            },
            "require-dev": {
                "ext-pcntl": "*",
                "phpunit/phpunit": "^10.0"
            },
            "suggest": {
                "ext-pcntl": "*"
            },
            "type": "library",
            "extra": {
                "branch-alias": {
                    "dev-main": "4.0-dev"
                }
            },
            "autoload": {
                "classmap": [
                    "src/"
                ]
            },
            "notification-url": "https://packagist.org/downloads/",
            "license": [
                "BSD-3-Clause"
            ],
            "authors": [
                {
                    "name": "Sebastian Bergmann",
                    "email": "sebastian@phpunit.de",
                    "role": "lead"
                }
            ],
            "description": "Invoke callables with a timeout",
            "homepage": "https://github.com/sebastianbergmann/php-invoker/",
            "keywords": [
                "process"
            ],
            "support": {
                "issues": "https://github.com/sebastianbergmann/php-invoker/issues",
                "source": "https://github.com/sebastianbergmann/php-invoker/tree/4.0.0"
            },
            "funding": [
                {
                    "url": "https://github.com/sebastianbergmann",
                    "type": "github"
                }
            ],
            "time": "2023-02-03T06:56:09+00:00"
        },
        {
            "name": "phpunit/php-text-template",
            "version": "3.0.1",
            "source": {
                "type": "git",
                "url": "https://github.com/sebastianbergmann/php-text-template.git",
                "reference": "0c7b06ff49e3d5072f057eb1fa59258bf287a748"
            },
            "dist": {
                "type": "zip",
                "url": "https://api.github.com/repos/sebastianbergmann/php-text-template/zipball/0c7b06ff49e3d5072f057eb1fa59258bf287a748",
                "reference": "0c7b06ff49e3d5072f057eb1fa59258bf287a748",
                "shasum": ""
            },
            "require": {
                "php": ">=8.1"
            },
            "require-dev": {
                "phpunit/phpunit": "^10.0"
            },
            "type": "library",
            "extra": {
                "branch-alias": {
                    "dev-main": "3.0-dev"
                }
            },
            "autoload": {
                "classmap": [
                    "src/"
                ]
            },
            "notification-url": "https://packagist.org/downloads/",
            "license": [
                "BSD-3-Clause"
            ],
            "authors": [
                {
                    "name": "Sebastian Bergmann",
                    "email": "sebastian@phpunit.de",
                    "role": "lead"
                }
            ],
            "description": "Simple template engine.",
            "homepage": "https://github.com/sebastianbergmann/php-text-template/",
            "keywords": [
                "template"
            ],
            "support": {
                "issues": "https://github.com/sebastianbergmann/php-text-template/issues",
                "security": "https://github.com/sebastianbergmann/php-text-template/security/policy",
                "source": "https://github.com/sebastianbergmann/php-text-template/tree/3.0.1"
            },
            "funding": [
                {
                    "url": "https://github.com/sebastianbergmann",
                    "type": "github"
                }
            ],
            "time": "2023-08-31T14:07:24+00:00"
        },
        {
            "name": "phpunit/php-timer",
            "version": "6.0.0",
            "source": {
                "type": "git",
                "url": "https://github.com/sebastianbergmann/php-timer.git",
                "reference": "e2a2d67966e740530f4a3343fe2e030ffdc1161d"
            },
            "dist": {
                "type": "zip",
                "url": "https://api.github.com/repos/sebastianbergmann/php-timer/zipball/e2a2d67966e740530f4a3343fe2e030ffdc1161d",
                "reference": "e2a2d67966e740530f4a3343fe2e030ffdc1161d",
                "shasum": ""
            },
            "require": {
                "php": ">=8.1"
            },
            "require-dev": {
                "phpunit/phpunit": "^10.0"
            },
            "type": "library",
            "extra": {
                "branch-alias": {
                    "dev-main": "6.0-dev"
                }
            },
            "autoload": {
                "classmap": [
                    "src/"
                ]
            },
            "notification-url": "https://packagist.org/downloads/",
            "license": [
                "BSD-3-Clause"
            ],
            "authors": [
                {
                    "name": "Sebastian Bergmann",
                    "email": "sebastian@phpunit.de",
                    "role": "lead"
                }
            ],
            "description": "Utility class for timing",
            "homepage": "https://github.com/sebastianbergmann/php-timer/",
            "keywords": [
                "timer"
            ],
            "support": {
                "issues": "https://github.com/sebastianbergmann/php-timer/issues",
                "source": "https://github.com/sebastianbergmann/php-timer/tree/6.0.0"
            },
            "funding": [
                {
                    "url": "https://github.com/sebastianbergmann",
                    "type": "github"
                }
            ],
            "time": "2023-02-03T06:57:52+00:00"
        },
        {
            "name": "phpunit/phpunit",
            "version": "10.5.35",
            "source": {
                "type": "git",
                "url": "https://github.com/sebastianbergmann/phpunit.git",
                "reference": "7ac8b4e63f456046dcb4c9787da9382831a1874b"
            },
            "dist": {
                "type": "zip",
                "url": "https://api.github.com/repos/sebastianbergmann/phpunit/zipball/7ac8b4e63f456046dcb4c9787da9382831a1874b",
                "reference": "7ac8b4e63f456046dcb4c9787da9382831a1874b",
                "shasum": ""
            },
            "require": {
                "ext-dom": "*",
                "ext-json": "*",
                "ext-libxml": "*",
                "ext-mbstring": "*",
                "ext-xml": "*",
                "ext-xmlwriter": "*",
                "myclabs/deep-copy": "^1.12.0",
                "phar-io/manifest": "^2.0.4",
                "phar-io/version": "^3.2.1",
                "php": ">=8.1",
                "phpunit/php-code-coverage": "^10.1.16",
                "phpunit/php-file-iterator": "^4.1.0",
                "phpunit/php-invoker": "^4.0.0",
                "phpunit/php-text-template": "^3.0.1",
                "phpunit/php-timer": "^6.0.0",
                "sebastian/cli-parser": "^2.0.1",
                "sebastian/code-unit": "^2.0.0",
                "sebastian/comparator": "^5.0.2",
                "sebastian/diff": "^5.1.1",
                "sebastian/environment": "^6.1.0",
                "sebastian/exporter": "^5.1.2",
                "sebastian/global-state": "^6.0.2",
                "sebastian/object-enumerator": "^5.0.0",
                "sebastian/recursion-context": "^5.0.0",
                "sebastian/type": "^4.0.0",
                "sebastian/version": "^4.0.1"
            },
            "suggest": {
                "ext-soap": "To be able to generate mocks based on WSDL files"
            },
            "bin": [
                "phpunit"
            ],
            "type": "library",
            "extra": {
                "branch-alias": {
                    "dev-main": "10.5-dev"
                }
            },
            "autoload": {
                "files": [
                    "src/Framework/Assert/Functions.php"
                ],
                "classmap": [
                    "src/"
                ]
            },
            "notification-url": "https://packagist.org/downloads/",
            "license": [
                "BSD-3-Clause"
            ],
            "authors": [
                {
                    "name": "Sebastian Bergmann",
                    "email": "sebastian@phpunit.de",
                    "role": "lead"
                }
            ],
            "description": "The PHP Unit Testing framework.",
            "homepage": "https://phpunit.de/",
            "keywords": [
                "phpunit",
                "testing",
                "xunit"
            ],
            "support": {
                "issues": "https://github.com/sebastianbergmann/phpunit/issues",
                "security": "https://github.com/sebastianbergmann/phpunit/security/policy",
                "source": "https://github.com/sebastianbergmann/phpunit/tree/10.5.35"
            },
            "funding": [
                {
                    "url": "https://phpunit.de/sponsors.html",
                    "type": "custom"
                },
                {
                    "url": "https://github.com/sebastianbergmann",
                    "type": "github"
                },
                {
                    "url": "https://tidelift.com/funding/github/packagist/phpunit/phpunit",
                    "type": "tidelift"
                }
            ],
            "time": "2024-09-19T10:52:21+00:00"
        },
        {
            "name": "sebastian/cli-parser",
            "version": "2.0.1",
            "source": {
                "type": "git",
                "url": "https://github.com/sebastianbergmann/cli-parser.git",
                "reference": "c34583b87e7b7a8055bf6c450c2c77ce32a24084"
            },
            "dist": {
                "type": "zip",
                "url": "https://api.github.com/repos/sebastianbergmann/cli-parser/zipball/c34583b87e7b7a8055bf6c450c2c77ce32a24084",
                "reference": "c34583b87e7b7a8055bf6c450c2c77ce32a24084",
                "shasum": ""
            },
            "require": {
                "php": ">=8.1"
            },
            "require-dev": {
                "phpunit/phpunit": "^10.0"
            },
            "type": "library",
            "extra": {
                "branch-alias": {
                    "dev-main": "2.0-dev"
                }
            },
            "autoload": {
                "classmap": [
                    "src/"
                ]
            },
            "notification-url": "https://packagist.org/downloads/",
            "license": [
                "BSD-3-Clause"
            ],
            "authors": [
                {
                    "name": "Sebastian Bergmann",
                    "email": "sebastian@phpunit.de",
                    "role": "lead"
                }
            ],
            "description": "Library for parsing CLI options",
            "homepage": "https://github.com/sebastianbergmann/cli-parser",
            "support": {
                "issues": "https://github.com/sebastianbergmann/cli-parser/issues",
                "security": "https://github.com/sebastianbergmann/cli-parser/security/policy",
                "source": "https://github.com/sebastianbergmann/cli-parser/tree/2.0.1"
            },
            "funding": [
                {
                    "url": "https://github.com/sebastianbergmann",
                    "type": "github"
                }
            ],
            "time": "2024-03-02T07:12:49+00:00"
        },
        {
            "name": "sebastian/code-unit",
            "version": "2.0.0",
            "source": {
                "type": "git",
                "url": "https://github.com/sebastianbergmann/code-unit.git",
                "reference": "a81fee9eef0b7a76af11d121767abc44c104e503"
            },
            "dist": {
                "type": "zip",
                "url": "https://api.github.com/repos/sebastianbergmann/code-unit/zipball/a81fee9eef0b7a76af11d121767abc44c104e503",
                "reference": "a81fee9eef0b7a76af11d121767abc44c104e503",
                "shasum": ""
            },
            "require": {
                "php": ">=8.1"
            },
            "require-dev": {
                "phpunit/phpunit": "^10.0"
            },
            "type": "library",
            "extra": {
                "branch-alias": {
                    "dev-main": "2.0-dev"
                }
            },
            "autoload": {
                "classmap": [
                    "src/"
                ]
            },
            "notification-url": "https://packagist.org/downloads/",
            "license": [
                "BSD-3-Clause"
            ],
            "authors": [
                {
                    "name": "Sebastian Bergmann",
                    "email": "sebastian@phpunit.de",
                    "role": "lead"
                }
            ],
            "description": "Collection of value objects that represent the PHP code units",
            "homepage": "https://github.com/sebastianbergmann/code-unit",
            "support": {
                "issues": "https://github.com/sebastianbergmann/code-unit/issues",
                "source": "https://github.com/sebastianbergmann/code-unit/tree/2.0.0"
            },
            "funding": [
                {
                    "url": "https://github.com/sebastianbergmann",
                    "type": "github"
                }
            ],
            "time": "2023-02-03T06:58:43+00:00"
        },
        {
            "name": "sebastian/code-unit-reverse-lookup",
            "version": "3.0.0",
            "source": {
                "type": "git",
                "url": "https://github.com/sebastianbergmann/code-unit-reverse-lookup.git",
                "reference": "5e3a687f7d8ae33fb362c5c0743794bbb2420a1d"
            },
            "dist": {
                "type": "zip",
                "url": "https://api.github.com/repos/sebastianbergmann/code-unit-reverse-lookup/zipball/5e3a687f7d8ae33fb362c5c0743794bbb2420a1d",
                "reference": "5e3a687f7d8ae33fb362c5c0743794bbb2420a1d",
                "shasum": ""
            },
            "require": {
                "php": ">=8.1"
            },
            "require-dev": {
                "phpunit/phpunit": "^10.0"
            },
            "type": "library",
            "extra": {
                "branch-alias": {
                    "dev-main": "3.0-dev"
                }
            },
            "autoload": {
                "classmap": [
                    "src/"
                ]
            },
            "notification-url": "https://packagist.org/downloads/",
            "license": [
                "BSD-3-Clause"
            ],
            "authors": [
                {
                    "name": "Sebastian Bergmann",
                    "email": "sebastian@phpunit.de"
                }
            ],
            "description": "Looks up which function or method a line of code belongs to",
            "homepage": "https://github.com/sebastianbergmann/code-unit-reverse-lookup/",
            "support": {
                "issues": "https://github.com/sebastianbergmann/code-unit-reverse-lookup/issues",
                "source": "https://github.com/sebastianbergmann/code-unit-reverse-lookup/tree/3.0.0"
            },
            "funding": [
                {
                    "url": "https://github.com/sebastianbergmann",
                    "type": "github"
                }
            ],
            "time": "2023-02-03T06:59:15+00:00"
        },
        {
            "name": "sebastian/comparator",
            "version": "5.0.2",
            "source": {
                "type": "git",
                "url": "https://github.com/sebastianbergmann/comparator.git",
                "reference": "2d3e04c3b4c1e84a5e7382221ad8883c8fbc4f53"
            },
            "dist": {
                "type": "zip",
                "url": "https://api.github.com/repos/sebastianbergmann/comparator/zipball/2d3e04c3b4c1e84a5e7382221ad8883c8fbc4f53",
                "reference": "2d3e04c3b4c1e84a5e7382221ad8883c8fbc4f53",
                "shasum": ""
            },
            "require": {
                "ext-dom": "*",
                "ext-mbstring": "*",
                "php": ">=8.1",
                "sebastian/diff": "^5.0",
                "sebastian/exporter": "^5.0"
            },
            "require-dev": {
                "phpunit/phpunit": "^10.4"
            },
            "type": "library",
            "extra": {
                "branch-alias": {
                    "dev-main": "5.0-dev"
                }
            },
            "autoload": {
                "classmap": [
                    "src/"
                ]
            },
            "notification-url": "https://packagist.org/downloads/",
            "license": [
                "BSD-3-Clause"
            ],
            "authors": [
                {
                    "name": "Sebastian Bergmann",
                    "email": "sebastian@phpunit.de"
                },
                {
                    "name": "Jeff Welch",
                    "email": "whatthejeff@gmail.com"
                },
                {
                    "name": "Volker Dusch",
                    "email": "github@wallbash.com"
                },
                {
                    "name": "Bernhard Schussek",
                    "email": "bschussek@2bepublished.at"
                }
            ],
            "description": "Provides the functionality to compare PHP values for equality",
            "homepage": "https://github.com/sebastianbergmann/comparator",
            "keywords": [
                "comparator",
                "compare",
                "equality"
            ],
            "support": {
                "issues": "https://github.com/sebastianbergmann/comparator/issues",
                "security": "https://github.com/sebastianbergmann/comparator/security/policy",
                "source": "https://github.com/sebastianbergmann/comparator/tree/5.0.2"
            },
            "funding": [
                {
                    "url": "https://github.com/sebastianbergmann",
                    "type": "github"
                }
            ],
            "time": "2024-08-12T06:03:08+00:00"
        },
        {
            "name": "sebastian/complexity",
            "version": "3.2.0",
            "source": {
                "type": "git",
                "url": "https://github.com/sebastianbergmann/complexity.git",
                "reference": "68ff824baeae169ec9f2137158ee529584553799"
            },
            "dist": {
                "type": "zip",
                "url": "https://api.github.com/repos/sebastianbergmann/complexity/zipball/68ff824baeae169ec9f2137158ee529584553799",
                "reference": "68ff824baeae169ec9f2137158ee529584553799",
                "shasum": ""
            },
            "require": {
                "nikic/php-parser": "^4.18 || ^5.0",
                "php": ">=8.1"
            },
            "require-dev": {
                "phpunit/phpunit": "^10.0"
            },
            "type": "library",
            "extra": {
                "branch-alias": {
                    "dev-main": "3.2-dev"
                }
            },
            "autoload": {
                "classmap": [
                    "src/"
                ]
            },
            "notification-url": "https://packagist.org/downloads/",
            "license": [
                "BSD-3-Clause"
            ],
            "authors": [
                {
                    "name": "Sebastian Bergmann",
                    "email": "sebastian@phpunit.de",
                    "role": "lead"
                }
            ],
            "description": "Library for calculating the complexity of PHP code units",
            "homepage": "https://github.com/sebastianbergmann/complexity",
            "support": {
                "issues": "https://github.com/sebastianbergmann/complexity/issues",
                "security": "https://github.com/sebastianbergmann/complexity/security/policy",
                "source": "https://github.com/sebastianbergmann/complexity/tree/3.2.0"
            },
            "funding": [
                {
                    "url": "https://github.com/sebastianbergmann",
                    "type": "github"
                }
            ],
            "time": "2023-12-21T08:37:17+00:00"
        },
        {
            "name": "sebastian/diff",
            "version": "5.1.1",
            "source": {
                "type": "git",
                "url": "https://github.com/sebastianbergmann/diff.git",
                "reference": "c41e007b4b62af48218231d6c2275e4c9b975b2e"
            },
            "dist": {
                "type": "zip",
                "url": "https://api.github.com/repos/sebastianbergmann/diff/zipball/c41e007b4b62af48218231d6c2275e4c9b975b2e",
                "reference": "c41e007b4b62af48218231d6c2275e4c9b975b2e",
                "shasum": ""
            },
            "require": {
                "php": ">=8.1"
            },
            "require-dev": {
                "phpunit/phpunit": "^10.0",
                "symfony/process": "^6.4"
            },
            "type": "library",
            "extra": {
                "branch-alias": {
                    "dev-main": "5.1-dev"
                }
            },
            "autoload": {
                "classmap": [
                    "src/"
                ]
            },
            "notification-url": "https://packagist.org/downloads/",
            "license": [
                "BSD-3-Clause"
            ],
            "authors": [
                {
                    "name": "Sebastian Bergmann",
                    "email": "sebastian@phpunit.de"
                },
                {
                    "name": "Kore Nordmann",
                    "email": "mail@kore-nordmann.de"
                }
            ],
            "description": "Diff implementation",
            "homepage": "https://github.com/sebastianbergmann/diff",
            "keywords": [
                "diff",
                "udiff",
                "unidiff",
                "unified diff"
            ],
            "support": {
                "issues": "https://github.com/sebastianbergmann/diff/issues",
                "security": "https://github.com/sebastianbergmann/diff/security/policy",
                "source": "https://github.com/sebastianbergmann/diff/tree/5.1.1"
            },
            "funding": [
                {
                    "url": "https://github.com/sebastianbergmann",
                    "type": "github"
                }
            ],
            "time": "2024-03-02T07:15:17+00:00"
        },
        {
            "name": "sebastian/environment",
            "version": "6.1.0",
            "source": {
                "type": "git",
                "url": "https://github.com/sebastianbergmann/environment.git",
                "reference": "8074dbcd93529b357029f5cc5058fd3e43666984"
            },
            "dist": {
                "type": "zip",
                "url": "https://api.github.com/repos/sebastianbergmann/environment/zipball/8074dbcd93529b357029f5cc5058fd3e43666984",
                "reference": "8074dbcd93529b357029f5cc5058fd3e43666984",
                "shasum": ""
            },
            "require": {
                "php": ">=8.1"
            },
            "require-dev": {
                "phpunit/phpunit": "^10.0"
            },
            "suggest": {
                "ext-posix": "*"
            },
            "type": "library",
            "extra": {
                "branch-alias": {
                    "dev-main": "6.1-dev"
                }
            },
            "autoload": {
                "classmap": [
                    "src/"
                ]
            },
            "notification-url": "https://packagist.org/downloads/",
            "license": [
                "BSD-3-Clause"
            ],
            "authors": [
                {
                    "name": "Sebastian Bergmann",
                    "email": "sebastian@phpunit.de"
                }
            ],
            "description": "Provides functionality to handle HHVM/PHP environments",
            "homepage": "https://github.com/sebastianbergmann/environment",
            "keywords": [
                "Xdebug",
                "environment",
                "hhvm"
            ],
            "support": {
                "issues": "https://github.com/sebastianbergmann/environment/issues",
                "security": "https://github.com/sebastianbergmann/environment/security/policy",
                "source": "https://github.com/sebastianbergmann/environment/tree/6.1.0"
            },
            "funding": [
                {
                    "url": "https://github.com/sebastianbergmann",
                    "type": "github"
                }
            ],
            "time": "2024-03-23T08:47:14+00:00"
        },
        {
            "name": "sebastian/exporter",
            "version": "5.1.2",
            "source": {
                "type": "git",
                "url": "https://github.com/sebastianbergmann/exporter.git",
                "reference": "955288482d97c19a372d3f31006ab3f37da47adf"
            },
            "dist": {
                "type": "zip",
                "url": "https://api.github.com/repos/sebastianbergmann/exporter/zipball/955288482d97c19a372d3f31006ab3f37da47adf",
                "reference": "955288482d97c19a372d3f31006ab3f37da47adf",
                "shasum": ""
            },
            "require": {
                "ext-mbstring": "*",
                "php": ">=8.1",
                "sebastian/recursion-context": "^5.0"
            },
            "require-dev": {
                "phpunit/phpunit": "^10.0"
            },
            "type": "library",
            "extra": {
                "branch-alias": {
                    "dev-main": "5.1-dev"
                }
            },
            "autoload": {
                "classmap": [
                    "src/"
                ]
            },
            "notification-url": "https://packagist.org/downloads/",
            "license": [
                "BSD-3-Clause"
            ],
            "authors": [
                {
                    "name": "Sebastian Bergmann",
                    "email": "sebastian@phpunit.de"
                },
                {
                    "name": "Jeff Welch",
                    "email": "whatthejeff@gmail.com"
                },
                {
                    "name": "Volker Dusch",
                    "email": "github@wallbash.com"
                },
                {
                    "name": "Adam Harvey",
                    "email": "aharvey@php.net"
                },
                {
                    "name": "Bernhard Schussek",
                    "email": "bschussek@gmail.com"
                }
            ],
            "description": "Provides the functionality to export PHP variables for visualization",
            "homepage": "https://www.github.com/sebastianbergmann/exporter",
            "keywords": [
                "export",
                "exporter"
            ],
            "support": {
                "issues": "https://github.com/sebastianbergmann/exporter/issues",
                "security": "https://github.com/sebastianbergmann/exporter/security/policy",
                "source": "https://github.com/sebastianbergmann/exporter/tree/5.1.2"
            },
            "funding": [
                {
                    "url": "https://github.com/sebastianbergmann",
                    "type": "github"
                }
            ],
            "time": "2024-03-02T07:17:12+00:00"
        },
        {
            "name": "sebastian/global-state",
            "version": "6.0.2",
            "source": {
                "type": "git",
                "url": "https://github.com/sebastianbergmann/global-state.git",
                "reference": "987bafff24ecc4c9ac418cab1145b96dd6e9cbd9"
            },
            "dist": {
                "type": "zip",
                "url": "https://api.github.com/repos/sebastianbergmann/global-state/zipball/987bafff24ecc4c9ac418cab1145b96dd6e9cbd9",
                "reference": "987bafff24ecc4c9ac418cab1145b96dd6e9cbd9",
                "shasum": ""
            },
            "require": {
                "php": ">=8.1",
                "sebastian/object-reflector": "^3.0",
                "sebastian/recursion-context": "^5.0"
            },
            "require-dev": {
                "ext-dom": "*",
                "phpunit/phpunit": "^10.0"
            },
            "type": "library",
            "extra": {
                "branch-alias": {
                    "dev-main": "6.0-dev"
                }
            },
            "autoload": {
                "classmap": [
                    "src/"
                ]
            },
            "notification-url": "https://packagist.org/downloads/",
            "license": [
                "BSD-3-Clause"
            ],
            "authors": [
                {
                    "name": "Sebastian Bergmann",
                    "email": "sebastian@phpunit.de"
                }
            ],
            "description": "Snapshotting of global state",
            "homepage": "https://www.github.com/sebastianbergmann/global-state",
            "keywords": [
                "global state"
            ],
            "support": {
                "issues": "https://github.com/sebastianbergmann/global-state/issues",
                "security": "https://github.com/sebastianbergmann/global-state/security/policy",
                "source": "https://github.com/sebastianbergmann/global-state/tree/6.0.2"
            },
            "funding": [
                {
                    "url": "https://github.com/sebastianbergmann",
                    "type": "github"
                }
            ],
            "time": "2024-03-02T07:19:19+00:00"
        },
        {
            "name": "sebastian/lines-of-code",
            "version": "2.0.2",
            "source": {
                "type": "git",
                "url": "https://github.com/sebastianbergmann/lines-of-code.git",
                "reference": "856e7f6a75a84e339195d48c556f23be2ebf75d0"
            },
            "dist": {
                "type": "zip",
                "url": "https://api.github.com/repos/sebastianbergmann/lines-of-code/zipball/856e7f6a75a84e339195d48c556f23be2ebf75d0",
                "reference": "856e7f6a75a84e339195d48c556f23be2ebf75d0",
                "shasum": ""
            },
            "require": {
                "nikic/php-parser": "^4.18 || ^5.0",
                "php": ">=8.1"
            },
            "require-dev": {
                "phpunit/phpunit": "^10.0"
            },
            "type": "library",
            "extra": {
                "branch-alias": {
                    "dev-main": "2.0-dev"
                }
            },
            "autoload": {
                "classmap": [
                    "src/"
                ]
            },
            "notification-url": "https://packagist.org/downloads/",
            "license": [
                "BSD-3-Clause"
            ],
            "authors": [
                {
                    "name": "Sebastian Bergmann",
                    "email": "sebastian@phpunit.de",
                    "role": "lead"
                }
            ],
            "description": "Library for counting the lines of code in PHP source code",
            "homepage": "https://github.com/sebastianbergmann/lines-of-code",
            "support": {
                "issues": "https://github.com/sebastianbergmann/lines-of-code/issues",
                "security": "https://github.com/sebastianbergmann/lines-of-code/security/policy",
                "source": "https://github.com/sebastianbergmann/lines-of-code/tree/2.0.2"
            },
            "funding": [
                {
                    "url": "https://github.com/sebastianbergmann",
                    "type": "github"
                }
            ],
            "time": "2023-12-21T08:38:20+00:00"
        },
        {
            "name": "sebastian/object-enumerator",
            "version": "5.0.0",
            "source": {
                "type": "git",
                "url": "https://github.com/sebastianbergmann/object-enumerator.git",
                "reference": "202d0e344a580d7f7d04b3fafce6933e59dae906"
            },
            "dist": {
                "type": "zip",
                "url": "https://api.github.com/repos/sebastianbergmann/object-enumerator/zipball/202d0e344a580d7f7d04b3fafce6933e59dae906",
                "reference": "202d0e344a580d7f7d04b3fafce6933e59dae906",
                "shasum": ""
            },
            "require": {
                "php": ">=8.1",
                "sebastian/object-reflector": "^3.0",
                "sebastian/recursion-context": "^5.0"
            },
            "require-dev": {
                "phpunit/phpunit": "^10.0"
            },
            "type": "library",
            "extra": {
                "branch-alias": {
                    "dev-main": "5.0-dev"
                }
            },
            "autoload": {
                "classmap": [
                    "src/"
                ]
            },
            "notification-url": "https://packagist.org/downloads/",
            "license": [
                "BSD-3-Clause"
            ],
            "authors": [
                {
                    "name": "Sebastian Bergmann",
                    "email": "sebastian@phpunit.de"
                }
            ],
            "description": "Traverses array structures and object graphs to enumerate all referenced objects",
            "homepage": "https://github.com/sebastianbergmann/object-enumerator/",
            "support": {
                "issues": "https://github.com/sebastianbergmann/object-enumerator/issues",
                "source": "https://github.com/sebastianbergmann/object-enumerator/tree/5.0.0"
            },
            "funding": [
                {
                    "url": "https://github.com/sebastianbergmann",
                    "type": "github"
                }
            ],
            "time": "2023-02-03T07:08:32+00:00"
        },
        {
            "name": "sebastian/object-reflector",
            "version": "3.0.0",
            "source": {
                "type": "git",
                "url": "https://github.com/sebastianbergmann/object-reflector.git",
                "reference": "24ed13d98130f0e7122df55d06c5c4942a577957"
            },
            "dist": {
                "type": "zip",
                "url": "https://api.github.com/repos/sebastianbergmann/object-reflector/zipball/24ed13d98130f0e7122df55d06c5c4942a577957",
                "reference": "24ed13d98130f0e7122df55d06c5c4942a577957",
                "shasum": ""
            },
            "require": {
                "php": ">=8.1"
            },
            "require-dev": {
                "phpunit/phpunit": "^10.0"
            },
            "type": "library",
            "extra": {
                "branch-alias": {
                    "dev-main": "3.0-dev"
                }
            },
            "autoload": {
                "classmap": [
                    "src/"
                ]
            },
            "notification-url": "https://packagist.org/downloads/",
            "license": [
                "BSD-3-Clause"
            ],
            "authors": [
                {
                    "name": "Sebastian Bergmann",
                    "email": "sebastian@phpunit.de"
                }
            ],
            "description": "Allows reflection of object attributes, including inherited and non-public ones",
            "homepage": "https://github.com/sebastianbergmann/object-reflector/",
            "support": {
                "issues": "https://github.com/sebastianbergmann/object-reflector/issues",
                "source": "https://github.com/sebastianbergmann/object-reflector/tree/3.0.0"
            },
            "funding": [
                {
                    "url": "https://github.com/sebastianbergmann",
                    "type": "github"
                }
            ],
            "time": "2023-02-03T07:06:18+00:00"
        },
        {
            "name": "sebastian/recursion-context",
            "version": "5.0.0",
            "source": {
                "type": "git",
                "url": "https://github.com/sebastianbergmann/recursion-context.git",
                "reference": "05909fb5bc7df4c52992396d0116aed689f93712"
            },
            "dist": {
                "type": "zip",
                "url": "https://api.github.com/repos/sebastianbergmann/recursion-context/zipball/05909fb5bc7df4c52992396d0116aed689f93712",
                "reference": "05909fb5bc7df4c52992396d0116aed689f93712",
                "shasum": ""
            },
            "require": {
                "php": ">=8.1"
            },
            "require-dev": {
                "phpunit/phpunit": "^10.0"
            },
            "type": "library",
            "extra": {
                "branch-alias": {
                    "dev-main": "5.0-dev"
                }
            },
            "autoload": {
                "classmap": [
                    "src/"
                ]
            },
            "notification-url": "https://packagist.org/downloads/",
            "license": [
                "BSD-3-Clause"
            ],
            "authors": [
                {
                    "name": "Sebastian Bergmann",
                    "email": "sebastian@phpunit.de"
                },
                {
                    "name": "Jeff Welch",
                    "email": "whatthejeff@gmail.com"
                },
                {
                    "name": "Adam Harvey",
                    "email": "aharvey@php.net"
                }
            ],
            "description": "Provides functionality to recursively process PHP variables",
            "homepage": "https://github.com/sebastianbergmann/recursion-context",
            "support": {
                "issues": "https://github.com/sebastianbergmann/recursion-context/issues",
                "source": "https://github.com/sebastianbergmann/recursion-context/tree/5.0.0"
            },
            "funding": [
                {
                    "url": "https://github.com/sebastianbergmann",
                    "type": "github"
                }
            ],
            "time": "2023-02-03T07:05:40+00:00"
        },
        {
            "name": "sebastian/type",
            "version": "4.0.0",
            "source": {
                "type": "git",
                "url": "https://github.com/sebastianbergmann/type.git",
                "reference": "462699a16464c3944eefc02ebdd77882bd3925bf"
            },
            "dist": {
                "type": "zip",
                "url": "https://api.github.com/repos/sebastianbergmann/type/zipball/462699a16464c3944eefc02ebdd77882bd3925bf",
                "reference": "462699a16464c3944eefc02ebdd77882bd3925bf",
                "shasum": ""
            },
            "require": {
                "php": ">=8.1"
            },
            "require-dev": {
                "phpunit/phpunit": "^10.0"
            },
            "type": "library",
            "extra": {
                "branch-alias": {
                    "dev-main": "4.0-dev"
                }
            },
            "autoload": {
                "classmap": [
                    "src/"
                ]
            },
            "notification-url": "https://packagist.org/downloads/",
            "license": [
                "BSD-3-Clause"
            ],
            "authors": [
                {
                    "name": "Sebastian Bergmann",
                    "email": "sebastian@phpunit.de",
                    "role": "lead"
                }
            ],
            "description": "Collection of value objects that represent the types of the PHP type system",
            "homepage": "https://github.com/sebastianbergmann/type",
            "support": {
                "issues": "https://github.com/sebastianbergmann/type/issues",
                "source": "https://github.com/sebastianbergmann/type/tree/4.0.0"
            },
            "funding": [
                {
                    "url": "https://github.com/sebastianbergmann",
                    "type": "github"
                }
            ],
            "time": "2023-02-03T07:10:45+00:00"
        },
        {
            "name": "sebastian/version",
            "version": "4.0.1",
            "source": {
                "type": "git",
                "url": "https://github.com/sebastianbergmann/version.git",
                "reference": "c51fa83a5d8f43f1402e3f32a005e6262244ef17"
            },
            "dist": {
                "type": "zip",
                "url": "https://api.github.com/repos/sebastianbergmann/version/zipball/c51fa83a5d8f43f1402e3f32a005e6262244ef17",
                "reference": "c51fa83a5d8f43f1402e3f32a005e6262244ef17",
                "shasum": ""
            },
            "require": {
                "php": ">=8.1"
            },
            "type": "library",
            "extra": {
                "branch-alias": {
                    "dev-main": "4.0-dev"
                }
            },
            "autoload": {
                "classmap": [
                    "src/"
                ]
            },
            "notification-url": "https://packagist.org/downloads/",
            "license": [
                "BSD-3-Clause"
            ],
            "authors": [
                {
                    "name": "Sebastian Bergmann",
                    "email": "sebastian@phpunit.de",
                    "role": "lead"
                }
            ],
            "description": "Library that helps with managing the version number of Git-hosted PHP projects",
            "homepage": "https://github.com/sebastianbergmann/version",
            "support": {
                "issues": "https://github.com/sebastianbergmann/version/issues",
                "source": "https://github.com/sebastianbergmann/version/tree/4.0.1"
            },
            "funding": [
                {
                    "url": "https://github.com/sebastianbergmann",
                    "type": "github"
                }
            ],
            "time": "2023-02-07T11:34:05+00:00"
        },
        {
            "name": "theseer/tokenizer",
            "version": "1.2.3",
            "source": {
                "type": "git",
                "url": "https://github.com/theseer/tokenizer.git",
                "reference": "737eda637ed5e28c3413cb1ebe8bb52cbf1ca7a2"
            },
            "dist": {
                "type": "zip",
                "url": "https://api.github.com/repos/theseer/tokenizer/zipball/737eda637ed5e28c3413cb1ebe8bb52cbf1ca7a2",
                "reference": "737eda637ed5e28c3413cb1ebe8bb52cbf1ca7a2",
                "shasum": ""
            },
            "require": {
                "ext-dom": "*",
                "ext-tokenizer": "*",
                "ext-xmlwriter": "*",
                "php": "^7.2 || ^8.0"
            },
            "type": "library",
            "autoload": {
                "classmap": [
                    "src/"
                ]
            },
            "notification-url": "https://packagist.org/downloads/",
            "license": [
                "BSD-3-Clause"
            ],
            "authors": [
                {
                    "name": "Arne Blankerts",
                    "email": "arne@blankerts.de",
                    "role": "Developer"
                }
            ],
            "description": "A small library for converting tokenized PHP source code into XML and potentially other formats",
            "support": {
                "issues": "https://github.com/theseer/tokenizer/issues",
                "source": "https://github.com/theseer/tokenizer/tree/1.2.3"
            },
            "funding": [
                {
                    "url": "https://github.com/theseer",
                    "type": "github"
                }
            ],
            "time": "2024-03-03T12:36:25+00:00"
        }
    ],
    "aliases": [],
    "minimum-stability": "stable",
    "stability-flags": {},
    "prefer-stable": false,
    "prefer-lowest": false,
    "platform": {},
    "platform-dev": {},
    "plugin-api-version": "2.6.0"
}<|MERGE_RESOLUTION|>--- conflicted
+++ resolved
@@ -1,2542 +1,2323 @@
 {
-    "_readme": [
-        "This file locks the dependencies of your project to a known state",
-        "Read more about it at https://getcomposer.org/doc/01-basic-usage.md#installing-dependencies",
-        "This file is @generated automatically"
-    ],
-<<<<<<< HEAD
-    "content-hash": "ee6a0d21113f98506055884be022233a",
-=======
-    "content-hash": "cd2520822bd9affa13e9aa11b9dddee9",
->>>>>>> 7dc7b592
-    "packages": [
-        {
-            "name": "aws/aws-crt-php",
-            "version": "v1.2.6",
-            "source": {
-                "type": "git",
-                "url": "https://github.com/awslabs/aws-crt-php.git",
-                "reference": "a63485b65b6b3367039306496d49737cf1995408"
-            },
-            "dist": {
-                "type": "zip",
-                "url": "https://api.github.com/repos/awslabs/aws-crt-php/zipball/a63485b65b6b3367039306496d49737cf1995408",
-                "reference": "a63485b65b6b3367039306496d49737cf1995408",
-                "shasum": ""
-            },
-            "require": {
-                "php": ">=5.5"
-            },
-            "require-dev": {
-                "phpunit/phpunit": "^4.8.35||^5.6.3||^9.5",
-                "yoast/phpunit-polyfills": "^1.0"
-            },
-            "suggest": {
-                "ext-awscrt": "Make sure you install awscrt native extension to use any of the functionality."
-            },
-            "type": "library",
-            "autoload": {
-                "classmap": [
-                    "src/"
-                ]
-            },
-            "notification-url": "https://packagist.org/downloads/",
-            "license": [
-                "Apache-2.0"
-            ],
-            "authors": [
-                {
-                    "name": "AWS SDK Common Runtime Team",
-                    "email": "aws-sdk-common-runtime@amazon.com"
-                }
-            ],
-            "description": "AWS Common Runtime for PHP",
-            "homepage": "https://github.com/awslabs/aws-crt-php",
-            "keywords": [
-                "amazon",
-                "aws",
-                "crt",
-                "sdk"
-            ],
-            "support": {
-                "issues": "https://github.com/awslabs/aws-crt-php/issues",
-                "source": "https://github.com/awslabs/aws-crt-php/tree/v1.2.6"
-            },
-            "time": "2024-06-13T17:21:28+00:00"
-        },
-        {
-            "name": "aws/aws-sdk-php",
-            "version": "3.322.5",
-            "source": {
-                "type": "git",
-                "url": "https://github.com/aws/aws-sdk-php.git",
-                "reference": "968fe51da0854eac0e0aeac6ec8b86856c6bd83e"
-            },
-            "dist": {
-                "type": "zip",
-                "url": "https://api.github.com/repos/aws/aws-sdk-php/zipball/968fe51da0854eac0e0aeac6ec8b86856c6bd83e",
-                "reference": "968fe51da0854eac0e0aeac6ec8b86856c6bd83e",
-                "shasum": ""
-            },
-            "require": {
-                "aws/aws-crt-php": "^1.2.3",
-                "ext-json": "*",
-                "ext-pcre": "*",
-                "ext-simplexml": "*",
-                "guzzlehttp/guzzle": "^6.5.8 || ^7.4.5",
-                "guzzlehttp/promises": "^1.4.0 || ^2.0",
-                "guzzlehttp/psr7": "^1.9.1 || ^2.4.5",
-                "mtdowling/jmespath.php": "^2.6",
-                "php": ">=7.2.5",
-                "psr/http-message": "^1.0 || ^2.0"
-            },
-            "require-dev": {
-                "andrewsville/php-token-reflection": "^1.4",
-                "aws/aws-php-sns-message-validator": "~1.0",
-                "behat/behat": "~3.0",
-                "composer/composer": "^1.10.22",
-                "dms/phpunit-arraysubset-asserts": "^0.4.0",
-                "doctrine/cache": "~1.4",
-                "ext-dom": "*",
-                "ext-openssl": "*",
-                "ext-pcntl": "*",
-                "ext-sockets": "*",
-                "nette/neon": "^2.3",
-                "paragonie/random_compat": ">= 2",
-                "phpunit/phpunit": "^5.6.3 || ^8.5 || ^9.5",
-                "psr/cache": "^1.0",
-                "psr/simple-cache": "^1.0",
-                "sebastian/comparator": "^1.2.3 || ^4.0",
-                "yoast/phpunit-polyfills": "^1.0"
-            },
-            "suggest": {
-                "aws/aws-php-sns-message-validator": "To validate incoming SNS notifications",
-                "doctrine/cache": "To use the DoctrineCacheAdapter",
-                "ext-curl": "To send requests using cURL",
-                "ext-openssl": "Allows working with CloudFront private distributions and verifying received SNS messages",
-                "ext-sockets": "To use client-side monitoring"
-            },
-            "type": "library",
-            "extra": {
-                "branch-alias": {
-                    "dev-master": "3.0-dev"
-                }
-            },
-            "autoload": {
-                "files": [
-                    "src/functions.php"
-                ],
-                "psr-4": {
-                    "Aws\\": "src/"
-                },
-                "exclude-from-classmap": [
-                    "src/data/"
-                ]
-            },
-            "notification-url": "https://packagist.org/downloads/",
-            "license": [
-                "Apache-2.0"
-            ],
-            "authors": [
-                {
-                    "name": "Amazon Web Services",
-                    "homepage": "http://aws.amazon.com"
-                }
-            ],
-            "description": "AWS SDK for PHP - Use Amazon Web Services in your PHP project",
-            "homepage": "http://aws.amazon.com/sdkforphp",
-            "keywords": [
-                "amazon",
-                "aws",
-                "cloud",
-                "dynamodb",
-                "ec2",
-                "glacier",
-                "s3",
-                "sdk"
-            ],
-            "support": {
-                "forum": "https://forums.aws.amazon.com/forum.jspa?forumID=80",
-                "issues": "https://github.com/aws/aws-sdk-php/issues",
-                "source": "https://github.com/aws/aws-sdk-php/tree/3.322.5"
-            },
-            "time": "2024-09-25T18:14:27+00:00"
-        },
-        {
-            "name": "guzzlehttp/guzzle",
-            "version": "7.9.2",
-            "source": {
-                "type": "git",
-                "url": "https://github.com/guzzle/guzzle.git",
-                "reference": "d281ed313b989f213357e3be1a179f02196ac99b"
-            },
-            "dist": {
-                "type": "zip",
-                "url": "https://api.github.com/repos/guzzle/guzzle/zipball/d281ed313b989f213357e3be1a179f02196ac99b",
-                "reference": "d281ed313b989f213357e3be1a179f02196ac99b",
-                "shasum": ""
-            },
-            "require": {
-                "ext-json": "*",
-                "guzzlehttp/promises": "^1.5.3 || ^2.0.3",
-                "guzzlehttp/psr7": "^2.7.0",
-                "php": "^7.2.5 || ^8.0",
-                "psr/http-client": "^1.0",
-                "symfony/deprecation-contracts": "^2.2 || ^3.0"
-            },
-            "provide": {
-                "psr/http-client-implementation": "1.0"
-            },
-            "require-dev": {
-                "bamarni/composer-bin-plugin": "^1.8.2",
-                "ext-curl": "*",
-                "guzzle/client-integration-tests": "3.0.2",
-                "php-http/message-factory": "^1.1",
-                "phpunit/phpunit": "^8.5.39 || ^9.6.20",
-                "psr/log": "^1.1 || ^2.0 || ^3.0"
-            },
-            "suggest": {
-                "ext-curl": "Required for CURL handler support",
-                "ext-intl": "Required for Internationalized Domain Name (IDN) support",
-                "psr/log": "Required for using the Log middleware"
-            },
-            "type": "library",
-            "extra": {
-                "bamarni-bin": {
-                    "bin-links": true,
-                    "forward-command": false
-                }
-            },
-            "autoload": {
-                "files": [
-                    "src/functions_include.php"
-                ],
-                "psr-4": {
-                    "GuzzleHttp\\": "src/"
-                }
-            },
-            "notification-url": "https://packagist.org/downloads/",
-            "license": [
-                "MIT"
-            ],
-            "authors": [
-                {
-                    "name": "Graham Campbell",
-                    "email": "hello@gjcampbell.co.uk",
-                    "homepage": "https://github.com/GrahamCampbell"
-                },
-                {
-                    "name": "Michael Dowling",
-                    "email": "mtdowling@gmail.com",
-                    "homepage": "https://github.com/mtdowling"
-                },
-                {
-                    "name": "Jeremy Lindblom",
-                    "email": "jeremeamia@gmail.com",
-                    "homepage": "https://github.com/jeremeamia"
-                },
-                {
-                    "name": "George Mponos",
-                    "email": "gmponos@gmail.com",
-                    "homepage": "https://github.com/gmponos"
-                },
-                {
-                    "name": "Tobias Nyholm",
-                    "email": "tobias.nyholm@gmail.com",
-                    "homepage": "https://github.com/Nyholm"
-                },
-                {
-                    "name": "Márk Sági-Kazár",
-                    "email": "mark.sagikazar@gmail.com",
-                    "homepage": "https://github.com/sagikazarmark"
-                },
-                {
-                    "name": "Tobias Schultze",
-                    "email": "webmaster@tubo-world.de",
-                    "homepage": "https://github.com/Tobion"
-                }
-            ],
-            "description": "Guzzle is a PHP HTTP client library",
-            "keywords": [
-                "client",
-                "curl",
-                "framework",
-                "http",
-                "http client",
-                "psr-18",
-                "psr-7",
-                "rest",
-                "web service"
-            ],
-            "support": {
-                "issues": "https://github.com/guzzle/guzzle/issues",
-                "source": "https://github.com/guzzle/guzzle/tree/7.9.2"
-            },
-            "funding": [
-                {
-                    "url": "https://github.com/GrahamCampbell",
-                    "type": "github"
-                },
-                {
-                    "url": "https://github.com/Nyholm",
-                    "type": "github"
-                },
-                {
-                    "url": "https://tidelift.com/funding/github/packagist/guzzlehttp/guzzle",
-                    "type": "tidelift"
-                }
-            ],
-            "time": "2024-07-24T11:22:20+00:00"
-        },
-        {
-            "name": "guzzlehttp/promises",
-            "version": "2.0.3",
-            "source": {
-                "type": "git",
-                "url": "https://github.com/guzzle/promises.git",
-                "reference": "6ea8dd08867a2a42619d65c3deb2c0fcbf81c8f8"
-            },
-            "dist": {
-                "type": "zip",
-                "url": "https://api.github.com/repos/guzzle/promises/zipball/6ea8dd08867a2a42619d65c3deb2c0fcbf81c8f8",
-                "reference": "6ea8dd08867a2a42619d65c3deb2c0fcbf81c8f8",
-                "shasum": ""
-            },
-            "require": {
-                "php": "^7.2.5 || ^8.0"
-            },
-            "require-dev": {
-                "bamarni/composer-bin-plugin": "^1.8.2",
-                "phpunit/phpunit": "^8.5.39 || ^9.6.20"
-            },
-            "type": "library",
-            "extra": {
-                "bamarni-bin": {
-                    "bin-links": true,
-                    "forward-command": false
-                }
-            },
-            "autoload": {
-                "psr-4": {
-                    "GuzzleHttp\\Promise\\": "src/"
-                }
-            },
-            "notification-url": "https://packagist.org/downloads/",
-            "license": [
-                "MIT"
-            ],
-            "authors": [
-                {
-                    "name": "Graham Campbell",
-                    "email": "hello@gjcampbell.co.uk",
-                    "homepage": "https://github.com/GrahamCampbell"
-                },
-                {
-                    "name": "Michael Dowling",
-                    "email": "mtdowling@gmail.com",
-                    "homepage": "https://github.com/mtdowling"
-                },
-                {
-                    "name": "Tobias Nyholm",
-                    "email": "tobias.nyholm@gmail.com",
-                    "homepage": "https://github.com/Nyholm"
-                },
-                {
-                    "name": "Tobias Schultze",
-                    "email": "webmaster@tubo-world.de",
-                    "homepage": "https://github.com/Tobion"
-                }
-            ],
-            "description": "Guzzle promises library",
-            "keywords": [
-                "promise"
-            ],
-            "support": {
-                "issues": "https://github.com/guzzle/promises/issues",
-                "source": "https://github.com/guzzle/promises/tree/2.0.3"
-            },
-            "funding": [
-                {
-                    "url": "https://github.com/GrahamCampbell",
-                    "type": "github"
-                },
-                {
-                    "url": "https://github.com/Nyholm",
-                    "type": "github"
-                },
-                {
-                    "url": "https://tidelift.com/funding/github/packagist/guzzlehttp/promises",
-                    "type": "tidelift"
-                }
-            ],
-            "time": "2024-07-18T10:29:17+00:00"
-        },
-        {
-            "name": "guzzlehttp/psr7",
-            "version": "2.7.0",
-            "source": {
-                "type": "git",
-                "url": "https://github.com/guzzle/psr7.git",
-                "reference": "a70f5c95fb43bc83f07c9c948baa0dc1829bf201"
-            },
-            "dist": {
-                "type": "zip",
-                "url": "https://api.github.com/repos/guzzle/psr7/zipball/a70f5c95fb43bc83f07c9c948baa0dc1829bf201",
-                "reference": "a70f5c95fb43bc83f07c9c948baa0dc1829bf201",
-                "shasum": ""
-            },
-            "require": {
-                "php": "^7.2.5 || ^8.0",
-                "psr/http-factory": "^1.0",
-                "psr/http-message": "^1.1 || ^2.0",
-                "ralouphie/getallheaders": "^3.0"
-            },
-            "provide": {
-                "psr/http-factory-implementation": "1.0",
-                "psr/http-message-implementation": "1.0"
-            },
-            "require-dev": {
-                "bamarni/composer-bin-plugin": "^1.8.2",
-                "http-interop/http-factory-tests": "0.9.0",
-                "phpunit/phpunit": "^8.5.39 || ^9.6.20"
-            },
-            "suggest": {
-                "laminas/laminas-httphandlerrunner": "Emit PSR-7 responses"
-            },
-            "type": "library",
-            "extra": {
-                "bamarni-bin": {
-                    "bin-links": true,
-                    "forward-command": false
-                }
-            },
-            "autoload": {
-                "psr-4": {
-                    "GuzzleHttp\\Psr7\\": "src/"
-                }
-            },
-            "notification-url": "https://packagist.org/downloads/",
-            "license": [
-                "MIT"
-            ],
-            "authors": [
-                {
-                    "name": "Graham Campbell",
-                    "email": "hello@gjcampbell.co.uk",
-                    "homepage": "https://github.com/GrahamCampbell"
-                },
-                {
-                    "name": "Michael Dowling",
-                    "email": "mtdowling@gmail.com",
-                    "homepage": "https://github.com/mtdowling"
-                },
-                {
-                    "name": "George Mponos",
-                    "email": "gmponos@gmail.com",
-                    "homepage": "https://github.com/gmponos"
-                },
-                {
-                    "name": "Tobias Nyholm",
-                    "email": "tobias.nyholm@gmail.com",
-                    "homepage": "https://github.com/Nyholm"
-                },
-                {
-                    "name": "Márk Sági-Kazár",
-                    "email": "mark.sagikazar@gmail.com",
-                    "homepage": "https://github.com/sagikazarmark"
-                },
-                {
-                    "name": "Tobias Schultze",
-                    "email": "webmaster@tubo-world.de",
-                    "homepage": "https://github.com/Tobion"
-                },
-                {
-                    "name": "Márk Sági-Kazár",
-                    "email": "mark.sagikazar@gmail.com",
-                    "homepage": "https://sagikazarmark.hu"
-                }
-            ],
-            "description": "PSR-7 message implementation that also provides common utility methods",
-            "keywords": [
-                "http",
-                "message",
-                "psr-7",
-                "request",
-                "response",
-                "stream",
-                "uri",
-                "url"
-            ],
-            "support": {
-                "issues": "https://github.com/guzzle/psr7/issues",
-                "source": "https://github.com/guzzle/psr7/tree/2.7.0"
-            },
-            "funding": [
-                {
-                    "url": "https://github.com/GrahamCampbell",
-                    "type": "github"
-                },
-                {
-                    "url": "https://github.com/Nyholm",
-                    "type": "github"
-                },
-                {
-                    "url": "https://tidelift.com/funding/github/packagist/guzzlehttp/psr7",
-                    "type": "tidelift"
-                }
-            ],
-            "time": "2024-07-18T11:15:46+00:00"
-        },
-        {
-            "name": "mtdowling/jmespath.php",
-            "version": "2.8.0",
-            "source": {
-                "type": "git",
-                "url": "https://github.com/jmespath/jmespath.php.git",
-                "reference": "a2a865e05d5f420b50cc2f85bb78d565db12a6bc"
-            },
-            "dist": {
-                "type": "zip",
-                "url": "https://api.github.com/repos/jmespath/jmespath.php/zipball/a2a865e05d5f420b50cc2f85bb78d565db12a6bc",
-                "reference": "a2a865e05d5f420b50cc2f85bb78d565db12a6bc",
-                "shasum": ""
-            },
-            "require": {
-                "php": "^7.2.5 || ^8.0",
-                "symfony/polyfill-mbstring": "^1.17"
-            },
-            "require-dev": {
-                "composer/xdebug-handler": "^3.0.3",
-                "phpunit/phpunit": "^8.5.33"
-            },
-            "bin": [
-                "bin/jp.php"
-            ],
-            "type": "library",
-            "extra": {
-                "branch-alias": {
-                    "dev-master": "2.8-dev"
-                }
-            },
-            "autoload": {
-                "files": [
-                    "src/JmesPath.php"
-                ],
-                "psr-4": {
-                    "JmesPath\\": "src/"
-                }
-            },
-            "notification-url": "https://packagist.org/downloads/",
-            "license": [
-                "MIT"
-            ],
-            "authors": [
-                {
-                    "name": "Graham Campbell",
-                    "email": "hello@gjcampbell.co.uk",
-                    "homepage": "https://github.com/GrahamCampbell"
-                },
-                {
-                    "name": "Michael Dowling",
-                    "email": "mtdowling@gmail.com",
-                    "homepage": "https://github.com/mtdowling"
-                }
-            ],
-            "description": "Declaratively specify how to extract elements from a JSON document",
-            "keywords": [
-                "json",
-                "jsonpath"
-            ],
-            "support": {
-                "issues": "https://github.com/jmespath/jmespath.php/issues",
-                "source": "https://github.com/jmespath/jmespath.php/tree/2.8.0"
-            },
-            "time": "2024-09-04T18:46:31+00:00"
-        },
-        {
-            "name": "psr/http-client",
-            "version": "1.0.3",
-            "source": {
-                "type": "git",
-                "url": "https://github.com/php-fig/http-client.git",
-                "reference": "bb5906edc1c324c9a05aa0873d40117941e5fa90"
-            },
-            "dist": {
-                "type": "zip",
-                "url": "https://api.github.com/repos/php-fig/http-client/zipball/bb5906edc1c324c9a05aa0873d40117941e5fa90",
-                "reference": "bb5906edc1c324c9a05aa0873d40117941e5fa90",
-                "shasum": ""
-            },
-            "require": {
-                "php": "^7.0 || ^8.0",
-                "psr/http-message": "^1.0 || ^2.0"
-            },
-            "type": "library",
-            "extra": {
-                "branch-alias": {
-                    "dev-master": "1.0.x-dev"
-                }
-            },
-            "autoload": {
-                "psr-4": {
-                    "Psr\\Http\\Client\\": "src/"
-                }
-            },
-            "notification-url": "https://packagist.org/downloads/",
-            "license": [
-                "MIT"
-            ],
-            "authors": [
-                {
-                    "name": "PHP-FIG",
-                    "homepage": "https://www.php-fig.org/"
-                }
-            ],
-            "description": "Common interface for HTTP clients",
-            "homepage": "https://github.com/php-fig/http-client",
-            "keywords": [
-                "http",
-                "http-client",
-                "psr",
-                "psr-18"
-            ],
-            "support": {
-                "source": "https://github.com/php-fig/http-client"
-            },
-            "time": "2023-09-23T14:17:50+00:00"
-        },
-        {
-            "name": "psr/http-factory",
-            "version": "1.1.0",
-            "source": {
-                "type": "git",
-                "url": "https://github.com/php-fig/http-factory.git",
-                "reference": "2b4765fddfe3b508ac62f829e852b1501d3f6e8a"
-            },
-            "dist": {
-                "type": "zip",
-                "url": "https://api.github.com/repos/php-fig/http-factory/zipball/2b4765fddfe3b508ac62f829e852b1501d3f6e8a",
-                "reference": "2b4765fddfe3b508ac62f829e852b1501d3f6e8a",
-                "shasum": ""
-            },
-            "require": {
-                "php": ">=7.1",
-                "psr/http-message": "^1.0 || ^2.0"
-            },
-            "type": "library",
-            "extra": {
-                "branch-alias": {
-                    "dev-master": "1.0.x-dev"
-                }
-            },
-            "autoload": {
-                "psr-4": {
-                    "Psr\\Http\\Message\\": "src/"
-                }
-            },
-            "notification-url": "https://packagist.org/downloads/",
-            "license": [
-                "MIT"
-            ],
-            "authors": [
-                {
-                    "name": "PHP-FIG",
-                    "homepage": "https://www.php-fig.org/"
-                }
-            ],
-            "description": "PSR-17: Common interfaces for PSR-7 HTTP message factories",
-            "keywords": [
-                "factory",
-                "http",
-                "message",
-                "psr",
-                "psr-17",
-                "psr-7",
-                "request",
-                "response"
-            ],
-            "support": {
-                "source": "https://github.com/php-fig/http-factory"
-            },
-            "time": "2024-04-15T12:06:14+00:00"
-        },
-        {
-            "name": "psr/http-message",
-            "version": "2.0",
-            "source": {
-                "type": "git",
-                "url": "https://github.com/php-fig/http-message.git",
-                "reference": "402d35bcb92c70c026d1a6a9883f06b2ead23d71"
-            },
-            "dist": {
-                "type": "zip",
-                "url": "https://api.github.com/repos/php-fig/http-message/zipball/402d35bcb92c70c026d1a6a9883f06b2ead23d71",
-                "reference": "402d35bcb92c70c026d1a6a9883f06b2ead23d71",
-                "shasum": ""
-            },
-            "require": {
-                "php": "^7.2 || ^8.0"
-            },
-            "type": "library",
-            "extra": {
-                "branch-alias": {
-                    "dev-master": "2.0.x-dev"
-                }
-            },
-            "autoload": {
-                "psr-4": {
-                    "Psr\\Http\\Message\\": "src/"
-                }
-            },
-            "notification-url": "https://packagist.org/downloads/",
-            "license": [
-                "MIT"
-            ],
-            "authors": [
-                {
-                    "name": "PHP-FIG",
-                    "homepage": "https://www.php-fig.org/"
-                }
-            ],
-            "description": "Common interface for HTTP messages",
-            "homepage": "https://github.com/php-fig/http-message",
-            "keywords": [
-                "http",
-                "http-message",
-                "psr",
-                "psr-7",
-                "request",
-                "response"
-            ],
-            "support": {
-                "source": "https://github.com/php-fig/http-message/tree/2.0"
-            },
-            "time": "2023-04-04T09:54:51+00:00"
-        },
-        {
-            "name": "ralouphie/getallheaders",
-            "version": "3.0.3",
-            "source": {
-                "type": "git",
-                "url": "https://github.com/ralouphie/getallheaders.git",
-                "reference": "120b605dfeb996808c31b6477290a714d356e822"
-            },
-            "dist": {
-                "type": "zip",
-                "url": "https://api.github.com/repos/ralouphie/getallheaders/zipball/120b605dfeb996808c31b6477290a714d356e822",
-                "reference": "120b605dfeb996808c31b6477290a714d356e822",
-                "shasum": ""
-            },
-            "require": {
-                "php": ">=5.6"
-            },
-            "require-dev": {
-                "php-coveralls/php-coveralls": "^2.1",
-                "phpunit/phpunit": "^5 || ^6.5"
-            },
-            "type": "library",
-            "autoload": {
-                "files": [
-                    "src/getallheaders.php"
-                ]
-            },
-            "notification-url": "https://packagist.org/downloads/",
-            "license": [
-                "MIT"
-            ],
-            "authors": [
-                {
-                    "name": "Ralph Khattar",
-                    "email": "ralph.khattar@gmail.com"
-                }
-            ],
-            "description": "A polyfill for getallheaders.",
-            "support": {
-                "issues": "https://github.com/ralouphie/getallheaders/issues",
-                "source": "https://github.com/ralouphie/getallheaders/tree/develop"
-            },
-            "time": "2019-03-08T08:55:37+00:00"
-        },
-        {
-            "name": "symfony/deprecation-contracts",
-            "version": "v3.5.0",
-            "source": {
-                "type": "git",
-                "url": "https://github.com/symfony/deprecation-contracts.git",
-                "reference": "0e0d29ce1f20deffb4ab1b016a7257c4f1e789a1"
-            },
-            "dist": {
-                "type": "zip",
-                "url": "https://api.github.com/repos/symfony/deprecation-contracts/zipball/0e0d29ce1f20deffb4ab1b016a7257c4f1e789a1",
-                "reference": "0e0d29ce1f20deffb4ab1b016a7257c4f1e789a1",
-                "shasum": ""
-            },
-            "require": {
-                "php": ">=8.1"
-            },
-            "type": "library",
-            "extra": {
-                "thanks": {
-                    "url": "https://github.com/symfony/contracts",
-                    "name": "symfony/contracts"
-                },
-                "branch-alias": {
-                    "dev-main": "3.5-dev"
-                }
-            },
-            "autoload": {
-                "files": [
-                    "function.php"
-                ]
-            },
-            "notification-url": "https://packagist.org/downloads/",
-            "license": [
-                "MIT"
-            ],
-            "authors": [
-                {
-                    "name": "Nicolas Grekas",
-                    "email": "p@tchwork.com"
-                },
-                {
-                    "name": "Symfony Community",
-                    "homepage": "https://symfony.com/contributors"
-                }
-            ],
-            "description": "A generic function and convention to trigger deprecation notices",
-            "homepage": "https://symfony.com",
-            "support": {
-                "source": "https://github.com/symfony/deprecation-contracts/tree/v3.5.0"
-            },
-            "funding": [
-                {
-                    "url": "https://symfony.com/sponsor",
-                    "type": "custom"
-                },
-                {
-                    "url": "https://github.com/fabpot",
-                    "type": "github"
-                },
-                {
-                    "url": "https://tidelift.com/funding/github/packagist/symfony/symfony",
-                    "type": "tidelift"
-                }
-            ],
-            "time": "2024-04-18T09:32:20+00:00"
-        },
-        {
-            "name": "symfony/polyfill-mbstring",
-            "version": "v1.31.0",
-            "source": {
-                "type": "git",
-                "url": "https://github.com/symfony/polyfill-mbstring.git",
-                "reference": "85181ba99b2345b0ef10ce42ecac37612d9fd341"
-            },
-            "dist": {
-                "type": "zip",
-                "url": "https://api.github.com/repos/symfony/polyfill-mbstring/zipball/85181ba99b2345b0ef10ce42ecac37612d9fd341",
-                "reference": "85181ba99b2345b0ef10ce42ecac37612d9fd341",
-                "shasum": ""
-            },
-            "require": {
-                "php": ">=7.2"
-            },
-            "provide": {
-                "ext-mbstring": "*"
-            },
-            "suggest": {
-                "ext-mbstring": "For best performance"
-            },
-            "type": "library",
-            "extra": {
-                "thanks": {
-                    "url": "https://github.com/symfony/polyfill",
-                    "name": "symfony/polyfill"
-                }
-            },
-            "autoload": {
-                "files": [
-                    "bootstrap.php"
-                ],
-                "psr-4": {
-                    "Symfony\\Polyfill\\Mbstring\\": ""
-                }
-            },
-            "notification-url": "https://packagist.org/downloads/",
-            "license": [
-                "MIT"
-            ],
-            "authors": [
-                {
-                    "name": "Nicolas Grekas",
-                    "email": "p@tchwork.com"
-                },
-                {
-                    "name": "Symfony Community",
-                    "homepage": "https://symfony.com/contributors"
-                }
-            ],
-            "description": "Symfony polyfill for the Mbstring extension",
-            "homepage": "https://symfony.com",
-            "keywords": [
-                "compatibility",
-                "mbstring",
-                "polyfill",
-                "portable",
-                "shim"
-            ],
-            "support": {
-                "source": "https://github.com/symfony/polyfill-mbstring/tree/v1.31.0"
-            },
-            "funding": [
-                {
-                    "url": "https://symfony.com/sponsor",
-                    "type": "custom"
-                },
-                {
-                    "url": "https://github.com/fabpot",
-                    "type": "github"
-                },
-                {
-                    "url": "https://tidelift.com/funding/github/packagist/symfony/symfony",
-                    "type": "tidelift"
-                }
-            ],
-            "time": "2024-09-09T11:45:10+00:00"
-        }
-    ],
-    "packages-dev": [
-        {
-            "name": "myclabs/deep-copy",
-            "version": "1.12.0",
-            "source": {
-                "type": "git",
-                "url": "https://github.com/myclabs/DeepCopy.git",
-                "reference": "3a6b9a42cd8f8771bd4295d13e1423fa7f3d942c"
-            },
-            "dist": {
-                "type": "zip",
-                "url": "https://api.github.com/repos/myclabs/DeepCopy/zipball/3a6b9a42cd8f8771bd4295d13e1423fa7f3d942c",
-                "reference": "3a6b9a42cd8f8771bd4295d13e1423fa7f3d942c",
-                "shasum": ""
-            },
-            "require": {
-                "php": "^7.1 || ^8.0"
-            },
-            "conflict": {
-                "doctrine/collections": "<1.6.8",
-                "doctrine/common": "<2.13.3 || >=3 <3.2.2"
-            },
-            "require-dev": {
-                "doctrine/collections": "^1.6.8",
-                "doctrine/common": "^2.13.3 || ^3.2.2",
-                "phpspec/prophecy": "^1.10",
-                "phpunit/phpunit": "^7.5.20 || ^8.5.23 || ^9.5.13"
-            },
-            "type": "library",
-            "autoload": {
-                "files": [
-                    "src/DeepCopy/deep_copy.php"
-                ],
-                "psr-4": {
-                    "DeepCopy\\": "src/DeepCopy/"
-                }
-            },
-            "notification-url": "https://packagist.org/downloads/",
-            "license": [
-                "MIT"
-            ],
-            "description": "Create deep copies (clones) of your objects",
-            "keywords": [
-                "clone",
-                "copy",
-                "duplicate",
-                "object",
-                "object graph"
-            ],
-            "support": {
-                "issues": "https://github.com/myclabs/DeepCopy/issues",
-                "source": "https://github.com/myclabs/DeepCopy/tree/1.12.0"
-            },
-            "funding": [
-                {
-                    "url": "https://tidelift.com/funding/github/packagist/myclabs/deep-copy",
-                    "type": "tidelift"
-                }
-            ],
-            "time": "2024-06-12T14:39:25+00:00"
-        },
-        {
-            "name": "nikic/php-parser",
-            "version": "v5.2.0",
-            "source": {
-                "type": "git",
-                "url": "https://github.com/nikic/PHP-Parser.git",
-                "reference": "23c79fbbfb725fb92af9bcf41065c8e9a0d49ddb"
-            },
-            "dist": {
-                "type": "zip",
-                "url": "https://api.github.com/repos/nikic/PHP-Parser/zipball/23c79fbbfb725fb92af9bcf41065c8e9a0d49ddb",
-                "reference": "23c79fbbfb725fb92af9bcf41065c8e9a0d49ddb",
-                "shasum": ""
-            },
-            "require": {
-                "ext-ctype": "*",
-                "ext-json": "*",
-                "ext-tokenizer": "*",
-                "php": ">=7.4"
-            },
-            "require-dev": {
-                "ircmaxell/php-yacc": "^0.0.7",
-                "phpunit/phpunit": "^9.0"
-            },
-            "bin": [
-                "bin/php-parse"
-            ],
-            "type": "library",
-            "extra": {
-                "branch-alias": {
-                    "dev-master": "5.0-dev"
-                }
-            },
-            "autoload": {
-                "psr-4": {
-                    "PhpParser\\": "lib/PhpParser"
-                }
-            },
-            "notification-url": "https://packagist.org/downloads/",
-            "license": [
-                "BSD-3-Clause"
-            ],
-            "authors": [
-                {
-                    "name": "Nikita Popov"
-                }
-            ],
-            "description": "A PHP parser written in PHP",
-            "keywords": [
-                "parser",
-                "php"
-            ],
-            "support": {
-                "issues": "https://github.com/nikic/PHP-Parser/issues",
-                "source": "https://github.com/nikic/PHP-Parser/tree/v5.2.0"
-            },
-            "time": "2024-09-15T16:40:33+00:00"
-        },
-        {
-            "name": "phar-io/manifest",
-            "version": "2.0.4",
-            "source": {
-                "type": "git",
-                "url": "https://github.com/phar-io/manifest.git",
-                "reference": "54750ef60c58e43759730615a392c31c80e23176"
-            },
-            "dist": {
-                "type": "zip",
-                "url": "https://api.github.com/repos/phar-io/manifest/zipball/54750ef60c58e43759730615a392c31c80e23176",
-                "reference": "54750ef60c58e43759730615a392c31c80e23176",
-                "shasum": ""
-            },
-            "require": {
-                "ext-dom": "*",
-                "ext-libxml": "*",
-                "ext-phar": "*",
-                "ext-xmlwriter": "*",
-                "phar-io/version": "^3.0.1",
-                "php": "^7.2 || ^8.0"
-            },
-            "type": "library",
-            "extra": {
-                "branch-alias": {
-                    "dev-master": "2.0.x-dev"
-                }
-            },
-            "autoload": {
-                "classmap": [
-                    "src/"
-                ]
-            },
-            "notification-url": "https://packagist.org/downloads/",
-            "license": [
-                "BSD-3-Clause"
-            ],
-            "authors": [
-                {
-                    "name": "Arne Blankerts",
-                    "email": "arne@blankerts.de",
-                    "role": "Developer"
-                },
-                {
-                    "name": "Sebastian Heuer",
-                    "email": "sebastian@phpeople.de",
-                    "role": "Developer"
-                },
-                {
-                    "name": "Sebastian Bergmann",
-                    "email": "sebastian@phpunit.de",
-                    "role": "Developer"
-                }
-            ],
-            "description": "Component for reading phar.io manifest information from a PHP Archive (PHAR)",
-            "support": {
-                "issues": "https://github.com/phar-io/manifest/issues",
-                "source": "https://github.com/phar-io/manifest/tree/2.0.4"
-            },
-            "funding": [
-                {
-                    "url": "https://github.com/theseer",
-                    "type": "github"
-                }
-            ],
-            "time": "2024-03-03T12:33:53+00:00"
-        },
-        {
-            "name": "phar-io/version",
-            "version": "3.2.1",
-            "source": {
-                "type": "git",
-                "url": "https://github.com/phar-io/version.git",
-                "reference": "4f7fd7836c6f332bb2933569e566a0d6c4cbed74"
-            },
-            "dist": {
-                "type": "zip",
-                "url": "https://api.github.com/repos/phar-io/version/zipball/4f7fd7836c6f332bb2933569e566a0d6c4cbed74",
-                "reference": "4f7fd7836c6f332bb2933569e566a0d6c4cbed74",
-                "shasum": ""
-            },
-            "require": {
-                "php": "^7.2 || ^8.0"
-            },
-            "type": "library",
-            "autoload": {
-                "classmap": [
-                    "src/"
-                ]
-            },
-            "notification-url": "https://packagist.org/downloads/",
-            "license": [
-                "BSD-3-Clause"
-            ],
-            "authors": [
-                {
-                    "name": "Arne Blankerts",
-                    "email": "arne@blankerts.de",
-                    "role": "Developer"
-                },
-                {
-                    "name": "Sebastian Heuer",
-                    "email": "sebastian@phpeople.de",
-                    "role": "Developer"
-                },
-                {
-                    "name": "Sebastian Bergmann",
-                    "email": "sebastian@phpunit.de",
-                    "role": "Developer"
-                }
-            ],
-            "description": "Library for handling version information and constraints",
-            "support": {
-                "issues": "https://github.com/phar-io/version/issues",
-                "source": "https://github.com/phar-io/version/tree/3.2.1"
-            },
-            "time": "2022-02-21T01:04:05+00:00"
-        },
-        {
-            "name": "phpunit/php-code-coverage",
-            "version": "10.1.16",
-            "source": {
-                "type": "git",
-                "url": "https://github.com/sebastianbergmann/php-code-coverage.git",
-                "reference": "7e308268858ed6baedc8704a304727d20bc07c77"
-            },
-            "dist": {
-                "type": "zip",
-                "url": "https://api.github.com/repos/sebastianbergmann/php-code-coverage/zipball/7e308268858ed6baedc8704a304727d20bc07c77",
-                "reference": "7e308268858ed6baedc8704a304727d20bc07c77",
-                "shasum": ""
-            },
-            "require": {
-                "ext-dom": "*",
-                "ext-libxml": "*",
-                "ext-xmlwriter": "*",
-                "nikic/php-parser": "^4.19.1 || ^5.1.0",
-                "php": ">=8.1",
-                "phpunit/php-file-iterator": "^4.1.0",
-                "phpunit/php-text-template": "^3.0.1",
-                "sebastian/code-unit-reverse-lookup": "^3.0.0",
-                "sebastian/complexity": "^3.2.0",
-                "sebastian/environment": "^6.1.0",
-                "sebastian/lines-of-code": "^2.0.2",
-                "sebastian/version": "^4.0.1",
-                "theseer/tokenizer": "^1.2.3"
-            },
-            "require-dev": {
-                "phpunit/phpunit": "^10.1"
-            },
-            "suggest": {
-                "ext-pcov": "PHP extension that provides line coverage",
-                "ext-xdebug": "PHP extension that provides line coverage as well as branch and path coverage"
-            },
-            "type": "library",
-            "extra": {
-                "branch-alias": {
-                    "dev-main": "10.1.x-dev"
-                }
-            },
-            "autoload": {
-                "classmap": [
-                    "src/"
-                ]
-            },
-            "notification-url": "https://packagist.org/downloads/",
-            "license": [
-                "BSD-3-Clause"
-            ],
-            "authors": [
-                {
-                    "name": "Sebastian Bergmann",
-                    "email": "sebastian@phpunit.de",
-                    "role": "lead"
-                }
-            ],
-            "description": "Library that provides collection, processing, and rendering functionality for PHP code coverage information.",
-            "homepage": "https://github.com/sebastianbergmann/php-code-coverage",
-            "keywords": [
-                "coverage",
-                "testing",
-                "xunit"
-            ],
-            "support": {
-                "issues": "https://github.com/sebastianbergmann/php-code-coverage/issues",
-                "security": "https://github.com/sebastianbergmann/php-code-coverage/security/policy",
-                "source": "https://github.com/sebastianbergmann/php-code-coverage/tree/10.1.16"
-            },
-            "funding": [
-                {
-                    "url": "https://github.com/sebastianbergmann",
-                    "type": "github"
-                }
-            ],
-            "time": "2024-08-22T04:31:57+00:00"
-        },
-        {
-            "name": "phpunit/php-file-iterator",
-            "version": "4.1.0",
-            "source": {
-                "type": "git",
-                "url": "https://github.com/sebastianbergmann/php-file-iterator.git",
-                "reference": "a95037b6d9e608ba092da1b23931e537cadc3c3c"
-            },
-            "dist": {
-                "type": "zip",
-                "url": "https://api.github.com/repos/sebastianbergmann/php-file-iterator/zipball/a95037b6d9e608ba092da1b23931e537cadc3c3c",
-                "reference": "a95037b6d9e608ba092da1b23931e537cadc3c3c",
-                "shasum": ""
-            },
-            "require": {
-                "php": ">=8.1"
-            },
-            "require-dev": {
-                "phpunit/phpunit": "^10.0"
-            },
-            "type": "library",
-            "extra": {
-                "branch-alias": {
-                    "dev-main": "4.0-dev"
-                }
-            },
-            "autoload": {
-                "classmap": [
-                    "src/"
-                ]
-            },
-            "notification-url": "https://packagist.org/downloads/",
-            "license": [
-                "BSD-3-Clause"
-            ],
-            "authors": [
-                {
-                    "name": "Sebastian Bergmann",
-                    "email": "sebastian@phpunit.de",
-                    "role": "lead"
-                }
-            ],
-            "description": "FilterIterator implementation that filters files based on a list of suffixes.",
-            "homepage": "https://github.com/sebastianbergmann/php-file-iterator/",
-            "keywords": [
-                "filesystem",
-                "iterator"
-            ],
-            "support": {
-                "issues": "https://github.com/sebastianbergmann/php-file-iterator/issues",
-                "security": "https://github.com/sebastianbergmann/php-file-iterator/security/policy",
-                "source": "https://github.com/sebastianbergmann/php-file-iterator/tree/4.1.0"
-            },
-            "funding": [
-                {
-                    "url": "https://github.com/sebastianbergmann",
-                    "type": "github"
-                }
-            ],
-            "time": "2023-08-31T06:24:48+00:00"
-        },
-        {
-            "name": "phpunit/php-invoker",
-            "version": "4.0.0",
-            "source": {
-                "type": "git",
-                "url": "https://github.com/sebastianbergmann/php-invoker.git",
-                "reference": "f5e568ba02fa5ba0ddd0f618391d5a9ea50b06d7"
-            },
-            "dist": {
-                "type": "zip",
-                "url": "https://api.github.com/repos/sebastianbergmann/php-invoker/zipball/f5e568ba02fa5ba0ddd0f618391d5a9ea50b06d7",
-                "reference": "f5e568ba02fa5ba0ddd0f618391d5a9ea50b06d7",
-                "shasum": ""
-            },
-            "require": {
-                "php": ">=8.1"
-            },
-            "require-dev": {
-                "ext-pcntl": "*",
-                "phpunit/phpunit": "^10.0"
-            },
-            "suggest": {
-                "ext-pcntl": "*"
-            },
-            "type": "library",
-            "extra": {
-                "branch-alias": {
-                    "dev-main": "4.0-dev"
-                }
-            },
-            "autoload": {
-                "classmap": [
-                    "src/"
-                ]
-            },
-            "notification-url": "https://packagist.org/downloads/",
-            "license": [
-                "BSD-3-Clause"
-            ],
-            "authors": [
-                {
-                    "name": "Sebastian Bergmann",
-                    "email": "sebastian@phpunit.de",
-                    "role": "lead"
-                }
-            ],
-            "description": "Invoke callables with a timeout",
-            "homepage": "https://github.com/sebastianbergmann/php-invoker/",
-            "keywords": [
-                "process"
-            ],
-            "support": {
-                "issues": "https://github.com/sebastianbergmann/php-invoker/issues",
-                "source": "https://github.com/sebastianbergmann/php-invoker/tree/4.0.0"
-            },
-            "funding": [
-                {
-                    "url": "https://github.com/sebastianbergmann",
-                    "type": "github"
-                }
-            ],
-            "time": "2023-02-03T06:56:09+00:00"
-        },
-        {
-            "name": "phpunit/php-text-template",
-            "version": "3.0.1",
-            "source": {
-                "type": "git",
-                "url": "https://github.com/sebastianbergmann/php-text-template.git",
-                "reference": "0c7b06ff49e3d5072f057eb1fa59258bf287a748"
-            },
-            "dist": {
-                "type": "zip",
-                "url": "https://api.github.com/repos/sebastianbergmann/php-text-template/zipball/0c7b06ff49e3d5072f057eb1fa59258bf287a748",
-                "reference": "0c7b06ff49e3d5072f057eb1fa59258bf287a748",
-                "shasum": ""
-            },
-            "require": {
-                "php": ">=8.1"
-            },
-            "require-dev": {
-                "phpunit/phpunit": "^10.0"
-            },
-            "type": "library",
-            "extra": {
-                "branch-alias": {
-                    "dev-main": "3.0-dev"
-                }
-            },
-            "autoload": {
-                "classmap": [
-                    "src/"
-                ]
-            },
-            "notification-url": "https://packagist.org/downloads/",
-            "license": [
-                "BSD-3-Clause"
-            ],
-            "authors": [
-                {
-                    "name": "Sebastian Bergmann",
-                    "email": "sebastian@phpunit.de",
-                    "role": "lead"
-                }
-            ],
-            "description": "Simple template engine.",
-            "homepage": "https://github.com/sebastianbergmann/php-text-template/",
-            "keywords": [
-                "template"
-            ],
-            "support": {
-                "issues": "https://github.com/sebastianbergmann/php-text-template/issues",
-                "security": "https://github.com/sebastianbergmann/php-text-template/security/policy",
-                "source": "https://github.com/sebastianbergmann/php-text-template/tree/3.0.1"
-            },
-            "funding": [
-                {
-                    "url": "https://github.com/sebastianbergmann",
-                    "type": "github"
-                }
-            ],
-            "time": "2023-08-31T14:07:24+00:00"
-        },
-        {
-            "name": "phpunit/php-timer",
-            "version": "6.0.0",
-            "source": {
-                "type": "git",
-                "url": "https://github.com/sebastianbergmann/php-timer.git",
-                "reference": "e2a2d67966e740530f4a3343fe2e030ffdc1161d"
-            },
-            "dist": {
-                "type": "zip",
-                "url": "https://api.github.com/repos/sebastianbergmann/php-timer/zipball/e2a2d67966e740530f4a3343fe2e030ffdc1161d",
-                "reference": "e2a2d67966e740530f4a3343fe2e030ffdc1161d",
-                "shasum": ""
-            },
-            "require": {
-                "php": ">=8.1"
-            },
-            "require-dev": {
-                "phpunit/phpunit": "^10.0"
-            },
-            "type": "library",
-            "extra": {
-                "branch-alias": {
-                    "dev-main": "6.0-dev"
-                }
-            },
-            "autoload": {
-                "classmap": [
-                    "src/"
-                ]
-            },
-            "notification-url": "https://packagist.org/downloads/",
-            "license": [
-                "BSD-3-Clause"
-            ],
-            "authors": [
-                {
-                    "name": "Sebastian Bergmann",
-                    "email": "sebastian@phpunit.de",
-                    "role": "lead"
-                }
-            ],
-            "description": "Utility class for timing",
-            "homepage": "https://github.com/sebastianbergmann/php-timer/",
-            "keywords": [
-                "timer"
-            ],
-            "support": {
-                "issues": "https://github.com/sebastianbergmann/php-timer/issues",
-                "source": "https://github.com/sebastianbergmann/php-timer/tree/6.0.0"
-            },
-            "funding": [
-                {
-                    "url": "https://github.com/sebastianbergmann",
-                    "type": "github"
-                }
-            ],
-            "time": "2023-02-03T06:57:52+00:00"
-        },
-        {
-            "name": "phpunit/phpunit",
-            "version": "10.5.35",
-            "source": {
-                "type": "git",
-                "url": "https://github.com/sebastianbergmann/phpunit.git",
-                "reference": "7ac8b4e63f456046dcb4c9787da9382831a1874b"
-            },
-            "dist": {
-                "type": "zip",
-                "url": "https://api.github.com/repos/sebastianbergmann/phpunit/zipball/7ac8b4e63f456046dcb4c9787da9382831a1874b",
-                "reference": "7ac8b4e63f456046dcb4c9787da9382831a1874b",
-                "shasum": ""
-            },
-            "require": {
-                "ext-dom": "*",
-                "ext-json": "*",
-                "ext-libxml": "*",
-                "ext-mbstring": "*",
-                "ext-xml": "*",
-                "ext-xmlwriter": "*",
-                "myclabs/deep-copy": "^1.12.0",
-                "phar-io/manifest": "^2.0.4",
-                "phar-io/version": "^3.2.1",
-                "php": ">=8.1",
-                "phpunit/php-code-coverage": "^10.1.16",
-                "phpunit/php-file-iterator": "^4.1.0",
-                "phpunit/php-invoker": "^4.0.0",
-                "phpunit/php-text-template": "^3.0.1",
-                "phpunit/php-timer": "^6.0.0",
-                "sebastian/cli-parser": "^2.0.1",
-                "sebastian/code-unit": "^2.0.0",
-                "sebastian/comparator": "^5.0.2",
-                "sebastian/diff": "^5.1.1",
-                "sebastian/environment": "^6.1.0",
-                "sebastian/exporter": "^5.1.2",
-                "sebastian/global-state": "^6.0.2",
-                "sebastian/object-enumerator": "^5.0.0",
-                "sebastian/recursion-context": "^5.0.0",
-                "sebastian/type": "^4.0.0",
-                "sebastian/version": "^4.0.1"
-            },
-            "suggest": {
-                "ext-soap": "To be able to generate mocks based on WSDL files"
-            },
-            "bin": [
-                "phpunit"
-            ],
-            "type": "library",
-            "extra": {
-                "branch-alias": {
-                    "dev-main": "10.5-dev"
-                }
-            },
-            "autoload": {
-                "files": [
-                    "src/Framework/Assert/Functions.php"
-                ],
-                "classmap": [
-                    "src/"
-                ]
-            },
-            "notification-url": "https://packagist.org/downloads/",
-            "license": [
-                "BSD-3-Clause"
-            ],
-            "authors": [
-                {
-                    "name": "Sebastian Bergmann",
-                    "email": "sebastian@phpunit.de",
-                    "role": "lead"
-                }
-            ],
-            "description": "The PHP Unit Testing framework.",
-            "homepage": "https://phpunit.de/",
-            "keywords": [
-                "phpunit",
-                "testing",
-                "xunit"
-            ],
-            "support": {
-                "issues": "https://github.com/sebastianbergmann/phpunit/issues",
-                "security": "https://github.com/sebastianbergmann/phpunit/security/policy",
-                "source": "https://github.com/sebastianbergmann/phpunit/tree/10.5.35"
-            },
-            "funding": [
-                {
-                    "url": "https://phpunit.de/sponsors.html",
-                    "type": "custom"
-                },
-                {
-                    "url": "https://github.com/sebastianbergmann",
-                    "type": "github"
-                },
-                {
-                    "url": "https://tidelift.com/funding/github/packagist/phpunit/phpunit",
-                    "type": "tidelift"
-                }
-            ],
-            "time": "2024-09-19T10:52:21+00:00"
-        },
-        {
-            "name": "sebastian/cli-parser",
-            "version": "2.0.1",
-            "source": {
-                "type": "git",
-                "url": "https://github.com/sebastianbergmann/cli-parser.git",
-                "reference": "c34583b87e7b7a8055bf6c450c2c77ce32a24084"
-            },
-            "dist": {
-                "type": "zip",
-                "url": "https://api.github.com/repos/sebastianbergmann/cli-parser/zipball/c34583b87e7b7a8055bf6c450c2c77ce32a24084",
-                "reference": "c34583b87e7b7a8055bf6c450c2c77ce32a24084",
-                "shasum": ""
-            },
-            "require": {
-                "php": ">=8.1"
-            },
-            "require-dev": {
-                "phpunit/phpunit": "^10.0"
-            },
-            "type": "library",
-            "extra": {
-                "branch-alias": {
-                    "dev-main": "2.0-dev"
-                }
-            },
-            "autoload": {
-                "classmap": [
-                    "src/"
-                ]
-            },
-            "notification-url": "https://packagist.org/downloads/",
-            "license": [
-                "BSD-3-Clause"
-            ],
-            "authors": [
-                {
-                    "name": "Sebastian Bergmann",
-                    "email": "sebastian@phpunit.de",
-                    "role": "lead"
-                }
-            ],
-            "description": "Library for parsing CLI options",
-            "homepage": "https://github.com/sebastianbergmann/cli-parser",
-            "support": {
-                "issues": "https://github.com/sebastianbergmann/cli-parser/issues",
-                "security": "https://github.com/sebastianbergmann/cli-parser/security/policy",
-                "source": "https://github.com/sebastianbergmann/cli-parser/tree/2.0.1"
-            },
-            "funding": [
-                {
-                    "url": "https://github.com/sebastianbergmann",
-                    "type": "github"
-                }
-            ],
-            "time": "2024-03-02T07:12:49+00:00"
-        },
-        {
-            "name": "sebastian/code-unit",
-            "version": "2.0.0",
-            "source": {
-                "type": "git",
-                "url": "https://github.com/sebastianbergmann/code-unit.git",
-                "reference": "a81fee9eef0b7a76af11d121767abc44c104e503"
-            },
-            "dist": {
-                "type": "zip",
-                "url": "https://api.github.com/repos/sebastianbergmann/code-unit/zipball/a81fee9eef0b7a76af11d121767abc44c104e503",
-                "reference": "a81fee9eef0b7a76af11d121767abc44c104e503",
-                "shasum": ""
-            },
-            "require": {
-                "php": ">=8.1"
-            },
-            "require-dev": {
-                "phpunit/phpunit": "^10.0"
-            },
-            "type": "library",
-            "extra": {
-                "branch-alias": {
-                    "dev-main": "2.0-dev"
-                }
-            },
-            "autoload": {
-                "classmap": [
-                    "src/"
-                ]
-            },
-            "notification-url": "https://packagist.org/downloads/",
-            "license": [
-                "BSD-3-Clause"
-            ],
-            "authors": [
-                {
-                    "name": "Sebastian Bergmann",
-                    "email": "sebastian@phpunit.de",
-                    "role": "lead"
-                }
-            ],
-            "description": "Collection of value objects that represent the PHP code units",
-            "homepage": "https://github.com/sebastianbergmann/code-unit",
-            "support": {
-                "issues": "https://github.com/sebastianbergmann/code-unit/issues",
-                "source": "https://github.com/sebastianbergmann/code-unit/tree/2.0.0"
-            },
-            "funding": [
-                {
-                    "url": "https://github.com/sebastianbergmann",
-                    "type": "github"
-                }
-            ],
-            "time": "2023-02-03T06:58:43+00:00"
-        },
-        {
-            "name": "sebastian/code-unit-reverse-lookup",
-            "version": "3.0.0",
-            "source": {
-                "type": "git",
-                "url": "https://github.com/sebastianbergmann/code-unit-reverse-lookup.git",
-                "reference": "5e3a687f7d8ae33fb362c5c0743794bbb2420a1d"
-            },
-            "dist": {
-                "type": "zip",
-                "url": "https://api.github.com/repos/sebastianbergmann/code-unit-reverse-lookup/zipball/5e3a687f7d8ae33fb362c5c0743794bbb2420a1d",
-                "reference": "5e3a687f7d8ae33fb362c5c0743794bbb2420a1d",
-                "shasum": ""
-            },
-            "require": {
-                "php": ">=8.1"
-            },
-            "require-dev": {
-                "phpunit/phpunit": "^10.0"
-            },
-            "type": "library",
-            "extra": {
-                "branch-alias": {
-                    "dev-main": "3.0-dev"
-                }
-            },
-            "autoload": {
-                "classmap": [
-                    "src/"
-                ]
-            },
-            "notification-url": "https://packagist.org/downloads/",
-            "license": [
-                "BSD-3-Clause"
-            ],
-            "authors": [
-                {
-                    "name": "Sebastian Bergmann",
-                    "email": "sebastian@phpunit.de"
-                }
-            ],
-            "description": "Looks up which function or method a line of code belongs to",
-            "homepage": "https://github.com/sebastianbergmann/code-unit-reverse-lookup/",
-            "support": {
-                "issues": "https://github.com/sebastianbergmann/code-unit-reverse-lookup/issues",
-                "source": "https://github.com/sebastianbergmann/code-unit-reverse-lookup/tree/3.0.0"
-            },
-            "funding": [
-                {
-                    "url": "https://github.com/sebastianbergmann",
-                    "type": "github"
-                }
-            ],
-            "time": "2023-02-03T06:59:15+00:00"
-        },
-        {
-            "name": "sebastian/comparator",
-            "version": "5.0.2",
-            "source": {
-                "type": "git",
-                "url": "https://github.com/sebastianbergmann/comparator.git",
-                "reference": "2d3e04c3b4c1e84a5e7382221ad8883c8fbc4f53"
-            },
-            "dist": {
-                "type": "zip",
-                "url": "https://api.github.com/repos/sebastianbergmann/comparator/zipball/2d3e04c3b4c1e84a5e7382221ad8883c8fbc4f53",
-                "reference": "2d3e04c3b4c1e84a5e7382221ad8883c8fbc4f53",
-                "shasum": ""
-            },
-            "require": {
-                "ext-dom": "*",
-                "ext-mbstring": "*",
-                "php": ">=8.1",
-                "sebastian/diff": "^5.0",
-                "sebastian/exporter": "^5.0"
-            },
-            "require-dev": {
-                "phpunit/phpunit": "^10.4"
-            },
-            "type": "library",
-            "extra": {
-                "branch-alias": {
-                    "dev-main": "5.0-dev"
-                }
-            },
-            "autoload": {
-                "classmap": [
-                    "src/"
-                ]
-            },
-            "notification-url": "https://packagist.org/downloads/",
-            "license": [
-                "BSD-3-Clause"
-            ],
-            "authors": [
-                {
-                    "name": "Sebastian Bergmann",
-                    "email": "sebastian@phpunit.de"
-                },
-                {
-                    "name": "Jeff Welch",
-                    "email": "whatthejeff@gmail.com"
-                },
-                {
-                    "name": "Volker Dusch",
-                    "email": "github@wallbash.com"
-                },
-                {
-                    "name": "Bernhard Schussek",
-                    "email": "bschussek@2bepublished.at"
-                }
-            ],
-            "description": "Provides the functionality to compare PHP values for equality",
-            "homepage": "https://github.com/sebastianbergmann/comparator",
-            "keywords": [
-                "comparator",
-                "compare",
-                "equality"
-            ],
-            "support": {
-                "issues": "https://github.com/sebastianbergmann/comparator/issues",
-                "security": "https://github.com/sebastianbergmann/comparator/security/policy",
-                "source": "https://github.com/sebastianbergmann/comparator/tree/5.0.2"
-            },
-            "funding": [
-                {
-                    "url": "https://github.com/sebastianbergmann",
-                    "type": "github"
-                }
-            ],
-            "time": "2024-08-12T06:03:08+00:00"
-        },
-        {
-            "name": "sebastian/complexity",
-            "version": "3.2.0",
-            "source": {
-                "type": "git",
-                "url": "https://github.com/sebastianbergmann/complexity.git",
-                "reference": "68ff824baeae169ec9f2137158ee529584553799"
-            },
-            "dist": {
-                "type": "zip",
-                "url": "https://api.github.com/repos/sebastianbergmann/complexity/zipball/68ff824baeae169ec9f2137158ee529584553799",
-                "reference": "68ff824baeae169ec9f2137158ee529584553799",
-                "shasum": ""
-            },
-            "require": {
-                "nikic/php-parser": "^4.18 || ^5.0",
-                "php": ">=8.1"
-            },
-            "require-dev": {
-                "phpunit/phpunit": "^10.0"
-            },
-            "type": "library",
-            "extra": {
-                "branch-alias": {
-                    "dev-main": "3.2-dev"
-                }
-            },
-            "autoload": {
-                "classmap": [
-                    "src/"
-                ]
-            },
-            "notification-url": "https://packagist.org/downloads/",
-            "license": [
-                "BSD-3-Clause"
-            ],
-            "authors": [
-                {
-                    "name": "Sebastian Bergmann",
-                    "email": "sebastian@phpunit.de",
-                    "role": "lead"
-                }
-            ],
-            "description": "Library for calculating the complexity of PHP code units",
-            "homepage": "https://github.com/sebastianbergmann/complexity",
-            "support": {
-                "issues": "https://github.com/sebastianbergmann/complexity/issues",
-                "security": "https://github.com/sebastianbergmann/complexity/security/policy",
-                "source": "https://github.com/sebastianbergmann/complexity/tree/3.2.0"
-            },
-            "funding": [
-                {
-                    "url": "https://github.com/sebastianbergmann",
-                    "type": "github"
-                }
-            ],
-            "time": "2023-12-21T08:37:17+00:00"
-        },
-        {
-            "name": "sebastian/diff",
-            "version": "5.1.1",
-            "source": {
-                "type": "git",
-                "url": "https://github.com/sebastianbergmann/diff.git",
-                "reference": "c41e007b4b62af48218231d6c2275e4c9b975b2e"
-            },
-            "dist": {
-                "type": "zip",
-                "url": "https://api.github.com/repos/sebastianbergmann/diff/zipball/c41e007b4b62af48218231d6c2275e4c9b975b2e",
-                "reference": "c41e007b4b62af48218231d6c2275e4c9b975b2e",
-                "shasum": ""
-            },
-            "require": {
-                "php": ">=8.1"
-            },
-            "require-dev": {
-                "phpunit/phpunit": "^10.0",
-                "symfony/process": "^6.4"
-            },
-            "type": "library",
-            "extra": {
-                "branch-alias": {
-                    "dev-main": "5.1-dev"
-                }
-            },
-            "autoload": {
-                "classmap": [
-                    "src/"
-                ]
-            },
-            "notification-url": "https://packagist.org/downloads/",
-            "license": [
-                "BSD-3-Clause"
-            ],
-            "authors": [
-                {
-                    "name": "Sebastian Bergmann",
-                    "email": "sebastian@phpunit.de"
-                },
-                {
-                    "name": "Kore Nordmann",
-                    "email": "mail@kore-nordmann.de"
-                }
-            ],
-            "description": "Diff implementation",
-            "homepage": "https://github.com/sebastianbergmann/diff",
-            "keywords": [
-                "diff",
-                "udiff",
-                "unidiff",
-                "unified diff"
-            ],
-            "support": {
-                "issues": "https://github.com/sebastianbergmann/diff/issues",
-                "security": "https://github.com/sebastianbergmann/diff/security/policy",
-                "source": "https://github.com/sebastianbergmann/diff/tree/5.1.1"
-            },
-            "funding": [
-                {
-                    "url": "https://github.com/sebastianbergmann",
-                    "type": "github"
-                }
-            ],
-            "time": "2024-03-02T07:15:17+00:00"
-        },
-        {
-            "name": "sebastian/environment",
-            "version": "6.1.0",
-            "source": {
-                "type": "git",
-                "url": "https://github.com/sebastianbergmann/environment.git",
-                "reference": "8074dbcd93529b357029f5cc5058fd3e43666984"
-            },
-            "dist": {
-                "type": "zip",
-                "url": "https://api.github.com/repos/sebastianbergmann/environment/zipball/8074dbcd93529b357029f5cc5058fd3e43666984",
-                "reference": "8074dbcd93529b357029f5cc5058fd3e43666984",
-                "shasum": ""
-            },
-            "require": {
-                "php": ">=8.1"
-            },
-            "require-dev": {
-                "phpunit/phpunit": "^10.0"
-            },
-            "suggest": {
-                "ext-posix": "*"
-            },
-            "type": "library",
-            "extra": {
-                "branch-alias": {
-                    "dev-main": "6.1-dev"
-                }
-            },
-            "autoload": {
-                "classmap": [
-                    "src/"
-                ]
-            },
-            "notification-url": "https://packagist.org/downloads/",
-            "license": [
-                "BSD-3-Clause"
-            ],
-            "authors": [
-                {
-                    "name": "Sebastian Bergmann",
-                    "email": "sebastian@phpunit.de"
-                }
-            ],
-            "description": "Provides functionality to handle HHVM/PHP environments",
-            "homepage": "https://github.com/sebastianbergmann/environment",
-            "keywords": [
-                "Xdebug",
-                "environment",
-                "hhvm"
-            ],
-            "support": {
-                "issues": "https://github.com/sebastianbergmann/environment/issues",
-                "security": "https://github.com/sebastianbergmann/environment/security/policy",
-                "source": "https://github.com/sebastianbergmann/environment/tree/6.1.0"
-            },
-            "funding": [
-                {
-                    "url": "https://github.com/sebastianbergmann",
-                    "type": "github"
-                }
-            ],
-            "time": "2024-03-23T08:47:14+00:00"
-        },
-        {
-            "name": "sebastian/exporter",
-            "version": "5.1.2",
-            "source": {
-                "type": "git",
-                "url": "https://github.com/sebastianbergmann/exporter.git",
-                "reference": "955288482d97c19a372d3f31006ab3f37da47adf"
-            },
-            "dist": {
-                "type": "zip",
-                "url": "https://api.github.com/repos/sebastianbergmann/exporter/zipball/955288482d97c19a372d3f31006ab3f37da47adf",
-                "reference": "955288482d97c19a372d3f31006ab3f37da47adf",
-                "shasum": ""
-            },
-            "require": {
-                "ext-mbstring": "*",
-                "php": ">=8.1",
-                "sebastian/recursion-context": "^5.0"
-            },
-            "require-dev": {
-                "phpunit/phpunit": "^10.0"
-            },
-            "type": "library",
-            "extra": {
-                "branch-alias": {
-                    "dev-main": "5.1-dev"
-                }
-            },
-            "autoload": {
-                "classmap": [
-                    "src/"
-                ]
-            },
-            "notification-url": "https://packagist.org/downloads/",
-            "license": [
-                "BSD-3-Clause"
-            ],
-            "authors": [
-                {
-                    "name": "Sebastian Bergmann",
-                    "email": "sebastian@phpunit.de"
-                },
-                {
-                    "name": "Jeff Welch",
-                    "email": "whatthejeff@gmail.com"
-                },
-                {
-                    "name": "Volker Dusch",
-                    "email": "github@wallbash.com"
-                },
-                {
-                    "name": "Adam Harvey",
-                    "email": "aharvey@php.net"
-                },
-                {
-                    "name": "Bernhard Schussek",
-                    "email": "bschussek@gmail.com"
-                }
-            ],
-            "description": "Provides the functionality to export PHP variables for visualization",
-            "homepage": "https://www.github.com/sebastianbergmann/exporter",
-            "keywords": [
-                "export",
-                "exporter"
-            ],
-            "support": {
-                "issues": "https://github.com/sebastianbergmann/exporter/issues",
-                "security": "https://github.com/sebastianbergmann/exporter/security/policy",
-                "source": "https://github.com/sebastianbergmann/exporter/tree/5.1.2"
-            },
-            "funding": [
-                {
-                    "url": "https://github.com/sebastianbergmann",
-                    "type": "github"
-                }
-            ],
-            "time": "2024-03-02T07:17:12+00:00"
-        },
-        {
-            "name": "sebastian/global-state",
-            "version": "6.0.2",
-            "source": {
-                "type": "git",
-                "url": "https://github.com/sebastianbergmann/global-state.git",
-                "reference": "987bafff24ecc4c9ac418cab1145b96dd6e9cbd9"
-            },
-            "dist": {
-                "type": "zip",
-                "url": "https://api.github.com/repos/sebastianbergmann/global-state/zipball/987bafff24ecc4c9ac418cab1145b96dd6e9cbd9",
-                "reference": "987bafff24ecc4c9ac418cab1145b96dd6e9cbd9",
-                "shasum": ""
-            },
-            "require": {
-                "php": ">=8.1",
-                "sebastian/object-reflector": "^3.0",
-                "sebastian/recursion-context": "^5.0"
-            },
-            "require-dev": {
-                "ext-dom": "*",
-                "phpunit/phpunit": "^10.0"
-            },
-            "type": "library",
-            "extra": {
-                "branch-alias": {
-                    "dev-main": "6.0-dev"
-                }
-            },
-            "autoload": {
-                "classmap": [
-                    "src/"
-                ]
-            },
-            "notification-url": "https://packagist.org/downloads/",
-            "license": [
-                "BSD-3-Clause"
-            ],
-            "authors": [
-                {
-                    "name": "Sebastian Bergmann",
-                    "email": "sebastian@phpunit.de"
-                }
-            ],
-            "description": "Snapshotting of global state",
-            "homepage": "https://www.github.com/sebastianbergmann/global-state",
-            "keywords": [
-                "global state"
-            ],
-            "support": {
-                "issues": "https://github.com/sebastianbergmann/global-state/issues",
-                "security": "https://github.com/sebastianbergmann/global-state/security/policy",
-                "source": "https://github.com/sebastianbergmann/global-state/tree/6.0.2"
-            },
-            "funding": [
-                {
-                    "url": "https://github.com/sebastianbergmann",
-                    "type": "github"
-                }
-            ],
-            "time": "2024-03-02T07:19:19+00:00"
-        },
-        {
-            "name": "sebastian/lines-of-code",
-            "version": "2.0.2",
-            "source": {
-                "type": "git",
-                "url": "https://github.com/sebastianbergmann/lines-of-code.git",
-                "reference": "856e7f6a75a84e339195d48c556f23be2ebf75d0"
-            },
-            "dist": {
-                "type": "zip",
-                "url": "https://api.github.com/repos/sebastianbergmann/lines-of-code/zipball/856e7f6a75a84e339195d48c556f23be2ebf75d0",
-                "reference": "856e7f6a75a84e339195d48c556f23be2ebf75d0",
-                "shasum": ""
-            },
-            "require": {
-                "nikic/php-parser": "^4.18 || ^5.0",
-                "php": ">=8.1"
-            },
-            "require-dev": {
-                "phpunit/phpunit": "^10.0"
-            },
-            "type": "library",
-            "extra": {
-                "branch-alias": {
-                    "dev-main": "2.0-dev"
-                }
-            },
-            "autoload": {
-                "classmap": [
-                    "src/"
-                ]
-            },
-            "notification-url": "https://packagist.org/downloads/",
-            "license": [
-                "BSD-3-Clause"
-            ],
-            "authors": [
-                {
-                    "name": "Sebastian Bergmann",
-                    "email": "sebastian@phpunit.de",
-                    "role": "lead"
-                }
-            ],
-            "description": "Library for counting the lines of code in PHP source code",
-            "homepage": "https://github.com/sebastianbergmann/lines-of-code",
-            "support": {
-                "issues": "https://github.com/sebastianbergmann/lines-of-code/issues",
-                "security": "https://github.com/sebastianbergmann/lines-of-code/security/policy",
-                "source": "https://github.com/sebastianbergmann/lines-of-code/tree/2.0.2"
-            },
-            "funding": [
-                {
-                    "url": "https://github.com/sebastianbergmann",
-                    "type": "github"
-                }
-            ],
-            "time": "2023-12-21T08:38:20+00:00"
-        },
-        {
-            "name": "sebastian/object-enumerator",
-            "version": "5.0.0",
-            "source": {
-                "type": "git",
-                "url": "https://github.com/sebastianbergmann/object-enumerator.git",
-                "reference": "202d0e344a580d7f7d04b3fafce6933e59dae906"
-            },
-            "dist": {
-                "type": "zip",
-                "url": "https://api.github.com/repos/sebastianbergmann/object-enumerator/zipball/202d0e344a580d7f7d04b3fafce6933e59dae906",
-                "reference": "202d0e344a580d7f7d04b3fafce6933e59dae906",
-                "shasum": ""
-            },
-            "require": {
-                "php": ">=8.1",
-                "sebastian/object-reflector": "^3.0",
-                "sebastian/recursion-context": "^5.0"
-            },
-            "require-dev": {
-                "phpunit/phpunit": "^10.0"
-            },
-            "type": "library",
-            "extra": {
-                "branch-alias": {
-                    "dev-main": "5.0-dev"
-                }
-            },
-            "autoload": {
-                "classmap": [
-                    "src/"
-                ]
-            },
-            "notification-url": "https://packagist.org/downloads/",
-            "license": [
-                "BSD-3-Clause"
-            ],
-            "authors": [
-                {
-                    "name": "Sebastian Bergmann",
-                    "email": "sebastian@phpunit.de"
-                }
-            ],
-            "description": "Traverses array structures and object graphs to enumerate all referenced objects",
-            "homepage": "https://github.com/sebastianbergmann/object-enumerator/",
-            "support": {
-                "issues": "https://github.com/sebastianbergmann/object-enumerator/issues",
-                "source": "https://github.com/sebastianbergmann/object-enumerator/tree/5.0.0"
-            },
-            "funding": [
-                {
-                    "url": "https://github.com/sebastianbergmann",
-                    "type": "github"
-                }
-            ],
-            "time": "2023-02-03T07:08:32+00:00"
-        },
-        {
-            "name": "sebastian/object-reflector",
-            "version": "3.0.0",
-            "source": {
-                "type": "git",
-                "url": "https://github.com/sebastianbergmann/object-reflector.git",
-                "reference": "24ed13d98130f0e7122df55d06c5c4942a577957"
-            },
-            "dist": {
-                "type": "zip",
-                "url": "https://api.github.com/repos/sebastianbergmann/object-reflector/zipball/24ed13d98130f0e7122df55d06c5c4942a577957",
-                "reference": "24ed13d98130f0e7122df55d06c5c4942a577957",
-                "shasum": ""
-            },
-            "require": {
-                "php": ">=8.1"
-            },
-            "require-dev": {
-                "phpunit/phpunit": "^10.0"
-            },
-            "type": "library",
-            "extra": {
-                "branch-alias": {
-                    "dev-main": "3.0-dev"
-                }
-            },
-            "autoload": {
-                "classmap": [
-                    "src/"
-                ]
-            },
-            "notification-url": "https://packagist.org/downloads/",
-            "license": [
-                "BSD-3-Clause"
-            ],
-            "authors": [
-                {
-                    "name": "Sebastian Bergmann",
-                    "email": "sebastian@phpunit.de"
-                }
-            ],
-            "description": "Allows reflection of object attributes, including inherited and non-public ones",
-            "homepage": "https://github.com/sebastianbergmann/object-reflector/",
-            "support": {
-                "issues": "https://github.com/sebastianbergmann/object-reflector/issues",
-                "source": "https://github.com/sebastianbergmann/object-reflector/tree/3.0.0"
-            },
-            "funding": [
-                {
-                    "url": "https://github.com/sebastianbergmann",
-                    "type": "github"
-                }
-            ],
-            "time": "2023-02-03T07:06:18+00:00"
-        },
-        {
-            "name": "sebastian/recursion-context",
-            "version": "5.0.0",
-            "source": {
-                "type": "git",
-                "url": "https://github.com/sebastianbergmann/recursion-context.git",
-                "reference": "05909fb5bc7df4c52992396d0116aed689f93712"
-            },
-            "dist": {
-                "type": "zip",
-                "url": "https://api.github.com/repos/sebastianbergmann/recursion-context/zipball/05909fb5bc7df4c52992396d0116aed689f93712",
-                "reference": "05909fb5bc7df4c52992396d0116aed689f93712",
-                "shasum": ""
-            },
-            "require": {
-                "php": ">=8.1"
-            },
-            "require-dev": {
-                "phpunit/phpunit": "^10.0"
-            },
-            "type": "library",
-            "extra": {
-                "branch-alias": {
-                    "dev-main": "5.0-dev"
-                }
-            },
-            "autoload": {
-                "classmap": [
-                    "src/"
-                ]
-            },
-            "notification-url": "https://packagist.org/downloads/",
-            "license": [
-                "BSD-3-Clause"
-            ],
-            "authors": [
-                {
-                    "name": "Sebastian Bergmann",
-                    "email": "sebastian@phpunit.de"
-                },
-                {
-                    "name": "Jeff Welch",
-                    "email": "whatthejeff@gmail.com"
-                },
-                {
-                    "name": "Adam Harvey",
-                    "email": "aharvey@php.net"
-                }
-            ],
-            "description": "Provides functionality to recursively process PHP variables",
-            "homepage": "https://github.com/sebastianbergmann/recursion-context",
-            "support": {
-                "issues": "https://github.com/sebastianbergmann/recursion-context/issues",
-                "source": "https://github.com/sebastianbergmann/recursion-context/tree/5.0.0"
-            },
-            "funding": [
-                {
-                    "url": "https://github.com/sebastianbergmann",
-                    "type": "github"
-                }
-            ],
-            "time": "2023-02-03T07:05:40+00:00"
-        },
-        {
-            "name": "sebastian/type",
-            "version": "4.0.0",
-            "source": {
-                "type": "git",
-                "url": "https://github.com/sebastianbergmann/type.git",
-                "reference": "462699a16464c3944eefc02ebdd77882bd3925bf"
-            },
-            "dist": {
-                "type": "zip",
-                "url": "https://api.github.com/repos/sebastianbergmann/type/zipball/462699a16464c3944eefc02ebdd77882bd3925bf",
-                "reference": "462699a16464c3944eefc02ebdd77882bd3925bf",
-                "shasum": ""
-            },
-            "require": {
-                "php": ">=8.1"
-            },
-            "require-dev": {
-                "phpunit/phpunit": "^10.0"
-            },
-            "type": "library",
-            "extra": {
-                "branch-alias": {
-                    "dev-main": "4.0-dev"
-                }
-            },
-            "autoload": {
-                "classmap": [
-                    "src/"
-                ]
-            },
-            "notification-url": "https://packagist.org/downloads/",
-            "license": [
-                "BSD-3-Clause"
-            ],
-            "authors": [
-                {
-                    "name": "Sebastian Bergmann",
-                    "email": "sebastian@phpunit.de",
-                    "role": "lead"
-                }
-            ],
-            "description": "Collection of value objects that represent the types of the PHP type system",
-            "homepage": "https://github.com/sebastianbergmann/type",
-            "support": {
-                "issues": "https://github.com/sebastianbergmann/type/issues",
-                "source": "https://github.com/sebastianbergmann/type/tree/4.0.0"
-            },
-            "funding": [
-                {
-                    "url": "https://github.com/sebastianbergmann",
-                    "type": "github"
-                }
-            ],
-            "time": "2023-02-03T07:10:45+00:00"
-        },
-        {
-            "name": "sebastian/version",
-            "version": "4.0.1",
-            "source": {
-                "type": "git",
-                "url": "https://github.com/sebastianbergmann/version.git",
-                "reference": "c51fa83a5d8f43f1402e3f32a005e6262244ef17"
-            },
-            "dist": {
-                "type": "zip",
-                "url": "https://api.github.com/repos/sebastianbergmann/version/zipball/c51fa83a5d8f43f1402e3f32a005e6262244ef17",
-                "reference": "c51fa83a5d8f43f1402e3f32a005e6262244ef17",
-                "shasum": ""
-            },
-            "require": {
-                "php": ">=8.1"
-            },
-            "type": "library",
-            "extra": {
-                "branch-alias": {
-                    "dev-main": "4.0-dev"
-                }
-            },
-            "autoload": {
-                "classmap": [
-                    "src/"
-                ]
-            },
-            "notification-url": "https://packagist.org/downloads/",
-            "license": [
-                "BSD-3-Clause"
-            ],
-            "authors": [
-                {
-                    "name": "Sebastian Bergmann",
-                    "email": "sebastian@phpunit.de",
-                    "role": "lead"
-                }
-            ],
-            "description": "Library that helps with managing the version number of Git-hosted PHP projects",
-            "homepage": "https://github.com/sebastianbergmann/version",
-            "support": {
-                "issues": "https://github.com/sebastianbergmann/version/issues",
-                "source": "https://github.com/sebastianbergmann/version/tree/4.0.1"
-            },
-            "funding": [
-                {
-                    "url": "https://github.com/sebastianbergmann",
-                    "type": "github"
-                }
-            ],
-            "time": "2023-02-07T11:34:05+00:00"
-        },
-        {
-            "name": "theseer/tokenizer",
-            "version": "1.2.3",
-            "source": {
-                "type": "git",
-                "url": "https://github.com/theseer/tokenizer.git",
-                "reference": "737eda637ed5e28c3413cb1ebe8bb52cbf1ca7a2"
-            },
-            "dist": {
-                "type": "zip",
-                "url": "https://api.github.com/repos/theseer/tokenizer/zipball/737eda637ed5e28c3413cb1ebe8bb52cbf1ca7a2",
-                "reference": "737eda637ed5e28c3413cb1ebe8bb52cbf1ca7a2",
-                "shasum": ""
-            },
-            "require": {
-                "ext-dom": "*",
-                "ext-tokenizer": "*",
-                "ext-xmlwriter": "*",
-                "php": "^7.2 || ^8.0"
-            },
-            "type": "library",
-            "autoload": {
-                "classmap": [
-                    "src/"
-                ]
-            },
-            "notification-url": "https://packagist.org/downloads/",
-            "license": [
-                "BSD-3-Clause"
-            ],
-            "authors": [
-                {
-                    "name": "Arne Blankerts",
-                    "email": "arne@blankerts.de",
-                    "role": "Developer"
-                }
-            ],
-            "description": "A small library for converting tokenized PHP source code into XML and potentially other formats",
-            "support": {
-                "issues": "https://github.com/theseer/tokenizer/issues",
-                "source": "https://github.com/theseer/tokenizer/tree/1.2.3"
-            },
-            "funding": [
-                {
-                    "url": "https://github.com/theseer",
-                    "type": "github"
-                }
-            ],
-            "time": "2024-03-03T12:36:25+00:00"
-        }
-    ],
-    "aliases": [],
-    "minimum-stability": "stable",
-    "stability-flags": {},
-    "prefer-stable": false,
-    "prefer-lowest": false,
-    "platform": {},
-    "platform-dev": {},
-    "plugin-api-version": "2.6.0"
+	"_readme": [
+		"This file locks the dependencies of your project to a known state",
+		"Read more about it at https://getcomposer.org/doc/01-basic-usage.md#installing-dependencies",
+		"This file is @generated automatically"
+	],
+	"content-hash": "cd2520822bd9affa13e9aa11b9dddee9",
+	"packages": [
+		{
+			"name": "aws/aws-crt-php",
+			"version": "v1.2.6",
+			"source": {
+				"type": "git",
+				"url": "https://github.com/awslabs/aws-crt-php.git",
+				"reference": "a63485b65b6b3367039306496d49737cf1995408"
+			},
+			"dist": {
+				"type": "zip",
+				"url": "https://api.github.com/repos/awslabs/aws-crt-php/zipball/a63485b65b6b3367039306496d49737cf1995408",
+				"reference": "a63485b65b6b3367039306496d49737cf1995408",
+				"shasum": ""
+			},
+			"require": {
+				"php": ">=5.5"
+			},
+			"require-dev": {
+				"phpunit/phpunit": "^4.8.35||^5.6.3||^9.5",
+				"yoast/phpunit-polyfills": "^1.0"
+			},
+			"suggest": {
+				"ext-awscrt": "Make sure you install awscrt native extension to use any of the functionality."
+			},
+			"type": "library",
+			"autoload": {
+				"classmap": ["src/"]
+			},
+			"notification-url": "https://packagist.org/downloads/",
+			"license": ["Apache-2.0"],
+			"authors": [
+				{
+					"name": "AWS SDK Common Runtime Team",
+					"email": "aws-sdk-common-runtime@amazon.com"
+				}
+			],
+			"description": "AWS Common Runtime for PHP",
+			"homepage": "https://github.com/awslabs/aws-crt-php",
+			"keywords": ["amazon", "aws", "crt", "sdk"],
+			"support": {
+				"issues": "https://github.com/awslabs/aws-crt-php/issues",
+				"source": "https://github.com/awslabs/aws-crt-php/tree/v1.2.6"
+			},
+			"time": "2024-06-13T17:21:28+00:00"
+		},
+		{
+			"name": "aws/aws-sdk-php",
+			"version": "3.322.5",
+			"source": {
+				"type": "git",
+				"url": "https://github.com/aws/aws-sdk-php.git",
+				"reference": "968fe51da0854eac0e0aeac6ec8b86856c6bd83e"
+			},
+			"dist": {
+				"type": "zip",
+				"url": "https://api.github.com/repos/aws/aws-sdk-php/zipball/968fe51da0854eac0e0aeac6ec8b86856c6bd83e",
+				"reference": "968fe51da0854eac0e0aeac6ec8b86856c6bd83e",
+				"shasum": ""
+			},
+			"require": {
+				"aws/aws-crt-php": "^1.2.3",
+				"ext-json": "*",
+				"ext-pcre": "*",
+				"ext-simplexml": "*",
+				"guzzlehttp/guzzle": "^6.5.8 || ^7.4.5",
+				"guzzlehttp/promises": "^1.4.0 || ^2.0",
+				"guzzlehttp/psr7": "^1.9.1 || ^2.4.5",
+				"mtdowling/jmespath.php": "^2.6",
+				"php": ">=7.2.5",
+				"psr/http-message": "^1.0 || ^2.0"
+			},
+			"require-dev": {
+				"andrewsville/php-token-reflection": "^1.4",
+				"aws/aws-php-sns-message-validator": "~1.0",
+				"behat/behat": "~3.0",
+				"composer/composer": "^1.10.22",
+				"dms/phpunit-arraysubset-asserts": "^0.4.0",
+				"doctrine/cache": "~1.4",
+				"ext-dom": "*",
+				"ext-openssl": "*",
+				"ext-pcntl": "*",
+				"ext-sockets": "*",
+				"nette/neon": "^2.3",
+				"paragonie/random_compat": ">= 2",
+				"phpunit/phpunit": "^5.6.3 || ^8.5 || ^9.5",
+				"psr/cache": "^1.0",
+				"psr/simple-cache": "^1.0",
+				"sebastian/comparator": "^1.2.3 || ^4.0",
+				"yoast/phpunit-polyfills": "^1.0"
+			},
+			"suggest": {
+				"aws/aws-php-sns-message-validator": "To validate incoming SNS notifications",
+				"doctrine/cache": "To use the DoctrineCacheAdapter",
+				"ext-curl": "To send requests using cURL",
+				"ext-openssl": "Allows working with CloudFront private distributions and verifying received SNS messages",
+				"ext-sockets": "To use client-side monitoring"
+			},
+			"type": "library",
+			"extra": {
+				"branch-alias": {
+					"dev-master": "3.0-dev"
+				}
+			},
+			"autoload": {
+				"files": ["src/functions.php"],
+				"psr-4": {
+					"Aws\\": "src/"
+				},
+				"exclude-from-classmap": ["src/data/"]
+			},
+			"notification-url": "https://packagist.org/downloads/",
+			"license": ["Apache-2.0"],
+			"authors": [
+				{
+					"name": "Amazon Web Services",
+					"homepage": "http://aws.amazon.com"
+				}
+			],
+			"description": "AWS SDK for PHP - Use Amazon Web Services in your PHP project",
+			"homepage": "http://aws.amazon.com/sdkforphp",
+			"keywords": [
+				"amazon",
+				"aws",
+				"cloud",
+				"dynamodb",
+				"ec2",
+				"glacier",
+				"s3",
+				"sdk"
+			],
+			"support": {
+				"forum": "https://forums.aws.amazon.com/forum.jspa?forumID=80",
+				"issues": "https://github.com/aws/aws-sdk-php/issues",
+				"source": "https://github.com/aws/aws-sdk-php/tree/3.322.5"
+			},
+			"time": "2024-09-25T18:14:27+00:00"
+		},
+		{
+			"name": "guzzlehttp/guzzle",
+			"version": "7.9.2",
+			"source": {
+				"type": "git",
+				"url": "https://github.com/guzzle/guzzle.git",
+				"reference": "d281ed313b989f213357e3be1a179f02196ac99b"
+			},
+			"dist": {
+				"type": "zip",
+				"url": "https://api.github.com/repos/guzzle/guzzle/zipball/d281ed313b989f213357e3be1a179f02196ac99b",
+				"reference": "d281ed313b989f213357e3be1a179f02196ac99b",
+				"shasum": ""
+			},
+			"require": {
+				"ext-json": "*",
+				"guzzlehttp/promises": "^1.5.3 || ^2.0.3",
+				"guzzlehttp/psr7": "^2.7.0",
+				"php": "^7.2.5 || ^8.0",
+				"psr/http-client": "^1.0",
+				"symfony/deprecation-contracts": "^2.2 || ^3.0"
+			},
+			"provide": {
+				"psr/http-client-implementation": "1.0"
+			},
+			"require-dev": {
+				"bamarni/composer-bin-plugin": "^1.8.2",
+				"ext-curl": "*",
+				"guzzle/client-integration-tests": "3.0.2",
+				"php-http/message-factory": "^1.1",
+				"phpunit/phpunit": "^8.5.39 || ^9.6.20",
+				"psr/log": "^1.1 || ^2.0 || ^3.0"
+			},
+			"suggest": {
+				"ext-curl": "Required for CURL handler support",
+				"ext-intl": "Required for Internationalized Domain Name (IDN) support",
+				"psr/log": "Required for using the Log middleware"
+			},
+			"type": "library",
+			"extra": {
+				"bamarni-bin": {
+					"bin-links": true,
+					"forward-command": false
+				}
+			},
+			"autoload": {
+				"files": ["src/functions_include.php"],
+				"psr-4": {
+					"GuzzleHttp\\": "src/"
+				}
+			},
+			"notification-url": "https://packagist.org/downloads/",
+			"license": ["MIT"],
+			"authors": [
+				{
+					"name": "Graham Campbell",
+					"email": "hello@gjcampbell.co.uk",
+					"homepage": "https://github.com/GrahamCampbell"
+				},
+				{
+					"name": "Michael Dowling",
+					"email": "mtdowling@gmail.com",
+					"homepage": "https://github.com/mtdowling"
+				},
+				{
+					"name": "Jeremy Lindblom",
+					"email": "jeremeamia@gmail.com",
+					"homepage": "https://github.com/jeremeamia"
+				},
+				{
+					"name": "George Mponos",
+					"email": "gmponos@gmail.com",
+					"homepage": "https://github.com/gmponos"
+				},
+				{
+					"name": "Tobias Nyholm",
+					"email": "tobias.nyholm@gmail.com",
+					"homepage": "https://github.com/Nyholm"
+				},
+				{
+					"name": "Márk Sági-Kazár",
+					"email": "mark.sagikazar@gmail.com",
+					"homepage": "https://github.com/sagikazarmark"
+				},
+				{
+					"name": "Tobias Schultze",
+					"email": "webmaster@tubo-world.de",
+					"homepage": "https://github.com/Tobion"
+				}
+			],
+			"description": "Guzzle is a PHP HTTP client library",
+			"keywords": [
+				"client",
+				"curl",
+				"framework",
+				"http",
+				"http client",
+				"psr-18",
+				"psr-7",
+				"rest",
+				"web service"
+			],
+			"support": {
+				"issues": "https://github.com/guzzle/guzzle/issues",
+				"source": "https://github.com/guzzle/guzzle/tree/7.9.2"
+			},
+			"funding": [
+				{
+					"url": "https://github.com/GrahamCampbell",
+					"type": "github"
+				},
+				{
+					"url": "https://github.com/Nyholm",
+					"type": "github"
+				},
+				{
+					"url": "https://tidelift.com/funding/github/packagist/guzzlehttp/guzzle",
+					"type": "tidelift"
+				}
+			],
+			"time": "2024-07-24T11:22:20+00:00"
+		},
+		{
+			"name": "guzzlehttp/promises",
+			"version": "2.0.3",
+			"source": {
+				"type": "git",
+				"url": "https://github.com/guzzle/promises.git",
+				"reference": "6ea8dd08867a2a42619d65c3deb2c0fcbf81c8f8"
+			},
+			"dist": {
+				"type": "zip",
+				"url": "https://api.github.com/repos/guzzle/promises/zipball/6ea8dd08867a2a42619d65c3deb2c0fcbf81c8f8",
+				"reference": "6ea8dd08867a2a42619d65c3deb2c0fcbf81c8f8",
+				"shasum": ""
+			},
+			"require": {
+				"php": "^7.2.5 || ^8.0"
+			},
+			"require-dev": {
+				"bamarni/composer-bin-plugin": "^1.8.2",
+				"phpunit/phpunit": "^8.5.39 || ^9.6.20"
+			},
+			"type": "library",
+			"extra": {
+				"bamarni-bin": {
+					"bin-links": true,
+					"forward-command": false
+				}
+			},
+			"autoload": {
+				"psr-4": {
+					"GuzzleHttp\\Promise\\": "src/"
+				}
+			},
+			"notification-url": "https://packagist.org/downloads/",
+			"license": ["MIT"],
+			"authors": [
+				{
+					"name": "Graham Campbell",
+					"email": "hello@gjcampbell.co.uk",
+					"homepage": "https://github.com/GrahamCampbell"
+				},
+				{
+					"name": "Michael Dowling",
+					"email": "mtdowling@gmail.com",
+					"homepage": "https://github.com/mtdowling"
+				},
+				{
+					"name": "Tobias Nyholm",
+					"email": "tobias.nyholm@gmail.com",
+					"homepage": "https://github.com/Nyholm"
+				},
+				{
+					"name": "Tobias Schultze",
+					"email": "webmaster@tubo-world.de",
+					"homepage": "https://github.com/Tobion"
+				}
+			],
+			"description": "Guzzle promises library",
+			"keywords": ["promise"],
+			"support": {
+				"issues": "https://github.com/guzzle/promises/issues",
+				"source": "https://github.com/guzzle/promises/tree/2.0.3"
+			},
+			"funding": [
+				{
+					"url": "https://github.com/GrahamCampbell",
+					"type": "github"
+				},
+				{
+					"url": "https://github.com/Nyholm",
+					"type": "github"
+				},
+				{
+					"url": "https://tidelift.com/funding/github/packagist/guzzlehttp/promises",
+					"type": "tidelift"
+				}
+			],
+			"time": "2024-07-18T10:29:17+00:00"
+		},
+		{
+			"name": "guzzlehttp/psr7",
+			"version": "2.7.0",
+			"source": {
+				"type": "git",
+				"url": "https://github.com/guzzle/psr7.git",
+				"reference": "a70f5c95fb43bc83f07c9c948baa0dc1829bf201"
+			},
+			"dist": {
+				"type": "zip",
+				"url": "https://api.github.com/repos/guzzle/psr7/zipball/a70f5c95fb43bc83f07c9c948baa0dc1829bf201",
+				"reference": "a70f5c95fb43bc83f07c9c948baa0dc1829bf201",
+				"shasum": ""
+			},
+			"require": {
+				"php": "^7.2.5 || ^8.0",
+				"psr/http-factory": "^1.0",
+				"psr/http-message": "^1.1 || ^2.0",
+				"ralouphie/getallheaders": "^3.0"
+			},
+			"provide": {
+				"psr/http-factory-implementation": "1.0",
+				"psr/http-message-implementation": "1.0"
+			},
+			"require-dev": {
+				"bamarni/composer-bin-plugin": "^1.8.2",
+				"http-interop/http-factory-tests": "0.9.0",
+				"phpunit/phpunit": "^8.5.39 || ^9.6.20"
+			},
+			"suggest": {
+				"laminas/laminas-httphandlerrunner": "Emit PSR-7 responses"
+			},
+			"type": "library",
+			"extra": {
+				"bamarni-bin": {
+					"bin-links": true,
+					"forward-command": false
+				}
+			},
+			"autoload": {
+				"psr-4": {
+					"GuzzleHttp\\Psr7\\": "src/"
+				}
+			},
+			"notification-url": "https://packagist.org/downloads/",
+			"license": ["MIT"],
+			"authors": [
+				{
+					"name": "Graham Campbell",
+					"email": "hello@gjcampbell.co.uk",
+					"homepage": "https://github.com/GrahamCampbell"
+				},
+				{
+					"name": "Michael Dowling",
+					"email": "mtdowling@gmail.com",
+					"homepage": "https://github.com/mtdowling"
+				},
+				{
+					"name": "George Mponos",
+					"email": "gmponos@gmail.com",
+					"homepage": "https://github.com/gmponos"
+				},
+				{
+					"name": "Tobias Nyholm",
+					"email": "tobias.nyholm@gmail.com",
+					"homepage": "https://github.com/Nyholm"
+				},
+				{
+					"name": "Márk Sági-Kazár",
+					"email": "mark.sagikazar@gmail.com",
+					"homepage": "https://github.com/sagikazarmark"
+				},
+				{
+					"name": "Tobias Schultze",
+					"email": "webmaster@tubo-world.de",
+					"homepage": "https://github.com/Tobion"
+				},
+				{
+					"name": "Márk Sági-Kazár",
+					"email": "mark.sagikazar@gmail.com",
+					"homepage": "https://sagikazarmark.hu"
+				}
+			],
+			"description": "PSR-7 message implementation that also provides common utility methods",
+			"keywords": [
+				"http",
+				"message",
+				"psr-7",
+				"request",
+				"response",
+				"stream",
+				"uri",
+				"url"
+			],
+			"support": {
+				"issues": "https://github.com/guzzle/psr7/issues",
+				"source": "https://github.com/guzzle/psr7/tree/2.7.0"
+			},
+			"funding": [
+				{
+					"url": "https://github.com/GrahamCampbell",
+					"type": "github"
+				},
+				{
+					"url": "https://github.com/Nyholm",
+					"type": "github"
+				},
+				{
+					"url": "https://tidelift.com/funding/github/packagist/guzzlehttp/psr7",
+					"type": "tidelift"
+				}
+			],
+			"time": "2024-07-18T11:15:46+00:00"
+		},
+		{
+			"name": "mtdowling/jmespath.php",
+			"version": "2.8.0",
+			"source": {
+				"type": "git",
+				"url": "https://github.com/jmespath/jmespath.php.git",
+				"reference": "a2a865e05d5f420b50cc2f85bb78d565db12a6bc"
+			},
+			"dist": {
+				"type": "zip",
+				"url": "https://api.github.com/repos/jmespath/jmespath.php/zipball/a2a865e05d5f420b50cc2f85bb78d565db12a6bc",
+				"reference": "a2a865e05d5f420b50cc2f85bb78d565db12a6bc",
+				"shasum": ""
+			},
+			"require": {
+				"php": "^7.2.5 || ^8.0",
+				"symfony/polyfill-mbstring": "^1.17"
+			},
+			"require-dev": {
+				"composer/xdebug-handler": "^3.0.3",
+				"phpunit/phpunit": "^8.5.33"
+			},
+			"bin": ["bin/jp.php"],
+			"type": "library",
+			"extra": {
+				"branch-alias": {
+					"dev-master": "2.8-dev"
+				}
+			},
+			"autoload": {
+				"files": ["src/JmesPath.php"],
+				"psr-4": {
+					"JmesPath\\": "src/"
+				}
+			},
+			"notification-url": "https://packagist.org/downloads/",
+			"license": ["MIT"],
+			"authors": [
+				{
+					"name": "Graham Campbell",
+					"email": "hello@gjcampbell.co.uk",
+					"homepage": "https://github.com/GrahamCampbell"
+				},
+				{
+					"name": "Michael Dowling",
+					"email": "mtdowling@gmail.com",
+					"homepage": "https://github.com/mtdowling"
+				}
+			],
+			"description": "Declaratively specify how to extract elements from a JSON document",
+			"keywords": ["json", "jsonpath"],
+			"support": {
+				"issues": "https://github.com/jmespath/jmespath.php/issues",
+				"source": "https://github.com/jmespath/jmespath.php/tree/2.8.0"
+			},
+			"time": "2024-09-04T18:46:31+00:00"
+		},
+		{
+			"name": "psr/http-client",
+			"version": "1.0.3",
+			"source": {
+				"type": "git",
+				"url": "https://github.com/php-fig/http-client.git",
+				"reference": "bb5906edc1c324c9a05aa0873d40117941e5fa90"
+			},
+			"dist": {
+				"type": "zip",
+				"url": "https://api.github.com/repos/php-fig/http-client/zipball/bb5906edc1c324c9a05aa0873d40117941e5fa90",
+				"reference": "bb5906edc1c324c9a05aa0873d40117941e5fa90",
+				"shasum": ""
+			},
+			"require": {
+				"php": "^7.0 || ^8.0",
+				"psr/http-message": "^1.0 || ^2.0"
+			},
+			"type": "library",
+			"extra": {
+				"branch-alias": {
+					"dev-master": "1.0.x-dev"
+				}
+			},
+			"autoload": {
+				"psr-4": {
+					"Psr\\Http\\Client\\": "src/"
+				}
+			},
+			"notification-url": "https://packagist.org/downloads/",
+			"license": ["MIT"],
+			"authors": [
+				{
+					"name": "PHP-FIG",
+					"homepage": "https://www.php-fig.org/"
+				}
+			],
+			"description": "Common interface for HTTP clients",
+			"homepage": "https://github.com/php-fig/http-client",
+			"keywords": ["http", "http-client", "psr", "psr-18"],
+			"support": {
+				"source": "https://github.com/php-fig/http-client"
+			},
+			"time": "2023-09-23T14:17:50+00:00"
+		},
+		{
+			"name": "psr/http-factory",
+			"version": "1.1.0",
+			"source": {
+				"type": "git",
+				"url": "https://github.com/php-fig/http-factory.git",
+				"reference": "2b4765fddfe3b508ac62f829e852b1501d3f6e8a"
+			},
+			"dist": {
+				"type": "zip",
+				"url": "https://api.github.com/repos/php-fig/http-factory/zipball/2b4765fddfe3b508ac62f829e852b1501d3f6e8a",
+				"reference": "2b4765fddfe3b508ac62f829e852b1501d3f6e8a",
+				"shasum": ""
+			},
+			"require": {
+				"php": ">=7.1",
+				"psr/http-message": "^1.0 || ^2.0"
+			},
+			"type": "library",
+			"extra": {
+				"branch-alias": {
+					"dev-master": "1.0.x-dev"
+				}
+			},
+			"autoload": {
+				"psr-4": {
+					"Psr\\Http\\Message\\": "src/"
+				}
+			},
+			"notification-url": "https://packagist.org/downloads/",
+			"license": ["MIT"],
+			"authors": [
+				{
+					"name": "PHP-FIG",
+					"homepage": "https://www.php-fig.org/"
+				}
+			],
+			"description": "PSR-17: Common interfaces for PSR-7 HTTP message factories",
+			"keywords": [
+				"factory",
+				"http",
+				"message",
+				"psr",
+				"psr-17",
+				"psr-7",
+				"request",
+				"response"
+			],
+			"support": {
+				"source": "https://github.com/php-fig/http-factory"
+			},
+			"time": "2024-04-15T12:06:14+00:00"
+		},
+		{
+			"name": "psr/http-message",
+			"version": "2.0",
+			"source": {
+				"type": "git",
+				"url": "https://github.com/php-fig/http-message.git",
+				"reference": "402d35bcb92c70c026d1a6a9883f06b2ead23d71"
+			},
+			"dist": {
+				"type": "zip",
+				"url": "https://api.github.com/repos/php-fig/http-message/zipball/402d35bcb92c70c026d1a6a9883f06b2ead23d71",
+				"reference": "402d35bcb92c70c026d1a6a9883f06b2ead23d71",
+				"shasum": ""
+			},
+			"require": {
+				"php": "^7.2 || ^8.0"
+			},
+			"type": "library",
+			"extra": {
+				"branch-alias": {
+					"dev-master": "2.0.x-dev"
+				}
+			},
+			"autoload": {
+				"psr-4": {
+					"Psr\\Http\\Message\\": "src/"
+				}
+			},
+			"notification-url": "https://packagist.org/downloads/",
+			"license": ["MIT"],
+			"authors": [
+				{
+					"name": "PHP-FIG",
+					"homepage": "https://www.php-fig.org/"
+				}
+			],
+			"description": "Common interface for HTTP messages",
+			"homepage": "https://github.com/php-fig/http-message",
+			"keywords": [
+				"http",
+				"http-message",
+				"psr",
+				"psr-7",
+				"request",
+				"response"
+			],
+			"support": {
+				"source": "https://github.com/php-fig/http-message/tree/2.0"
+			},
+			"time": "2023-04-04T09:54:51+00:00"
+		},
+		{
+			"name": "ralouphie/getallheaders",
+			"version": "3.0.3",
+			"source": {
+				"type": "git",
+				"url": "https://github.com/ralouphie/getallheaders.git",
+				"reference": "120b605dfeb996808c31b6477290a714d356e822"
+			},
+			"dist": {
+				"type": "zip",
+				"url": "https://api.github.com/repos/ralouphie/getallheaders/zipball/120b605dfeb996808c31b6477290a714d356e822",
+				"reference": "120b605dfeb996808c31b6477290a714d356e822",
+				"shasum": ""
+			},
+			"require": {
+				"php": ">=5.6"
+			},
+			"require-dev": {
+				"php-coveralls/php-coveralls": "^2.1",
+				"phpunit/phpunit": "^5 || ^6.5"
+			},
+			"type": "library",
+			"autoload": {
+				"files": ["src/getallheaders.php"]
+			},
+			"notification-url": "https://packagist.org/downloads/",
+			"license": ["MIT"],
+			"authors": [
+				{
+					"name": "Ralph Khattar",
+					"email": "ralph.khattar@gmail.com"
+				}
+			],
+			"description": "A polyfill for getallheaders.",
+			"support": {
+				"issues": "https://github.com/ralouphie/getallheaders/issues",
+				"source": "https://github.com/ralouphie/getallheaders/tree/develop"
+			},
+			"time": "2019-03-08T08:55:37+00:00"
+		},
+		{
+			"name": "symfony/deprecation-contracts",
+			"version": "v3.5.0",
+			"source": {
+				"type": "git",
+				"url": "https://github.com/symfony/deprecation-contracts.git",
+				"reference": "0e0d29ce1f20deffb4ab1b016a7257c4f1e789a1"
+			},
+			"dist": {
+				"type": "zip",
+				"url": "https://api.github.com/repos/symfony/deprecation-contracts/zipball/0e0d29ce1f20deffb4ab1b016a7257c4f1e789a1",
+				"reference": "0e0d29ce1f20deffb4ab1b016a7257c4f1e789a1",
+				"shasum": ""
+			},
+			"require": {
+				"php": ">=8.1"
+			},
+			"type": "library",
+			"extra": {
+				"thanks": {
+					"url": "https://github.com/symfony/contracts",
+					"name": "symfony/contracts"
+				},
+				"branch-alias": {
+					"dev-main": "3.5-dev"
+				}
+			},
+			"autoload": {
+				"files": ["function.php"]
+			},
+			"notification-url": "https://packagist.org/downloads/",
+			"license": ["MIT"],
+			"authors": [
+				{
+					"name": "Nicolas Grekas",
+					"email": "p@tchwork.com"
+				},
+				{
+					"name": "Symfony Community",
+					"homepage": "https://symfony.com/contributors"
+				}
+			],
+			"description": "A generic function and convention to trigger deprecation notices",
+			"homepage": "https://symfony.com",
+			"support": {
+				"source": "https://github.com/symfony/deprecation-contracts/tree/v3.5.0"
+			},
+			"funding": [
+				{
+					"url": "https://symfony.com/sponsor",
+					"type": "custom"
+				},
+				{
+					"url": "https://github.com/fabpot",
+					"type": "github"
+				},
+				{
+					"url": "https://tidelift.com/funding/github/packagist/symfony/symfony",
+					"type": "tidelift"
+				}
+			],
+			"time": "2024-04-18T09:32:20+00:00"
+		},
+		{
+			"name": "symfony/polyfill-mbstring",
+			"version": "v1.31.0",
+			"source": {
+				"type": "git",
+				"url": "https://github.com/symfony/polyfill-mbstring.git",
+				"reference": "85181ba99b2345b0ef10ce42ecac37612d9fd341"
+			},
+			"dist": {
+				"type": "zip",
+				"url": "https://api.github.com/repos/symfony/polyfill-mbstring/zipball/85181ba99b2345b0ef10ce42ecac37612d9fd341",
+				"reference": "85181ba99b2345b0ef10ce42ecac37612d9fd341",
+				"shasum": ""
+			},
+			"require": {
+				"php": ">=7.2"
+			},
+			"provide": {
+				"ext-mbstring": "*"
+			},
+			"suggest": {
+				"ext-mbstring": "For best performance"
+			},
+			"type": "library",
+			"extra": {
+				"thanks": {
+					"url": "https://github.com/symfony/polyfill",
+					"name": "symfony/polyfill"
+				}
+			},
+			"autoload": {
+				"files": ["bootstrap.php"],
+				"psr-4": {
+					"Symfony\\Polyfill\\Mbstring\\": ""
+				}
+			},
+			"notification-url": "https://packagist.org/downloads/",
+			"license": ["MIT"],
+			"authors": [
+				{
+					"name": "Nicolas Grekas",
+					"email": "p@tchwork.com"
+				},
+				{
+					"name": "Symfony Community",
+					"homepage": "https://symfony.com/contributors"
+				}
+			],
+			"description": "Symfony polyfill for the Mbstring extension",
+			"homepage": "https://symfony.com",
+			"keywords": ["compatibility", "mbstring", "polyfill", "portable", "shim"],
+			"support": {
+				"source": "https://github.com/symfony/polyfill-mbstring/tree/v1.31.0"
+			},
+			"funding": [
+				{
+					"url": "https://symfony.com/sponsor",
+					"type": "custom"
+				},
+				{
+					"url": "https://github.com/fabpot",
+					"type": "github"
+				},
+				{
+					"url": "https://tidelift.com/funding/github/packagist/symfony/symfony",
+					"type": "tidelift"
+				}
+			],
+			"time": "2024-09-09T11:45:10+00:00"
+		}
+	],
+	"packages-dev": [
+		{
+			"name": "myclabs/deep-copy",
+			"version": "1.12.0",
+			"source": {
+				"type": "git",
+				"url": "https://github.com/myclabs/DeepCopy.git",
+				"reference": "3a6b9a42cd8f8771bd4295d13e1423fa7f3d942c"
+			},
+			"dist": {
+				"type": "zip",
+				"url": "https://api.github.com/repos/myclabs/DeepCopy/zipball/3a6b9a42cd8f8771bd4295d13e1423fa7f3d942c",
+				"reference": "3a6b9a42cd8f8771bd4295d13e1423fa7f3d942c",
+				"shasum": ""
+			},
+			"require": {
+				"php": "^7.1 || ^8.0"
+			},
+			"conflict": {
+				"doctrine/collections": "<1.6.8",
+				"doctrine/common": "<2.13.3 || >=3 <3.2.2"
+			},
+			"require-dev": {
+				"doctrine/collections": "^1.6.8",
+				"doctrine/common": "^2.13.3 || ^3.2.2",
+				"phpspec/prophecy": "^1.10",
+				"phpunit/phpunit": "^7.5.20 || ^8.5.23 || ^9.5.13"
+			},
+			"type": "library",
+			"autoload": {
+				"files": ["src/DeepCopy/deep_copy.php"],
+				"psr-4": {
+					"DeepCopy\\": "src/DeepCopy/"
+				}
+			},
+			"notification-url": "https://packagist.org/downloads/",
+			"license": ["MIT"],
+			"description": "Create deep copies (clones) of your objects",
+			"keywords": ["clone", "copy", "duplicate", "object", "object graph"],
+			"support": {
+				"issues": "https://github.com/myclabs/DeepCopy/issues",
+				"source": "https://github.com/myclabs/DeepCopy/tree/1.12.0"
+			},
+			"funding": [
+				{
+					"url": "https://tidelift.com/funding/github/packagist/myclabs/deep-copy",
+					"type": "tidelift"
+				}
+			],
+			"time": "2024-06-12T14:39:25+00:00"
+		},
+		{
+			"name": "nikic/php-parser",
+			"version": "v5.2.0",
+			"source": {
+				"type": "git",
+				"url": "https://github.com/nikic/PHP-Parser.git",
+				"reference": "23c79fbbfb725fb92af9bcf41065c8e9a0d49ddb"
+			},
+			"dist": {
+				"type": "zip",
+				"url": "https://api.github.com/repos/nikic/PHP-Parser/zipball/23c79fbbfb725fb92af9bcf41065c8e9a0d49ddb",
+				"reference": "23c79fbbfb725fb92af9bcf41065c8e9a0d49ddb",
+				"shasum": ""
+			},
+			"require": {
+				"ext-ctype": "*",
+				"ext-json": "*",
+				"ext-tokenizer": "*",
+				"php": ">=7.4"
+			},
+			"require-dev": {
+				"ircmaxell/php-yacc": "^0.0.7",
+				"phpunit/phpunit": "^9.0"
+			},
+			"bin": ["bin/php-parse"],
+			"type": "library",
+			"extra": {
+				"branch-alias": {
+					"dev-master": "5.0-dev"
+				}
+			},
+			"autoload": {
+				"psr-4": {
+					"PhpParser\\": "lib/PhpParser"
+				}
+			},
+			"notification-url": "https://packagist.org/downloads/",
+			"license": ["BSD-3-Clause"],
+			"authors": [
+				{
+					"name": "Nikita Popov"
+				}
+			],
+			"description": "A PHP parser written in PHP",
+			"keywords": ["parser", "php"],
+			"support": {
+				"issues": "https://github.com/nikic/PHP-Parser/issues",
+				"source": "https://github.com/nikic/PHP-Parser/tree/v5.2.0"
+			},
+			"time": "2024-09-15T16:40:33+00:00"
+		},
+		{
+			"name": "phar-io/manifest",
+			"version": "2.0.4",
+			"source": {
+				"type": "git",
+				"url": "https://github.com/phar-io/manifest.git",
+				"reference": "54750ef60c58e43759730615a392c31c80e23176"
+			},
+			"dist": {
+				"type": "zip",
+				"url": "https://api.github.com/repos/phar-io/manifest/zipball/54750ef60c58e43759730615a392c31c80e23176",
+				"reference": "54750ef60c58e43759730615a392c31c80e23176",
+				"shasum": ""
+			},
+			"require": {
+				"ext-dom": "*",
+				"ext-libxml": "*",
+				"ext-phar": "*",
+				"ext-xmlwriter": "*",
+				"phar-io/version": "^3.0.1",
+				"php": "^7.2 || ^8.0"
+			},
+			"type": "library",
+			"extra": {
+				"branch-alias": {
+					"dev-master": "2.0.x-dev"
+				}
+			},
+			"autoload": {
+				"classmap": ["src/"]
+			},
+			"notification-url": "https://packagist.org/downloads/",
+			"license": ["BSD-3-Clause"],
+			"authors": [
+				{
+					"name": "Arne Blankerts",
+					"email": "arne@blankerts.de",
+					"role": "Developer"
+				},
+				{
+					"name": "Sebastian Heuer",
+					"email": "sebastian@phpeople.de",
+					"role": "Developer"
+				},
+				{
+					"name": "Sebastian Bergmann",
+					"email": "sebastian@phpunit.de",
+					"role": "Developer"
+				}
+			],
+			"description": "Component for reading phar.io manifest information from a PHP Archive (PHAR)",
+			"support": {
+				"issues": "https://github.com/phar-io/manifest/issues",
+				"source": "https://github.com/phar-io/manifest/tree/2.0.4"
+			},
+			"funding": [
+				{
+					"url": "https://github.com/theseer",
+					"type": "github"
+				}
+			],
+			"time": "2024-03-03T12:33:53+00:00"
+		},
+		{
+			"name": "phar-io/version",
+			"version": "3.2.1",
+			"source": {
+				"type": "git",
+				"url": "https://github.com/phar-io/version.git",
+				"reference": "4f7fd7836c6f332bb2933569e566a0d6c4cbed74"
+			},
+			"dist": {
+				"type": "zip",
+				"url": "https://api.github.com/repos/phar-io/version/zipball/4f7fd7836c6f332bb2933569e566a0d6c4cbed74",
+				"reference": "4f7fd7836c6f332bb2933569e566a0d6c4cbed74",
+				"shasum": ""
+			},
+			"require": {
+				"php": "^7.2 || ^8.0"
+			},
+			"type": "library",
+			"autoload": {
+				"classmap": ["src/"]
+			},
+			"notification-url": "https://packagist.org/downloads/",
+			"license": ["BSD-3-Clause"],
+			"authors": [
+				{
+					"name": "Arne Blankerts",
+					"email": "arne@blankerts.de",
+					"role": "Developer"
+				},
+				{
+					"name": "Sebastian Heuer",
+					"email": "sebastian@phpeople.de",
+					"role": "Developer"
+				},
+				{
+					"name": "Sebastian Bergmann",
+					"email": "sebastian@phpunit.de",
+					"role": "Developer"
+				}
+			],
+			"description": "Library for handling version information and constraints",
+			"support": {
+				"issues": "https://github.com/phar-io/version/issues",
+				"source": "https://github.com/phar-io/version/tree/3.2.1"
+			},
+			"time": "2022-02-21T01:04:05+00:00"
+		},
+		{
+			"name": "phpunit/php-code-coverage",
+			"version": "10.1.16",
+			"source": {
+				"type": "git",
+				"url": "https://github.com/sebastianbergmann/php-code-coverage.git",
+				"reference": "7e308268858ed6baedc8704a304727d20bc07c77"
+			},
+			"dist": {
+				"type": "zip",
+				"url": "https://api.github.com/repos/sebastianbergmann/php-code-coverage/zipball/7e308268858ed6baedc8704a304727d20bc07c77",
+				"reference": "7e308268858ed6baedc8704a304727d20bc07c77",
+				"shasum": ""
+			},
+			"require": {
+				"ext-dom": "*",
+				"ext-libxml": "*",
+				"ext-xmlwriter": "*",
+				"nikic/php-parser": "^4.19.1 || ^5.1.0",
+				"php": ">=8.1",
+				"phpunit/php-file-iterator": "^4.1.0",
+				"phpunit/php-text-template": "^3.0.1",
+				"sebastian/code-unit-reverse-lookup": "^3.0.0",
+				"sebastian/complexity": "^3.2.0",
+				"sebastian/environment": "^6.1.0",
+				"sebastian/lines-of-code": "^2.0.2",
+				"sebastian/version": "^4.0.1",
+				"theseer/tokenizer": "^1.2.3"
+			},
+			"require-dev": {
+				"phpunit/phpunit": "^10.1"
+			},
+			"suggest": {
+				"ext-pcov": "PHP extension that provides line coverage",
+				"ext-xdebug": "PHP extension that provides line coverage as well as branch and path coverage"
+			},
+			"type": "library",
+			"extra": {
+				"branch-alias": {
+					"dev-main": "10.1.x-dev"
+				}
+			},
+			"autoload": {
+				"classmap": ["src/"]
+			},
+			"notification-url": "https://packagist.org/downloads/",
+			"license": ["BSD-3-Clause"],
+			"authors": [
+				{
+					"name": "Sebastian Bergmann",
+					"email": "sebastian@phpunit.de",
+					"role": "lead"
+				}
+			],
+			"description": "Library that provides collection, processing, and rendering functionality for PHP code coverage information.",
+			"homepage": "https://github.com/sebastianbergmann/php-code-coverage",
+			"keywords": ["coverage", "testing", "xunit"],
+			"support": {
+				"issues": "https://github.com/sebastianbergmann/php-code-coverage/issues",
+				"security": "https://github.com/sebastianbergmann/php-code-coverage/security/policy",
+				"source": "https://github.com/sebastianbergmann/php-code-coverage/tree/10.1.16"
+			},
+			"funding": [
+				{
+					"url": "https://github.com/sebastianbergmann",
+					"type": "github"
+				}
+			],
+			"time": "2024-08-22T04:31:57+00:00"
+		},
+		{
+			"name": "phpunit/php-file-iterator",
+			"version": "4.1.0",
+			"source": {
+				"type": "git",
+				"url": "https://github.com/sebastianbergmann/php-file-iterator.git",
+				"reference": "a95037b6d9e608ba092da1b23931e537cadc3c3c"
+			},
+			"dist": {
+				"type": "zip",
+				"url": "https://api.github.com/repos/sebastianbergmann/php-file-iterator/zipball/a95037b6d9e608ba092da1b23931e537cadc3c3c",
+				"reference": "a95037b6d9e608ba092da1b23931e537cadc3c3c",
+				"shasum": ""
+			},
+			"require": {
+				"php": ">=8.1"
+			},
+			"require-dev": {
+				"phpunit/phpunit": "^10.0"
+			},
+			"type": "library",
+			"extra": {
+				"branch-alias": {
+					"dev-main": "4.0-dev"
+				}
+			},
+			"autoload": {
+				"classmap": ["src/"]
+			},
+			"notification-url": "https://packagist.org/downloads/",
+			"license": ["BSD-3-Clause"],
+			"authors": [
+				{
+					"name": "Sebastian Bergmann",
+					"email": "sebastian@phpunit.de",
+					"role": "lead"
+				}
+			],
+			"description": "FilterIterator implementation that filters files based on a list of suffixes.",
+			"homepage": "https://github.com/sebastianbergmann/php-file-iterator/",
+			"keywords": ["filesystem", "iterator"],
+			"support": {
+				"issues": "https://github.com/sebastianbergmann/php-file-iterator/issues",
+				"security": "https://github.com/sebastianbergmann/php-file-iterator/security/policy",
+				"source": "https://github.com/sebastianbergmann/php-file-iterator/tree/4.1.0"
+			},
+			"funding": [
+				{
+					"url": "https://github.com/sebastianbergmann",
+					"type": "github"
+				}
+			],
+			"time": "2023-08-31T06:24:48+00:00"
+		},
+		{
+			"name": "phpunit/php-invoker",
+			"version": "4.0.0",
+			"source": {
+				"type": "git",
+				"url": "https://github.com/sebastianbergmann/php-invoker.git",
+				"reference": "f5e568ba02fa5ba0ddd0f618391d5a9ea50b06d7"
+			},
+			"dist": {
+				"type": "zip",
+				"url": "https://api.github.com/repos/sebastianbergmann/php-invoker/zipball/f5e568ba02fa5ba0ddd0f618391d5a9ea50b06d7",
+				"reference": "f5e568ba02fa5ba0ddd0f618391d5a9ea50b06d7",
+				"shasum": ""
+			},
+			"require": {
+				"php": ">=8.1"
+			},
+			"require-dev": {
+				"ext-pcntl": "*",
+				"phpunit/phpunit": "^10.0"
+			},
+			"suggest": {
+				"ext-pcntl": "*"
+			},
+			"type": "library",
+			"extra": {
+				"branch-alias": {
+					"dev-main": "4.0-dev"
+				}
+			},
+			"autoload": {
+				"classmap": ["src/"]
+			},
+			"notification-url": "https://packagist.org/downloads/",
+			"license": ["BSD-3-Clause"],
+			"authors": [
+				{
+					"name": "Sebastian Bergmann",
+					"email": "sebastian@phpunit.de",
+					"role": "lead"
+				}
+			],
+			"description": "Invoke callables with a timeout",
+			"homepage": "https://github.com/sebastianbergmann/php-invoker/",
+			"keywords": ["process"],
+			"support": {
+				"issues": "https://github.com/sebastianbergmann/php-invoker/issues",
+				"source": "https://github.com/sebastianbergmann/php-invoker/tree/4.0.0"
+			},
+			"funding": [
+				{
+					"url": "https://github.com/sebastianbergmann",
+					"type": "github"
+				}
+			],
+			"time": "2023-02-03T06:56:09+00:00"
+		},
+		{
+			"name": "phpunit/php-text-template",
+			"version": "3.0.1",
+			"source": {
+				"type": "git",
+				"url": "https://github.com/sebastianbergmann/php-text-template.git",
+				"reference": "0c7b06ff49e3d5072f057eb1fa59258bf287a748"
+			},
+			"dist": {
+				"type": "zip",
+				"url": "https://api.github.com/repos/sebastianbergmann/php-text-template/zipball/0c7b06ff49e3d5072f057eb1fa59258bf287a748",
+				"reference": "0c7b06ff49e3d5072f057eb1fa59258bf287a748",
+				"shasum": ""
+			},
+			"require": {
+				"php": ">=8.1"
+			},
+			"require-dev": {
+				"phpunit/phpunit": "^10.0"
+			},
+			"type": "library",
+			"extra": {
+				"branch-alias": {
+					"dev-main": "3.0-dev"
+				}
+			},
+			"autoload": {
+				"classmap": ["src/"]
+			},
+			"notification-url": "https://packagist.org/downloads/",
+			"license": ["BSD-3-Clause"],
+			"authors": [
+				{
+					"name": "Sebastian Bergmann",
+					"email": "sebastian@phpunit.de",
+					"role": "lead"
+				}
+			],
+			"description": "Simple template engine.",
+			"homepage": "https://github.com/sebastianbergmann/php-text-template/",
+			"keywords": ["template"],
+			"support": {
+				"issues": "https://github.com/sebastianbergmann/php-text-template/issues",
+				"security": "https://github.com/sebastianbergmann/php-text-template/security/policy",
+				"source": "https://github.com/sebastianbergmann/php-text-template/tree/3.0.1"
+			},
+			"funding": [
+				{
+					"url": "https://github.com/sebastianbergmann",
+					"type": "github"
+				}
+			],
+			"time": "2023-08-31T14:07:24+00:00"
+		},
+		{
+			"name": "phpunit/php-timer",
+			"version": "6.0.0",
+			"source": {
+				"type": "git",
+				"url": "https://github.com/sebastianbergmann/php-timer.git",
+				"reference": "e2a2d67966e740530f4a3343fe2e030ffdc1161d"
+			},
+			"dist": {
+				"type": "zip",
+				"url": "https://api.github.com/repos/sebastianbergmann/php-timer/zipball/e2a2d67966e740530f4a3343fe2e030ffdc1161d",
+				"reference": "e2a2d67966e740530f4a3343fe2e030ffdc1161d",
+				"shasum": ""
+			},
+			"require": {
+				"php": ">=8.1"
+			},
+			"require-dev": {
+				"phpunit/phpunit": "^10.0"
+			},
+			"type": "library",
+			"extra": {
+				"branch-alias": {
+					"dev-main": "6.0-dev"
+				}
+			},
+			"autoload": {
+				"classmap": ["src/"]
+			},
+			"notification-url": "https://packagist.org/downloads/",
+			"license": ["BSD-3-Clause"],
+			"authors": [
+				{
+					"name": "Sebastian Bergmann",
+					"email": "sebastian@phpunit.de",
+					"role": "lead"
+				}
+			],
+			"description": "Utility class for timing",
+			"homepage": "https://github.com/sebastianbergmann/php-timer/",
+			"keywords": ["timer"],
+			"support": {
+				"issues": "https://github.com/sebastianbergmann/php-timer/issues",
+				"source": "https://github.com/sebastianbergmann/php-timer/tree/6.0.0"
+			},
+			"funding": [
+				{
+					"url": "https://github.com/sebastianbergmann",
+					"type": "github"
+				}
+			],
+			"time": "2023-02-03T06:57:52+00:00"
+		},
+		{
+			"name": "phpunit/phpunit",
+			"version": "10.5.35",
+			"source": {
+				"type": "git",
+				"url": "https://github.com/sebastianbergmann/phpunit.git",
+				"reference": "7ac8b4e63f456046dcb4c9787da9382831a1874b"
+			},
+			"dist": {
+				"type": "zip",
+				"url": "https://api.github.com/repos/sebastianbergmann/phpunit/zipball/7ac8b4e63f456046dcb4c9787da9382831a1874b",
+				"reference": "7ac8b4e63f456046dcb4c9787da9382831a1874b",
+				"shasum": ""
+			},
+			"require": {
+				"ext-dom": "*",
+				"ext-json": "*",
+				"ext-libxml": "*",
+				"ext-mbstring": "*",
+				"ext-xml": "*",
+				"ext-xmlwriter": "*",
+				"myclabs/deep-copy": "^1.12.0",
+				"phar-io/manifest": "^2.0.4",
+				"phar-io/version": "^3.2.1",
+				"php": ">=8.1",
+				"phpunit/php-code-coverage": "^10.1.16",
+				"phpunit/php-file-iterator": "^4.1.0",
+				"phpunit/php-invoker": "^4.0.0",
+				"phpunit/php-text-template": "^3.0.1",
+				"phpunit/php-timer": "^6.0.0",
+				"sebastian/cli-parser": "^2.0.1",
+				"sebastian/code-unit": "^2.0.0",
+				"sebastian/comparator": "^5.0.2",
+				"sebastian/diff": "^5.1.1",
+				"sebastian/environment": "^6.1.0",
+				"sebastian/exporter": "^5.1.2",
+				"sebastian/global-state": "^6.0.2",
+				"sebastian/object-enumerator": "^5.0.0",
+				"sebastian/recursion-context": "^5.0.0",
+				"sebastian/type": "^4.0.0",
+				"sebastian/version": "^4.0.1"
+			},
+			"suggest": {
+				"ext-soap": "To be able to generate mocks based on WSDL files"
+			},
+			"bin": ["phpunit"],
+			"type": "library",
+			"extra": {
+				"branch-alias": {
+					"dev-main": "10.5-dev"
+				}
+			},
+			"autoload": {
+				"files": ["src/Framework/Assert/Functions.php"],
+				"classmap": ["src/"]
+			},
+			"notification-url": "https://packagist.org/downloads/",
+			"license": ["BSD-3-Clause"],
+			"authors": [
+				{
+					"name": "Sebastian Bergmann",
+					"email": "sebastian@phpunit.de",
+					"role": "lead"
+				}
+			],
+			"description": "The PHP Unit Testing framework.",
+			"homepage": "https://phpunit.de/",
+			"keywords": ["phpunit", "testing", "xunit"],
+			"support": {
+				"issues": "https://github.com/sebastianbergmann/phpunit/issues",
+				"security": "https://github.com/sebastianbergmann/phpunit/security/policy",
+				"source": "https://github.com/sebastianbergmann/phpunit/tree/10.5.35"
+			},
+			"funding": [
+				{
+					"url": "https://phpunit.de/sponsors.html",
+					"type": "custom"
+				},
+				{
+					"url": "https://github.com/sebastianbergmann",
+					"type": "github"
+				},
+				{
+					"url": "https://tidelift.com/funding/github/packagist/phpunit/phpunit",
+					"type": "tidelift"
+				}
+			],
+			"time": "2024-09-19T10:52:21+00:00"
+		},
+		{
+			"name": "sebastian/cli-parser",
+			"version": "2.0.1",
+			"source": {
+				"type": "git",
+				"url": "https://github.com/sebastianbergmann/cli-parser.git",
+				"reference": "c34583b87e7b7a8055bf6c450c2c77ce32a24084"
+			},
+			"dist": {
+				"type": "zip",
+				"url": "https://api.github.com/repos/sebastianbergmann/cli-parser/zipball/c34583b87e7b7a8055bf6c450c2c77ce32a24084",
+				"reference": "c34583b87e7b7a8055bf6c450c2c77ce32a24084",
+				"shasum": ""
+			},
+			"require": {
+				"php": ">=8.1"
+			},
+			"require-dev": {
+				"phpunit/phpunit": "^10.0"
+			},
+			"type": "library",
+			"extra": {
+				"branch-alias": {
+					"dev-main": "2.0-dev"
+				}
+			},
+			"autoload": {
+				"classmap": ["src/"]
+			},
+			"notification-url": "https://packagist.org/downloads/",
+			"license": ["BSD-3-Clause"],
+			"authors": [
+				{
+					"name": "Sebastian Bergmann",
+					"email": "sebastian@phpunit.de",
+					"role": "lead"
+				}
+			],
+			"description": "Library for parsing CLI options",
+			"homepage": "https://github.com/sebastianbergmann/cli-parser",
+			"support": {
+				"issues": "https://github.com/sebastianbergmann/cli-parser/issues",
+				"security": "https://github.com/sebastianbergmann/cli-parser/security/policy",
+				"source": "https://github.com/sebastianbergmann/cli-parser/tree/2.0.1"
+			},
+			"funding": [
+				{
+					"url": "https://github.com/sebastianbergmann",
+					"type": "github"
+				}
+			],
+			"time": "2024-03-02T07:12:49+00:00"
+		},
+		{
+			"name": "sebastian/code-unit",
+			"version": "2.0.0",
+			"source": {
+				"type": "git",
+				"url": "https://github.com/sebastianbergmann/code-unit.git",
+				"reference": "a81fee9eef0b7a76af11d121767abc44c104e503"
+			},
+			"dist": {
+				"type": "zip",
+				"url": "https://api.github.com/repos/sebastianbergmann/code-unit/zipball/a81fee9eef0b7a76af11d121767abc44c104e503",
+				"reference": "a81fee9eef0b7a76af11d121767abc44c104e503",
+				"shasum": ""
+			},
+			"require": {
+				"php": ">=8.1"
+			},
+			"require-dev": {
+				"phpunit/phpunit": "^10.0"
+			},
+			"type": "library",
+			"extra": {
+				"branch-alias": {
+					"dev-main": "2.0-dev"
+				}
+			},
+			"autoload": {
+				"classmap": ["src/"]
+			},
+			"notification-url": "https://packagist.org/downloads/",
+			"license": ["BSD-3-Clause"],
+			"authors": [
+				{
+					"name": "Sebastian Bergmann",
+					"email": "sebastian@phpunit.de",
+					"role": "lead"
+				}
+			],
+			"description": "Collection of value objects that represent the PHP code units",
+			"homepage": "https://github.com/sebastianbergmann/code-unit",
+			"support": {
+				"issues": "https://github.com/sebastianbergmann/code-unit/issues",
+				"source": "https://github.com/sebastianbergmann/code-unit/tree/2.0.0"
+			},
+			"funding": [
+				{
+					"url": "https://github.com/sebastianbergmann",
+					"type": "github"
+				}
+			],
+			"time": "2023-02-03T06:58:43+00:00"
+		},
+		{
+			"name": "sebastian/code-unit-reverse-lookup",
+			"version": "3.0.0",
+			"source": {
+				"type": "git",
+				"url": "https://github.com/sebastianbergmann/code-unit-reverse-lookup.git",
+				"reference": "5e3a687f7d8ae33fb362c5c0743794bbb2420a1d"
+			},
+			"dist": {
+				"type": "zip",
+				"url": "https://api.github.com/repos/sebastianbergmann/code-unit-reverse-lookup/zipball/5e3a687f7d8ae33fb362c5c0743794bbb2420a1d",
+				"reference": "5e3a687f7d8ae33fb362c5c0743794bbb2420a1d",
+				"shasum": ""
+			},
+			"require": {
+				"php": ">=8.1"
+			},
+			"require-dev": {
+				"phpunit/phpunit": "^10.0"
+			},
+			"type": "library",
+			"extra": {
+				"branch-alias": {
+					"dev-main": "3.0-dev"
+				}
+			},
+			"autoload": {
+				"classmap": ["src/"]
+			},
+			"notification-url": "https://packagist.org/downloads/",
+			"license": ["BSD-3-Clause"],
+			"authors": [
+				{
+					"name": "Sebastian Bergmann",
+					"email": "sebastian@phpunit.de"
+				}
+			],
+			"description": "Looks up which function or method a line of code belongs to",
+			"homepage": "https://github.com/sebastianbergmann/code-unit-reverse-lookup/",
+			"support": {
+				"issues": "https://github.com/sebastianbergmann/code-unit-reverse-lookup/issues",
+				"source": "https://github.com/sebastianbergmann/code-unit-reverse-lookup/tree/3.0.0"
+			},
+			"funding": [
+				{
+					"url": "https://github.com/sebastianbergmann",
+					"type": "github"
+				}
+			],
+			"time": "2023-02-03T06:59:15+00:00"
+		},
+		{
+			"name": "sebastian/comparator",
+			"version": "5.0.2",
+			"source": {
+				"type": "git",
+				"url": "https://github.com/sebastianbergmann/comparator.git",
+				"reference": "2d3e04c3b4c1e84a5e7382221ad8883c8fbc4f53"
+			},
+			"dist": {
+				"type": "zip",
+				"url": "https://api.github.com/repos/sebastianbergmann/comparator/zipball/2d3e04c3b4c1e84a5e7382221ad8883c8fbc4f53",
+				"reference": "2d3e04c3b4c1e84a5e7382221ad8883c8fbc4f53",
+				"shasum": ""
+			},
+			"require": {
+				"ext-dom": "*",
+				"ext-mbstring": "*",
+				"php": ">=8.1",
+				"sebastian/diff": "^5.0",
+				"sebastian/exporter": "^5.0"
+			},
+			"require-dev": {
+				"phpunit/phpunit": "^10.4"
+			},
+			"type": "library",
+			"extra": {
+				"branch-alias": {
+					"dev-main": "5.0-dev"
+				}
+			},
+			"autoload": {
+				"classmap": ["src/"]
+			},
+			"notification-url": "https://packagist.org/downloads/",
+			"license": ["BSD-3-Clause"],
+			"authors": [
+				{
+					"name": "Sebastian Bergmann",
+					"email": "sebastian@phpunit.de"
+				},
+				{
+					"name": "Jeff Welch",
+					"email": "whatthejeff@gmail.com"
+				},
+				{
+					"name": "Volker Dusch",
+					"email": "github@wallbash.com"
+				},
+				{
+					"name": "Bernhard Schussek",
+					"email": "bschussek@2bepublished.at"
+				}
+			],
+			"description": "Provides the functionality to compare PHP values for equality",
+			"homepage": "https://github.com/sebastianbergmann/comparator",
+			"keywords": ["comparator", "compare", "equality"],
+			"support": {
+				"issues": "https://github.com/sebastianbergmann/comparator/issues",
+				"security": "https://github.com/sebastianbergmann/comparator/security/policy",
+				"source": "https://github.com/sebastianbergmann/comparator/tree/5.0.2"
+			},
+			"funding": [
+				{
+					"url": "https://github.com/sebastianbergmann",
+					"type": "github"
+				}
+			],
+			"time": "2024-08-12T06:03:08+00:00"
+		},
+		{
+			"name": "sebastian/complexity",
+			"version": "3.2.0",
+			"source": {
+				"type": "git",
+				"url": "https://github.com/sebastianbergmann/complexity.git",
+				"reference": "68ff824baeae169ec9f2137158ee529584553799"
+			},
+			"dist": {
+				"type": "zip",
+				"url": "https://api.github.com/repos/sebastianbergmann/complexity/zipball/68ff824baeae169ec9f2137158ee529584553799",
+				"reference": "68ff824baeae169ec9f2137158ee529584553799",
+				"shasum": ""
+			},
+			"require": {
+				"nikic/php-parser": "^4.18 || ^5.0",
+				"php": ">=8.1"
+			},
+			"require-dev": {
+				"phpunit/phpunit": "^10.0"
+			},
+			"type": "library",
+			"extra": {
+				"branch-alias": {
+					"dev-main": "3.2-dev"
+				}
+			},
+			"autoload": {
+				"classmap": ["src/"]
+			},
+			"notification-url": "https://packagist.org/downloads/",
+			"license": ["BSD-3-Clause"],
+			"authors": [
+				{
+					"name": "Sebastian Bergmann",
+					"email": "sebastian@phpunit.de",
+					"role": "lead"
+				}
+			],
+			"description": "Library for calculating the complexity of PHP code units",
+			"homepage": "https://github.com/sebastianbergmann/complexity",
+			"support": {
+				"issues": "https://github.com/sebastianbergmann/complexity/issues",
+				"security": "https://github.com/sebastianbergmann/complexity/security/policy",
+				"source": "https://github.com/sebastianbergmann/complexity/tree/3.2.0"
+			},
+			"funding": [
+				{
+					"url": "https://github.com/sebastianbergmann",
+					"type": "github"
+				}
+			],
+			"time": "2023-12-21T08:37:17+00:00"
+		},
+		{
+			"name": "sebastian/diff",
+			"version": "5.1.1",
+			"source": {
+				"type": "git",
+				"url": "https://github.com/sebastianbergmann/diff.git",
+				"reference": "c41e007b4b62af48218231d6c2275e4c9b975b2e"
+			},
+			"dist": {
+				"type": "zip",
+				"url": "https://api.github.com/repos/sebastianbergmann/diff/zipball/c41e007b4b62af48218231d6c2275e4c9b975b2e",
+				"reference": "c41e007b4b62af48218231d6c2275e4c9b975b2e",
+				"shasum": ""
+			},
+			"require": {
+				"php": ">=8.1"
+			},
+			"require-dev": {
+				"phpunit/phpunit": "^10.0",
+				"symfony/process": "^6.4"
+			},
+			"type": "library",
+			"extra": {
+				"branch-alias": {
+					"dev-main": "5.1-dev"
+				}
+			},
+			"autoload": {
+				"classmap": ["src/"]
+			},
+			"notification-url": "https://packagist.org/downloads/",
+			"license": ["BSD-3-Clause"],
+			"authors": [
+				{
+					"name": "Sebastian Bergmann",
+					"email": "sebastian@phpunit.de"
+				},
+				{
+					"name": "Kore Nordmann",
+					"email": "mail@kore-nordmann.de"
+				}
+			],
+			"description": "Diff implementation",
+			"homepage": "https://github.com/sebastianbergmann/diff",
+			"keywords": ["diff", "udiff", "unidiff", "unified diff"],
+			"support": {
+				"issues": "https://github.com/sebastianbergmann/diff/issues",
+				"security": "https://github.com/sebastianbergmann/diff/security/policy",
+				"source": "https://github.com/sebastianbergmann/diff/tree/5.1.1"
+			},
+			"funding": [
+				{
+					"url": "https://github.com/sebastianbergmann",
+					"type": "github"
+				}
+			],
+			"time": "2024-03-02T07:15:17+00:00"
+		},
+		{
+			"name": "sebastian/environment",
+			"version": "6.1.0",
+			"source": {
+				"type": "git",
+				"url": "https://github.com/sebastianbergmann/environment.git",
+				"reference": "8074dbcd93529b357029f5cc5058fd3e43666984"
+			},
+			"dist": {
+				"type": "zip",
+				"url": "https://api.github.com/repos/sebastianbergmann/environment/zipball/8074dbcd93529b357029f5cc5058fd3e43666984",
+				"reference": "8074dbcd93529b357029f5cc5058fd3e43666984",
+				"shasum": ""
+			},
+			"require": {
+				"php": ">=8.1"
+			},
+			"require-dev": {
+				"phpunit/phpunit": "^10.0"
+			},
+			"suggest": {
+				"ext-posix": "*"
+			},
+			"type": "library",
+			"extra": {
+				"branch-alias": {
+					"dev-main": "6.1-dev"
+				}
+			},
+			"autoload": {
+				"classmap": ["src/"]
+			},
+			"notification-url": "https://packagist.org/downloads/",
+			"license": ["BSD-3-Clause"],
+			"authors": [
+				{
+					"name": "Sebastian Bergmann",
+					"email": "sebastian@phpunit.de"
+				}
+			],
+			"description": "Provides functionality to handle HHVM/PHP environments",
+			"homepage": "https://github.com/sebastianbergmann/environment",
+			"keywords": ["Xdebug", "environment", "hhvm"],
+			"support": {
+				"issues": "https://github.com/sebastianbergmann/environment/issues",
+				"security": "https://github.com/sebastianbergmann/environment/security/policy",
+				"source": "https://github.com/sebastianbergmann/environment/tree/6.1.0"
+			},
+			"funding": [
+				{
+					"url": "https://github.com/sebastianbergmann",
+					"type": "github"
+				}
+			],
+			"time": "2024-03-23T08:47:14+00:00"
+		},
+		{
+			"name": "sebastian/exporter",
+			"version": "5.1.2",
+			"source": {
+				"type": "git",
+				"url": "https://github.com/sebastianbergmann/exporter.git",
+				"reference": "955288482d97c19a372d3f31006ab3f37da47adf"
+			},
+			"dist": {
+				"type": "zip",
+				"url": "https://api.github.com/repos/sebastianbergmann/exporter/zipball/955288482d97c19a372d3f31006ab3f37da47adf",
+				"reference": "955288482d97c19a372d3f31006ab3f37da47adf",
+				"shasum": ""
+			},
+			"require": {
+				"ext-mbstring": "*",
+				"php": ">=8.1",
+				"sebastian/recursion-context": "^5.0"
+			},
+			"require-dev": {
+				"phpunit/phpunit": "^10.0"
+			},
+			"type": "library",
+			"extra": {
+				"branch-alias": {
+					"dev-main": "5.1-dev"
+				}
+			},
+			"autoload": {
+				"classmap": ["src/"]
+			},
+			"notification-url": "https://packagist.org/downloads/",
+			"license": ["BSD-3-Clause"],
+			"authors": [
+				{
+					"name": "Sebastian Bergmann",
+					"email": "sebastian@phpunit.de"
+				},
+				{
+					"name": "Jeff Welch",
+					"email": "whatthejeff@gmail.com"
+				},
+				{
+					"name": "Volker Dusch",
+					"email": "github@wallbash.com"
+				},
+				{
+					"name": "Adam Harvey",
+					"email": "aharvey@php.net"
+				},
+				{
+					"name": "Bernhard Schussek",
+					"email": "bschussek@gmail.com"
+				}
+			],
+			"description": "Provides the functionality to export PHP variables for visualization",
+			"homepage": "https://www.github.com/sebastianbergmann/exporter",
+			"keywords": ["export", "exporter"],
+			"support": {
+				"issues": "https://github.com/sebastianbergmann/exporter/issues",
+				"security": "https://github.com/sebastianbergmann/exporter/security/policy",
+				"source": "https://github.com/sebastianbergmann/exporter/tree/5.1.2"
+			},
+			"funding": [
+				{
+					"url": "https://github.com/sebastianbergmann",
+					"type": "github"
+				}
+			],
+			"time": "2024-03-02T07:17:12+00:00"
+		},
+		{
+			"name": "sebastian/global-state",
+			"version": "6.0.2",
+			"source": {
+				"type": "git",
+				"url": "https://github.com/sebastianbergmann/global-state.git",
+				"reference": "987bafff24ecc4c9ac418cab1145b96dd6e9cbd9"
+			},
+			"dist": {
+				"type": "zip",
+				"url": "https://api.github.com/repos/sebastianbergmann/global-state/zipball/987bafff24ecc4c9ac418cab1145b96dd6e9cbd9",
+				"reference": "987bafff24ecc4c9ac418cab1145b96dd6e9cbd9",
+				"shasum": ""
+			},
+			"require": {
+				"php": ">=8.1",
+				"sebastian/object-reflector": "^3.0",
+				"sebastian/recursion-context": "^5.0"
+			},
+			"require-dev": {
+				"ext-dom": "*",
+				"phpunit/phpunit": "^10.0"
+			},
+			"type": "library",
+			"extra": {
+				"branch-alias": {
+					"dev-main": "6.0-dev"
+				}
+			},
+			"autoload": {
+				"classmap": ["src/"]
+			},
+			"notification-url": "https://packagist.org/downloads/",
+			"license": ["BSD-3-Clause"],
+			"authors": [
+				{
+					"name": "Sebastian Bergmann",
+					"email": "sebastian@phpunit.de"
+				}
+			],
+			"description": "Snapshotting of global state",
+			"homepage": "https://www.github.com/sebastianbergmann/global-state",
+			"keywords": ["global state"],
+			"support": {
+				"issues": "https://github.com/sebastianbergmann/global-state/issues",
+				"security": "https://github.com/sebastianbergmann/global-state/security/policy",
+				"source": "https://github.com/sebastianbergmann/global-state/tree/6.0.2"
+			},
+			"funding": [
+				{
+					"url": "https://github.com/sebastianbergmann",
+					"type": "github"
+				}
+			],
+			"time": "2024-03-02T07:19:19+00:00"
+		},
+		{
+			"name": "sebastian/lines-of-code",
+			"version": "2.0.2",
+			"source": {
+				"type": "git",
+				"url": "https://github.com/sebastianbergmann/lines-of-code.git",
+				"reference": "856e7f6a75a84e339195d48c556f23be2ebf75d0"
+			},
+			"dist": {
+				"type": "zip",
+				"url": "https://api.github.com/repos/sebastianbergmann/lines-of-code/zipball/856e7f6a75a84e339195d48c556f23be2ebf75d0",
+				"reference": "856e7f6a75a84e339195d48c556f23be2ebf75d0",
+				"shasum": ""
+			},
+			"require": {
+				"nikic/php-parser": "^4.18 || ^5.0",
+				"php": ">=8.1"
+			},
+			"require-dev": {
+				"phpunit/phpunit": "^10.0"
+			},
+			"type": "library",
+			"extra": {
+				"branch-alias": {
+					"dev-main": "2.0-dev"
+				}
+			},
+			"autoload": {
+				"classmap": ["src/"]
+			},
+			"notification-url": "https://packagist.org/downloads/",
+			"license": ["BSD-3-Clause"],
+			"authors": [
+				{
+					"name": "Sebastian Bergmann",
+					"email": "sebastian@phpunit.de",
+					"role": "lead"
+				}
+			],
+			"description": "Library for counting the lines of code in PHP source code",
+			"homepage": "https://github.com/sebastianbergmann/lines-of-code",
+			"support": {
+				"issues": "https://github.com/sebastianbergmann/lines-of-code/issues",
+				"security": "https://github.com/sebastianbergmann/lines-of-code/security/policy",
+				"source": "https://github.com/sebastianbergmann/lines-of-code/tree/2.0.2"
+			},
+			"funding": [
+				{
+					"url": "https://github.com/sebastianbergmann",
+					"type": "github"
+				}
+			],
+			"time": "2023-12-21T08:38:20+00:00"
+		},
+		{
+			"name": "sebastian/object-enumerator",
+			"version": "5.0.0",
+			"source": {
+				"type": "git",
+				"url": "https://github.com/sebastianbergmann/object-enumerator.git",
+				"reference": "202d0e344a580d7f7d04b3fafce6933e59dae906"
+			},
+			"dist": {
+				"type": "zip",
+				"url": "https://api.github.com/repos/sebastianbergmann/object-enumerator/zipball/202d0e344a580d7f7d04b3fafce6933e59dae906",
+				"reference": "202d0e344a580d7f7d04b3fafce6933e59dae906",
+				"shasum": ""
+			},
+			"require": {
+				"php": ">=8.1",
+				"sebastian/object-reflector": "^3.0",
+				"sebastian/recursion-context": "^5.0"
+			},
+			"require-dev": {
+				"phpunit/phpunit": "^10.0"
+			},
+			"type": "library",
+			"extra": {
+				"branch-alias": {
+					"dev-main": "5.0-dev"
+				}
+			},
+			"autoload": {
+				"classmap": ["src/"]
+			},
+			"notification-url": "https://packagist.org/downloads/",
+			"license": ["BSD-3-Clause"],
+			"authors": [
+				{
+					"name": "Sebastian Bergmann",
+					"email": "sebastian@phpunit.de"
+				}
+			],
+			"description": "Traverses array structures and object graphs to enumerate all referenced objects",
+			"homepage": "https://github.com/sebastianbergmann/object-enumerator/",
+			"support": {
+				"issues": "https://github.com/sebastianbergmann/object-enumerator/issues",
+				"source": "https://github.com/sebastianbergmann/object-enumerator/tree/5.0.0"
+			},
+			"funding": [
+				{
+					"url": "https://github.com/sebastianbergmann",
+					"type": "github"
+				}
+			],
+			"time": "2023-02-03T07:08:32+00:00"
+		},
+		{
+			"name": "sebastian/object-reflector",
+			"version": "3.0.0",
+			"source": {
+				"type": "git",
+				"url": "https://github.com/sebastianbergmann/object-reflector.git",
+				"reference": "24ed13d98130f0e7122df55d06c5c4942a577957"
+			},
+			"dist": {
+				"type": "zip",
+				"url": "https://api.github.com/repos/sebastianbergmann/object-reflector/zipball/24ed13d98130f0e7122df55d06c5c4942a577957",
+				"reference": "24ed13d98130f0e7122df55d06c5c4942a577957",
+				"shasum": ""
+			},
+			"require": {
+				"php": ">=8.1"
+			},
+			"require-dev": {
+				"phpunit/phpunit": "^10.0"
+			},
+			"type": "library",
+			"extra": {
+				"branch-alias": {
+					"dev-main": "3.0-dev"
+				}
+			},
+			"autoload": {
+				"classmap": ["src/"]
+			},
+			"notification-url": "https://packagist.org/downloads/",
+			"license": ["BSD-3-Clause"],
+			"authors": [
+				{
+					"name": "Sebastian Bergmann",
+					"email": "sebastian@phpunit.de"
+				}
+			],
+			"description": "Allows reflection of object attributes, including inherited and non-public ones",
+			"homepage": "https://github.com/sebastianbergmann/object-reflector/",
+			"support": {
+				"issues": "https://github.com/sebastianbergmann/object-reflector/issues",
+				"source": "https://github.com/sebastianbergmann/object-reflector/tree/3.0.0"
+			},
+			"funding": [
+				{
+					"url": "https://github.com/sebastianbergmann",
+					"type": "github"
+				}
+			],
+			"time": "2023-02-03T07:06:18+00:00"
+		},
+		{
+			"name": "sebastian/recursion-context",
+			"version": "5.0.0",
+			"source": {
+				"type": "git",
+				"url": "https://github.com/sebastianbergmann/recursion-context.git",
+				"reference": "05909fb5bc7df4c52992396d0116aed689f93712"
+			},
+			"dist": {
+				"type": "zip",
+				"url": "https://api.github.com/repos/sebastianbergmann/recursion-context/zipball/05909fb5bc7df4c52992396d0116aed689f93712",
+				"reference": "05909fb5bc7df4c52992396d0116aed689f93712",
+				"shasum": ""
+			},
+			"require": {
+				"php": ">=8.1"
+			},
+			"require-dev": {
+				"phpunit/phpunit": "^10.0"
+			},
+			"type": "library",
+			"extra": {
+				"branch-alias": {
+					"dev-main": "5.0-dev"
+				}
+			},
+			"autoload": {
+				"classmap": ["src/"]
+			},
+			"notification-url": "https://packagist.org/downloads/",
+			"license": ["BSD-3-Clause"],
+			"authors": [
+				{
+					"name": "Sebastian Bergmann",
+					"email": "sebastian@phpunit.de"
+				},
+				{
+					"name": "Jeff Welch",
+					"email": "whatthejeff@gmail.com"
+				},
+				{
+					"name": "Adam Harvey",
+					"email": "aharvey@php.net"
+				}
+			],
+			"description": "Provides functionality to recursively process PHP variables",
+			"homepage": "https://github.com/sebastianbergmann/recursion-context",
+			"support": {
+				"issues": "https://github.com/sebastianbergmann/recursion-context/issues",
+				"source": "https://github.com/sebastianbergmann/recursion-context/tree/5.0.0"
+			},
+			"funding": [
+				{
+					"url": "https://github.com/sebastianbergmann",
+					"type": "github"
+				}
+			],
+			"time": "2023-02-03T07:05:40+00:00"
+		},
+		{
+			"name": "sebastian/type",
+			"version": "4.0.0",
+			"source": {
+				"type": "git",
+				"url": "https://github.com/sebastianbergmann/type.git",
+				"reference": "462699a16464c3944eefc02ebdd77882bd3925bf"
+			},
+			"dist": {
+				"type": "zip",
+				"url": "https://api.github.com/repos/sebastianbergmann/type/zipball/462699a16464c3944eefc02ebdd77882bd3925bf",
+				"reference": "462699a16464c3944eefc02ebdd77882bd3925bf",
+				"shasum": ""
+			},
+			"require": {
+				"php": ">=8.1"
+			},
+			"require-dev": {
+				"phpunit/phpunit": "^10.0"
+			},
+			"type": "library",
+			"extra": {
+				"branch-alias": {
+					"dev-main": "4.0-dev"
+				}
+			},
+			"autoload": {
+				"classmap": ["src/"]
+			},
+			"notification-url": "https://packagist.org/downloads/",
+			"license": ["BSD-3-Clause"],
+			"authors": [
+				{
+					"name": "Sebastian Bergmann",
+					"email": "sebastian@phpunit.de",
+					"role": "lead"
+				}
+			],
+			"description": "Collection of value objects that represent the types of the PHP type system",
+			"homepage": "https://github.com/sebastianbergmann/type",
+			"support": {
+				"issues": "https://github.com/sebastianbergmann/type/issues",
+				"source": "https://github.com/sebastianbergmann/type/tree/4.0.0"
+			},
+			"funding": [
+				{
+					"url": "https://github.com/sebastianbergmann",
+					"type": "github"
+				}
+			],
+			"time": "2023-02-03T07:10:45+00:00"
+		},
+		{
+			"name": "sebastian/version",
+			"version": "4.0.1",
+			"source": {
+				"type": "git",
+				"url": "https://github.com/sebastianbergmann/version.git",
+				"reference": "c51fa83a5d8f43f1402e3f32a005e6262244ef17"
+			},
+			"dist": {
+				"type": "zip",
+				"url": "https://api.github.com/repos/sebastianbergmann/version/zipball/c51fa83a5d8f43f1402e3f32a005e6262244ef17",
+				"reference": "c51fa83a5d8f43f1402e3f32a005e6262244ef17",
+				"shasum": ""
+			},
+			"require": {
+				"php": ">=8.1"
+			},
+			"type": "library",
+			"extra": {
+				"branch-alias": {
+					"dev-main": "4.0-dev"
+				}
+			},
+			"autoload": {
+				"classmap": ["src/"]
+			},
+			"notification-url": "https://packagist.org/downloads/",
+			"license": ["BSD-3-Clause"],
+			"authors": [
+				{
+					"name": "Sebastian Bergmann",
+					"email": "sebastian@phpunit.de",
+					"role": "lead"
+				}
+			],
+			"description": "Library that helps with managing the version number of Git-hosted PHP projects",
+			"homepage": "https://github.com/sebastianbergmann/version",
+			"support": {
+				"issues": "https://github.com/sebastianbergmann/version/issues",
+				"source": "https://github.com/sebastianbergmann/version/tree/4.0.1"
+			},
+			"funding": [
+				{
+					"url": "https://github.com/sebastianbergmann",
+					"type": "github"
+				}
+			],
+			"time": "2023-02-07T11:34:05+00:00"
+		},
+		{
+			"name": "theseer/tokenizer",
+			"version": "1.2.3",
+			"source": {
+				"type": "git",
+				"url": "https://github.com/theseer/tokenizer.git",
+				"reference": "737eda637ed5e28c3413cb1ebe8bb52cbf1ca7a2"
+			},
+			"dist": {
+				"type": "zip",
+				"url": "https://api.github.com/repos/theseer/tokenizer/zipball/737eda637ed5e28c3413cb1ebe8bb52cbf1ca7a2",
+				"reference": "737eda637ed5e28c3413cb1ebe8bb52cbf1ca7a2",
+				"shasum": ""
+			},
+			"require": {
+				"ext-dom": "*",
+				"ext-tokenizer": "*",
+				"ext-xmlwriter": "*",
+				"php": "^7.2 || ^8.0"
+			},
+			"type": "library",
+			"autoload": {
+				"classmap": ["src/"]
+			},
+			"notification-url": "https://packagist.org/downloads/",
+			"license": ["BSD-3-Clause"],
+			"authors": [
+				{
+					"name": "Arne Blankerts",
+					"email": "arne@blankerts.de",
+					"role": "Developer"
+				}
+			],
+			"description": "A small library for converting tokenized PHP source code into XML and potentially other formats",
+			"support": {
+				"issues": "https://github.com/theseer/tokenizer/issues",
+				"source": "https://github.com/theseer/tokenizer/tree/1.2.3"
+			},
+			"funding": [
+				{
+					"url": "https://github.com/theseer",
+					"type": "github"
+				}
+			],
+			"time": "2024-03-03T12:36:25+00:00"
+		}
+	],
+	"aliases": [],
+	"minimum-stability": "stable",
+	"stability-flags": {},
+	"prefer-stable": false,
+	"prefer-lowest": false,
+	"platform": {},
+	"platform-dev": {},
+	"plugin-api-version": "2.6.0"
 }