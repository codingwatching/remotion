import { execSync } from "child_process";
import { readFileSync, writeFileSync } from "fs";
import path from "path";
import { expect, test } from "vitest";
import { LambdaInternals } from "@remotion/lambda";

const PYTHON_OUTPUT_MARKER = 10;
const referenceVersion = readFileSync(
  path.join(process.cwd(), "..", "core", "package.json"),
  "utf-8"
);
const referenceVersionJson = JSON.parse(referenceVersion);
const version = referenceVersionJson.version;

test("Set the right version for pytest", () => {
  expect(typeof version).toBe("string");

  const VERSION =
    `# pylint: disable=missing-module-docstring, missing-final-newline\n` +
    `VERSION = "${version}"`;
  writeFileSync(
    path.join(
      process.cwd(),
      "..",
      "lambda-python",
      "remotion_lambda",
      "version.py"
    ),
    VERSION
  );
});

test("Python package should create the same renderMedia payload as normal Lambda package", async () => {
  const cwd = path.join(process.cwd(), "..", "lambda-python");
  const pythonOutput = execSync(
    "python -m pytest -rP  tests/test_render_client_render_media.py",
    {
      cwd,
      //stdio: "inherit",
    }
  );
  const output = pythonOutput.toString().split("\n");
  const toParse = output[PYTHON_OUTPUT_MARKER];
  const nativeVersion = await LambdaInternals.makeLambdaRenderMediaPayload({
    region: "us-east-1",
    composition: "react-svg",
    functionName: "remotion-render",
    serveUrl: "testbed",
    codec: "h264",
    inputProps: {
      hi: "there",
    },
    audioBitrate: null,
    audioCodec: null,
    chromiumOptions: {},
    colorSpace: null,
    concurrencyPerLambda: 1,
    crf: undefined,
    deleteAfter: null,
    downloadBehavior: {
      fileName: "hi",
      type: "download",
    },
    envVariables: {},
    everyNthFrame: 1,
    forceBucketName: null,
    forceHeight: null,
    forceWidth: null,
    frameRange: null,
    framesPerLambda: null,
    imageFormat: "jpeg",
    jpegQuality: 80,
    logLevel: "info",
    maxRetries: 1,
    muted: false,
    numberOfGifLoops: 0,
    offthreadVideoCacheSizeInBytes: null,
    outName: null,
    overwrite: false,
    pixelFormat: undefined,
    privacy: "public",
    proResProfile: undefined,
    rendererFunctionName: null,
    scale: 1,
    timeoutInMilliseconds: 30000,
    videoBitrate: null,
    encodingMaxRate: null,
    encodingBufferSize: null,
    webhook: {
      secret: "abc",
      url: "https://example.com",
      customData: {
        hi: "there",
      },
    },
    x264Preset: null,
<<<<<<< HEAD
    enableStreaming: false,
=======
    preferLossless: false,
    indent: false,
>>>>>>> a411fbc7
  });
  const jsonOutput = toParse.substring(0, toParse.lastIndexOf("}") + 1);
  const parsedJson = JSON.parse(jsonOutput);

  expect(
    removeUndefined({
      ...parsedJson,
      type: "start",
    })
  ).toEqual(removeUndefined(nativeVersion));
});

test("Python package should create the same progress payload as normal Lambda package", async () => {
  const cwd = path.join(process.cwd(), "..", "lambda-python");
  const pythonOutput = execSync(
    "python -m pytest -rP  tests/test_get_render_progress_client.py",
    {
      cwd,
      //stdio: "inherit",
    }
  );
  const output = pythonOutput.toString().split("\n");
  const toParse = output[PYTHON_OUTPUT_MARKER];
  const nativeVersion = LambdaInternals.getRenderProgressPayload({
    region: "us-east-1",
    functionName: "remotion-render",
    bucketName: "remotion-render",
    renderId: "abcdef",
    logLevel: "info",
  });
  const jsonOutput = toParse.substring(0, toParse.lastIndexOf("}") + 1);
  const parsedJson = JSON.parse(jsonOutput);
  expect(parsedJson).toEqual({ ...nativeVersion, s3OutputProvider: null });
});

test("Python package should create the same renderStill payload as normal Lambda package", async () => {
  const cwd = path.join(process.cwd(), "..", "lambda-python");
  const pythonOutput = execSync(
    "python -m pytest -rP  tests/test_render_client_render_still.py",
    {
      cwd,
      //stdio: "inherit",
    }
  );
  const output = pythonOutput.toString().split("\n");
  const toParse = output[PYTHON_OUTPUT_MARKER];
  const nativeVersion = await LambdaInternals.makeLambdaRenderStillPayload({
    region: "us-east-1",
    composition: "still-helloworld",
    functionName: "remotion-render",
    serveUrl: "testbed",
    inputProps: {
      message: "Hello from props!",
    },
    chromiumOptions: {},
    deleteAfter: null,
    downloadBehavior: { type: "play-in-browser" },
    envVariables: {},
    forceBucketName: null,
    forceHeight: null,
    forceWidth: null,
    imageFormat: "jpeg",
    jpegQuality: 80,
    logLevel: "info",
    maxRetries: 1,
    offthreadVideoCacheSizeInBytes: null,
    outName: null,
    privacy: "public",
    scale: 1,
    timeoutInMilliseconds: 30000,
    frame: 0,
    indent: false,
    onInit: () => undefined,
    dumpBrowserLogs: false,
    quality: undefined,
  });
  const jsonOutput = toParse.substring(0, toParse.lastIndexOf("}") + 1);
  const parsedJson = JSON.parse(jsonOutput);
  // remove the bucketName field because request input does not have that value
  // forceBucketName is being set in bucketName
  const { bucketName, ...newObject } = nativeVersion;
  const assertValue = {
    ...newObject,
    forceBucketName: nativeVersion.bucketName,
  };
  expect(
    removeUndefined({
      ...parsedJson,
    })
  ).toEqual(removeUndefined(assertValue));
});
const removeUndefined = (data: unknown) => {
  return JSON.parse(JSON.stringify(data));
};<|MERGE_RESOLUTION|>--- conflicted
+++ resolved
@@ -94,12 +94,9 @@
       },
     },
     x264Preset: null,
-<<<<<<< HEAD
     enableStreaming: false,
-=======
     preferLossless: false,
     indent: false,
->>>>>>> a411fbc7
   });
   const jsonOutput = toParse.substring(0, toParse.lastIndexOf("}") + 1);
   const parsedJson = JSON.parse(jsonOutput);
