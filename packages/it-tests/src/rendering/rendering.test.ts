import { RenderInternals } from "@remotion/renderer";
import execa from "execa";
import fs from "fs";
import path from "path";
import { beforeEach, expect, test } from "vitest";

const outputPath = path.join(process.cwd(), "packages/example/out.mp4");

beforeEach(() => {
  if (fs.existsSync(outputPath)) {
    fs.unlinkSync(outputPath);
  }
});

test("Should be able to render video", async () => {
  const task = execa(
    "pnpm",
    [
      "exec",
      "remotion",
      "render",
      "ten-frame-tester",
      "--codec",
      "h264",
      outputPath,
    ],
    {
      cwd: path.join(process.cwd(), "..", "example"),
    }
  );
  task.stderr?.pipe(process.stderr);
  await task;
  const exists = fs.existsSync(outputPath);
  expect(exists).toBe(true);

  const info = await execa(
    await RenderInternals.getExecutableBinary(null, process.cwd(), "ffprobe"),
    [outputPath]
  );
  const data = info.stderr;
  expect(data).toContain("Video: h264");
  expect(data).toContain("yuv420p");
  expect(data).toContain("1080x1080");
  expect(data).toContain("30 fps");
  expect(data).toContain("Audio: aac");
});

test("Should fail to render out of range CRF", async () => {
  const task = await execa(
    "pnpm",
    [
      "exec",
      "remotion",
      "render",
      "ten-frame-tester",
      "--codec",
      "vp8",
      // Range of VP8 values is 4-63
      "--crf",
      "3",
      outputPath.replace("mp4", "webm"),
    ],
    {
      cwd: path.join(process.cwd(), "..", "example"),
      reject: false,
    }
  );
  expect(task.exitCode).toBe(1);
  expect(task.stderr).toContain("CRF must be between ");
});

test("Should fail to render out of range frame when range is a number", async () => {
  const out = outputPath.replace(".mp4", "");

  const task = await execa(
    "pnpm",
    [
      "exec",
      "remotion",
      "render",
      "ten-frame-tester",
      "--sequence",
      "--frames=10",
      out,
    ],
    {
      cwd: path.join(process.cwd(), "..", "example"),
      reject: false,
    }
  );
  expect(task.exitCode).toBe(1);
  expect(task.stderr).toContain(
    "Frame number is out of range, must be between 0 and 9"
  );
});

test("Should fail to render out of range frame when range is a string", async () => {
  const task = await execa(
    "pnpm",
    [
      "exec",
      "remotion",
      "render",
      "ten-frame-tester",
      "--frames=2-10",
      outputPath,
    ],
    {
      cwd: path.join(process.cwd(), "..", "example"),
      reject: false,
    }
  );
  expect(task.exitCode).toBe(1);
  expect(task.stderr).toContain("Frame range 2-10 is not in between 0-9");
});

test("Should render a ProRes video", async () => {
  const out = outputPath.replace(".mp4", ".mov");
  const task = await execa(
    "pnpm",
    [
      "exec",
      "remotion",
      "render",
      "ten-frame-tester",
      "--prores-profile=4444",
      out,
    ],
    {
      cwd: path.join(process.cwd(), "..", "example"),
      reject: false,
    }
  );
  expect(task.exitCode).toBe(0);

  const exists = fs.existsSync(out);
  expect(exists).toBe(true);

  const info = await execa(
    await RenderInternals.getExecutableBinary(null, process.cwd(), "ffprobe"),
    [out]
  );
  const data = info.stderr;
  expect(data.includes("prores (4444)") || data.includes("prores (ap4h")).toBe(
    true
  );
  fs.unlinkSync(out);
});

test("Should render a still image if single frame specified", async () => {
  const outDir = outputPath.replace(".mp4", "");
  const outImg = path.join(outDir, "element-2.png");
  const task = await execa(
    "pnpm",
    ["exec", "remotion", "render", "ten-frame-tester", "--frames=2", outDir],
    {
      cwd: path.join(process.cwd(), "..", "example"),
      reject: false,
    }
  );
  expect(task.exitCode).toBe(0);
  expect(fs.existsSync(outImg)).toBe(true);

  const info = await execa(
    await RenderInternals.getExecutableBinary(null, process.cwd(), "ffprobe"),
    [outImg]
  );
  const data = info.stderr;
  expect(data).toContain("Video: png");
  expect(data).toContain("png_pipe");
  await (fs.promises.rm ?? fs.promises.rmdir)(outDir, {
    recursive: true,
  });
});

test("Should be able to render a WAV audio file", async () => {
  const out = outputPath.replace("mp4", "wav");
  const task = execa(
    "pnpm",
    ["exec", "remotion", "render", "audio-testing", out],
    {
      cwd: path.join(process.cwd(), "..", "example"),
    }
  );
  task.stderr?.pipe(process.stderr);
  await task;
  const exists = fs.existsSync(out);
  expect(exists).toBe(true);

  const info = await execa(
    await RenderInternals.getExecutableBinary(null, process.cwd(), "ffprobe"),
    [out]
  );
  const data = info.stderr;
  expect(data).toContain("pcm_s16le");
  expect(data).toContain("2 channels");
  expect(data).toContain("Kevin MacLeod");
  expect(data).toContain("bitrate: 1536 kb/s");
  expect(data).toContain("Stream #0");
  expect(data).not.toContain("Stream #1");
  fs.unlinkSync(out);
});

test("Should be able to render a MP3 audio file", async () => {
  const out = outputPath.replace("mp4", "mp3");
  const task = execa(
    "pnpm",
    ["exec", "remotion", "render", "audio-testing", out],
    {
      cwd: path.join(process.cwd(), "..", "example"),
    }
  );
  task.stderr?.pipe(process.stderr);
  await task;
  const exists = fs.existsSync(out);
  expect(exists).toBe(true);

  const info = await execa(
    await RenderInternals.getExecutableBinary(null, process.cwd(), "ffprobe"),
    [out]
  );
  const data = info.stderr;
  expect(data).toContain("mp3");
  expect(data).toContain("stereo");
  expect(data).toContain("fltp");
  expect(data).toContain("Kevin MacLeod");
  expect(data).toContain("320 kb/s");
  expect(data).toContain("Stream #0");
  expect(data).not.toContain("Stream #1");
  fs.unlinkSync(out);
});

test("Should be able to render a AAC audio file", async () => {
  const out = outputPath.replace("mp4", "aac");
  const task = execa(
    "pnpm",
    ["exec", "remotion", "render", "audio-testing", out],
    {
      cwd: path.join(process.cwd(), "..", "example"),
    }
  );
  task.stderr?.pipe(process.stderr);
  await task;
  const exists = fs.existsSync(out);
  expect(exists).toBe(true);

  const info = await execa(
    await RenderInternals.getExecutableBinary(null, process.cwd(), "ffprobe"),
    [out]
  );
  const data = info.stderr;
  expect(data).toContain("aac");
  expect(data).toContain("stereo");
  expect(data).toContain("fltp");
  expect(data).not.toContain("Kevin MacLeod");
  expect(data).toMatch(/(4|5) kb\/s/);
  expect(data).toContain("Stream #0");
  expect(data).not.toContain("Stream #1");
  fs.unlinkSync(out);
});

test("Should render a video with GIFs", async () => {
  const task = await execa(
    "pnpm",
    ["exec", "remotion", "render", "gif", "--frames=0-47", outputPath],
    {
      cwd: path.join(process.cwd(), "..", "example"),
      reject: false,
    }
  );
  expect(task.exitCode).toBe(0);
  expect(fs.existsSync(outputPath)).toBe(true);

  const info = await execa(
    await RenderInternals.getExecutableBinary(null, process.cwd(), "ffprobe"),
    [outputPath]
  );
  const data = info.stderr;
  expect(data).toContain("Video: h264");

  expect(data).toContain("Duration: 00:00:01.60");

  fs.unlinkSync(outputPath);
});

test("Should render a video with Offline Audio-context", async () => {
  const out = outputPath.replace(".mp4", ".mp3");

  const task = await execa(
    "pnpm",
    ["exec", "remotion", "render", "offline-audio-buffer", out],
    {
      cwd: path.join(process.cwd(), "..", "example"),
      reject: false,
    }
  );
  expect(task.exitCode).toBe(0);
  expect(fs.existsSync(out)).toBe(true);

  const info = await execa(
    await RenderInternals.getExecutableBinary(null, process.cwd(), "ffprobe"),
    [out]
  );
  const data = info.stderr;
  expect(data).toContain("Stream #0:0: Audio: mp3");
  expect(data).toContain("48000 Hz, stereo");
  fs.unlinkSync(out);
});

test("Should succeed to render an audio file that doesn't have any audio inputs", async () => {
  const out = outputPath.replace(".mp4", ".mp3");
  const task = await execa(
    "pnpm",
    ["exec", "remotion", "render", "ten-frame-tester", out],
    {
      cwd: path.join(process.cwd(), "..", "example"),
      reject: false,
    }
  );
  expect(task.exitCode).toBe(0);
  const info = await execa(
    await RenderInternals.getExecutableBinary(null, process.cwd(), "ffprobe"),
    [out]
  );
  const data = info.stderr;
  expect(data).toContain("Duration: 00:00:00.36");
  expect(data).toContain("Audio: mp3, 48000 Hz");
  fs.unlinkSync(out);
});

test("Should render a still that uses the staticFile() API", async () => {
  const out = outputPath.replace(".mp4", ".png");
  const task = await execa(
    "pnpm",
    ["exec", "remotion", "still", "static-demo", out, "--log=verbose"],
    {
      cwd: path.join(process.cwd(), "..", "example"),
      reject: false,
    }
  );
  expect(task.exitCode).toBe(0);
  fs.unlinkSync(out);
});

test("Dynamic duration should work, and render from inside src/", async () => {
  const randomDuration = Math.round(Math.random() * 18 + 2);
  const task = await execa(
    path.join(
      process.cwd(),
      "..",
      "example",
      "node_modules",
      ".bin",
      "remotion"
    ),
    [
      "render",
<<<<<<< HEAD
      "src/index.tsx",
=======
      "index.ts",
>>>>>>> 95b677dd
      "dynamic-duration",
      `--props`,
      `{"duration": ${randomDuration}}`,
      outputPath,
    ],
    {
      cwd: path.join(process.cwd(), "..", "example"),
      reject: false,
    }
  );

  expect(task.exitCode).toBe(0);
  expect(fs.existsSync(outputPath)).toBe(true);

  const info = await execa(
    await RenderInternals.getExecutableBinary(null, process.cwd(), "ffprobe"),
    [outputPath]
  );
  const data = info.stderr;
  expect(data).toContain("Video: h264");
  const expectedDuration = (randomDuration / 30).toFixed(2);
  const ffmpegVersion = await RenderInternals.getFfmpegVersion({
    ffmpegExecutable: null,
    remotionRoot: process.cwd(),
  });
  if (ffmpegVersion && ffmpegVersion[0] === 4 && ffmpegVersion[1] > 1) {
    expect(data).toContain(`Duration: 00:00:0${expectedDuration}`);
  }

  fs.unlinkSync(outputPath);
});

test("Should be able to render if remotion.config.js is not provided", async () => {
  const task = await execa(
    "node",
    [
      "packages/cli/remotion-cli.js",
      "render",
      "packages/example/src/entry.jsx",
      "framer",
      outputPath,
    ],
    {
      reject: false,
      cwd: path.join(process.cwd(), "..", ".."),
    }
  );

  expect(task.exitCode).toBe(0);
  fs.unlinkSync(outputPath);
});

test("Should be able to render if remotion.config.ts is not provided", async () => {
  const task = await execa(
    "node",
    [
      "packages/cli/remotion-cli.js",
      "render",
      "packages/example/src/ts-entry.tsx",
      "framer",
      outputPath,
    ],
    {
      cwd: path.join(process.cwd(), "..", ".."),
      reject: false,
    }
  );

  expect(task.exitCode).toBe(0);
  fs.unlinkSync(outputPath);
});<|MERGE_RESOLUTION|>--- conflicted
+++ resolved
@@ -355,11 +355,7 @@
     ),
     [
       "render",
-<<<<<<< HEAD
-      "src/index.tsx",
-=======
-      "index.ts",
->>>>>>> 95b677dd
+      "src/index.ts",
       "dynamic-duration",
       `--props`,
       `{"duration": ${randomDuration}}`,
