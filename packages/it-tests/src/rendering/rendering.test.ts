import {RenderInternals} from '@remotion/renderer';
import {beforeAll, beforeEach, expect, test} from 'bun:test';
import execa from 'execa';
import fs from 'fs';
import path from 'path';
import {NoReactInternals} from 'remotion/no-react';

const outputPath = path.join(process.cwd(), 'packages/example/out.mp4');

beforeAll(async () => {
	/**
	 * Before running any of these tests, we should bundle the example project. In the CI, this is already done.
	 */
	if (process.env.CI) {
		return;
	}
	await execa('pnpm', ['exec', 'remotion', 'bundle'], {
		cwd: path.join(process.cwd(), '..', 'example'),
	});
});

beforeEach(() => {
	if (fs.existsSync(outputPath)) {
		fs.unlinkSync(outputPath);
	}
});

test(
	'Should be able to render video with custom port',
	async () => {
		const task = execa(
			'pnpm',
			[
				'exec',
				'remotion',
				'render',
				'build',
				'ten-frame-tester',
				'--codec',
				'h264',
				'--color-space=bt709',
				'--port=3536',
				outputPath,
			],
			{
				cwd: path.join(process.cwd(), '..', 'example'),
			},
		);
		task.stderr?.pipe(process.stderr);
		await task;
		const exists = fs.existsSync(outputPath);
		expect(exists).toBe(true);

		const info = await RenderInternals.callFf({
			bin: 'ffprobe',
			args: [outputPath],
			indent: false,
			logLevel: 'info',
			binariesDirectory: null,
			cancelSignal: undefined,
		});
		const data = info.stderr;
		expect(data).toContain('Video: h264');
		expect(data).toContain('yuv420p');
		expect(data).toContain('1080x1080');
		expect(data).toContain('bt709');
		expect(data).toContain('30 fps');
		expect(data).toContain('Audio: aac');
	},
	{
		timeout: 30000,
	},
);

test(
	'Should fail to render out of range CRF',
	async () => {
		const task = await execa(
			'pnpm',
			[
				'exec',
				'remotion',
				'render',
				'build',

				'ten-frame-tester',
				'--codec',
				'vp8',
				// Range of VP8 values is 4-63
				'--crf',
				'3',
				outputPath.replace('mp4', 'webm'),
			],
			{
				cwd: path.join(process.cwd(), '..', 'example'),
				reject: false,
			},
		);
		expect(task.exitCode).toBe(1);
		expect(task.stderr).toContain('CRF must be between ');
	},
	{
		timeout: 30000,
	},
);

test('Should fail to render out of range frame when range is a number', async () => {
	const out = outputPath.replace('.mp4', '');

	const task = await execa(
		'pnpm',
		[
			'exec',
			'remotion',
			'render',
			'build',

			'ten-frame-tester',
			'--sequence',
			'--frames=10',
			out,
		],
		{
			cwd: path.join(process.cwd(), '..', 'example'),
			reject: false,
		},
	);
	expect(task.exitCode).toBe(1);
	expect(task.stderr).toContain(
		'Frame number is out of range, must be between 0 and 9',
	);
});

test('Should fail to render out of range frame when range is a string', async () => {
	const task = await execa(
		'pnpm',
		[
			'exec',
			'remotion',
			'render',
			'build',

			'ten-frame-tester',
			'--frames=2-10',
			outputPath,
		],
		{
			cwd: path.join(process.cwd(), '..', 'example'),
			reject: false,
		},
	);
	expect(task.exitCode).toBe(1);
	expect(task.stderr).toContain('frame range 2-10 is not inbetween 0-9');
});

test(
	'Should render a ProRes video',
	async () => {
		const out = outputPath.replace('.mp4', '.mov');
		const task = await execa(
			'pnpm',
			[
				'exec',
				'remotion',
				'render',
				'build',
				'ten-frame-tester',
				'--prores-profile=4444',
				out,
			],
			{
				cwd: path.join(process.cwd(), '..', 'example'),
				reject: false,
			},
		);
		expect(task.exitCode).toBe(0);

		const exists = fs.existsSync(out);
		expect(exists).toBe(true);

		const info = await RenderInternals.callFf({
			bin: 'ffprobe',
			args: [out],
			indent: false,
			logLevel: 'info',
			binariesDirectory: null,
			cancelSignal: undefined,
		});
		const data = info.stderr;
		expect(
			data.includes('prores (4444)') || data.includes('prores (ap4h'),
		).toBe(true);
		fs.unlinkSync(out);
	},
	{
		timeout: 30000,
	},
);

test('Should render a still image if single frame specified', async () => {
	const outDir = outputPath.replace('.mp4', '');
	const outImg = path.join(outDir, 'element-2.png');
	const task = await execa(
		'pnpm',
		[
			'exec',
			'remotion',
			'render',
			'build',
			'ten-frame-tester',
			'--frames=2',
			outDir,
		],
		{
			cwd: path.join(process.cwd(), '..', 'example'),
			reject: false,
		},
	);
	expect(task.exitCode).toBe(0);
	expect(fs.existsSync(outImg)).toBe(true);

	const info = await RenderInternals.callFf({
		bin: 'ffprobe',
		args: [outImg],
		indent: false,
		logLevel: 'info',
		binariesDirectory: null,
		cancelSignal: undefined,
	});
	const data = info.stderr;
	expect(data).toContain('Video: png');
	await fs.promises.rm(outDir, {
		recursive: true,
	});
});

test(
	'Should be able to render a WAV audio file',
	async () => {
		const out = outputPath.replace('mp4', 'wav');
		const task = execa(
			'pnpm',
			['exec', 'remotion', 'render', 'build', 'audio-testing', out],
			{
				cwd: path.join(process.cwd(), '..', 'example'),
			},
		);
		task.stderr?.pipe(process.stderr);
		await task;
		const exists = fs.existsSync(out);
		expect(exists).toBe(true);

		const info = await RenderInternals.callFf({
			bin: 'ffprobe',
			args: [out],
			indent: false,
			logLevel: 'info',
			binariesDirectory: null,
			cancelSignal: undefined,
		});
		const data = info.stderr;
		expect(data).toContain('pcm_s16le');
		expect(data).toContain('2 channels');
		expect(data).toContain('Kevin MacLeod');
		expect(data).toMatch(/bitrate: 15\d\d kb/);
		expect(data).toContain('Stream #0');
		expect(data).not.toContain('Stream #1');
		fs.unlinkSync(out);
	},
	{
		timeout: 30000,
	},
);

test(
	'Should be able to render a MP3 audio file',
	async () => {
		const out = outputPath.replace('mp4', 'mp3');
		const task = execa(
			'pnpm',
			['exec', 'remotion', 'render', 'build', 'audio-testing', out],
			{
				cwd: path.join(process.cwd(), '..', 'example'),
			},
		);
		task.stderr?.pipe(process.stderr);
		await task;
		const exists = fs.existsSync(out);
		expect(exists).toBe(true);

		const info = await RenderInternals.callFf({
			bin: 'ffprobe',
			args: [out],
			indent: false,
			logLevel: 'info',
			binariesDirectory: null,
			cancelSignal: undefined,
		});
		const data = info.stderr;
		expect(data).toContain('mp3');
		expect(data).toContain('stereo');
		expect(data).toContain('Kevin MacLeod');
		expect(data).toContain('320 kb/s');
		expect(data).toContain('Stream #0');
		expect(data).not.toContain('Stream #1');
		fs.unlinkSync(out);
	},
	{timeout: 30000},
);

test(
	'Should be able to render a AAC audio file',
	async () => {
		const out = outputPath.replace('mp4', 'aac');
		const task = execa(
			'pnpm',
			['exec', 'remotion', 'render', 'build', 'audio-testing', out],
			{
				cwd: path.join(process.cwd(), '..', 'example'),
			},
		);
		task.stderr?.pipe(process.stderr);
		await task;
		const exists = fs.existsSync(out);
		expect(exists).toBe(true);

		const info = await RenderInternals.callFf({
			bin: 'ffprobe',
			args: [out],
			indent: false,
			logLevel: 'info',
			binariesDirectory: null,
			cancelSignal: undefined,
		});
		const data = info.stderr;
		expect(data).toContain('aac');
		expect(data).toContain('stereo');
		expect(data).not.toContain('Kevin MacLeod');
		expect(data).toMatch(/\d?\d kb\/s/);
		expect(data).toContain('Stream #0');
		expect(data).not.toContain('Stream #1');
		fs.unlinkSync(out);
	},
	{
		timeout: 30000,
	},
);

test(
	'Should render a video with GIFs',
	async () => {
		const task = await execa(
			'pnpm',
			[
				'exec',
				'remotion',
				'render',
				'build',
				'gif',
				'--frames=0-47',
				outputPath,
			],
			{
				cwd: path.join(process.cwd(), '..', 'example'),
			},
		);
		expect(task.exitCode).toBe(0);
		expect(fs.existsSync(outputPath)).toBe(true);

		const info = await RenderInternals.callFf({
			bin: 'ffprobe',
			args: [outputPath],
			indent: false,
			logLevel: 'info',
			binariesDirectory: null,
			cancelSignal: undefined,
		});
		const data = info.stderr;
		expect(data).toContain('Video: h264');
<<<<<<< HEAD
=======
		if (NoReactInternals.ENABLE_V5_BREAKING_CHANGES) {
			expect(data).toContain('bt709');
		} else {
			expect(data).not.toContain('bt709');
		}
>>>>>>> 9492666f
		expect(data).toContain('Duration: 00:00:01.64');

		fs.unlinkSync(outputPath);
	},
	{
		timeout: 30000,
	},
);

test(
	'Should render a video with Offline Audio-context',
	async () => {
		const out = outputPath.replace('.mp4', '.mp3');

		const task = await execa(
			'pnpm',
			['exec', 'remotion', 'render', 'build', 'offline-audio-buffer', out],
			{
				cwd: path.join(process.cwd(), '..', 'example'),
			},
		);
		expect(task.exitCode).toBe(0);
		expect(fs.existsSync(out)).toBe(true);

		const info = await RenderInternals.callFf({
			bin: 'ffprobe',
			args: [out],
			indent: false,
			logLevel: 'info',
			binariesDirectory: null,
			cancelSignal: undefined,
		});
		const data = info.stderr;
		expect(data).toContain('Stream #0:0: Audio: mp3');
		expect(data).toContain('48000 Hz, stereo');
		fs.unlinkSync(out);
	},
	{
		timeout: 30000,
	},
);

test("Should succeed to render an audio file that doesn't have any audio inputs", async () => {
	const out = outputPath.replace('.mp4', '.mp3');
	const task = await execa(
		'pnpm',
		['exec', 'remotion', 'render', 'build', 'ten-frame-tester', out],
		{
			cwd: path.join(process.cwd(), '..', 'example'),
		},
	);
	expect(task.exitCode).toBe(0);
	const info = await RenderInternals.callFf({
		bin: 'ffprobe',
		args: [out],
		indent: false,
		logLevel: 'info',
		binariesDirectory: null,
		cancelSignal: undefined,
	});
	const data = info.stderr;
	expect(data).toContain('Duration: 00:00:00.36');
	expect(data).toContain('Audio: mp3, 48000 Hz');
	fs.unlinkSync(out);
});

test('Should render a still that uses the staticFile() API and should apply props', async () => {
	const out = outputPath.replace('.mp4', '.png');
	const task = await execa(
		'pnpm',
		[
			'exec',
			'remotion',
			'still',
			'build',
			'static-demo',
			out,
			'--log=verbose',
			`--props={\"flag\": true}`,
		],
		{
			cwd: path.join(process.cwd(), '..', 'example'),
			env: {
				REMOTION_FLAG: 'hi',
			},
		},
	);
	expect(task.exitCode).toBe(0);
	fs.unlinkSync(out);
});

test('Dynamic duration should work and audio separation', async () => {
	const audio = path.join(process.cwd(), '..', 'example', 'audio.wav');

	const randomDuration = Math.round(Math.random() * 18 + 2);
	const task = await execa(
		'pnpm',
		[
			'exec',
			'remotion',
			'render',
			'build',
			'dynamic-duration',
			`--props`,
			`{"duration": ${randomDuration}}`,
			'--separate-audio-to',
			'audio.wav',
			outputPath,
		],
		{
			cwd: path.join(process.cwd(), '..', 'example'),
		},
	);

	expect(task.exitCode).toBe(0);
	expect(fs.existsSync(outputPath)).toBe(true);

	const info = await RenderInternals.callFf({
		bin: 'ffprobe',
		args: [outputPath],
		indent: false,
		logLevel: 'info',
		binariesDirectory: null,
		cancelSignal: undefined,
	});
	const data = info.stderr;
	expect(data).toContain('Video: h264');
	const expectedDuration = (randomDuration / 30).toFixed(2);
	expect(data).toContain(`Duration: 00:00:0${expectedDuration}`);
<<<<<<< HEAD
	expect(data).toContain(
		`Stream #0:0[0x1](und): Video: h264 (avc1 / 0x31637661), yuv420p(tv, bt709, progressive)`,
	);
=======
	if (NoReactInternals.ENABLE_V5_BREAKING_CHANGES) {
		expect(data).toContain(
			`Stream #0:0[0x1](und): Video: h264 (avc1 / 0x31637661), yuv420p(tv, bt709, progressive)`,
		);
	} else {
		expect(data).toContain(
			`Stream #0:0[0x1](und): Video: h264 (avc1 / 0x31637661), yuvj420p(pc, bt470bg/unknown/unknown, progressive)`,
		);
	}
>>>>>>> 9492666f

	fs.unlinkSync(outputPath);

	const audioInfo = await RenderInternals.callFf({
		bin: 'ffprobe',
		args: [audio],
		indent: false,
		logLevel: 'info',
		binariesDirectory: null,
		cancelSignal: undefined,
	});
	const audioData = audioInfo.stderr;
	expect(audioData).toContain(
		'  Stream #0:0: Audio: pcm_s16le ([1][0][0][0] / 0x0001), 48000 Hz, 2 channels, s16',
	);
	fs.unlinkSync(audio);
});

test(
	'Should be able to render if remotion.config.js is not provided, and separate audio',
	async () => {
		const task = await execa(
			'node',
			[
				'packages/cli/remotion-cli.js',
				'render',
				'packages/example/src/entry.jsx',
				'framer',
				outputPath,
			],
			{
				cwd: path.join(process.cwd(), '..', '..'),
			},
		);

		expect(task.exitCode).toBe(0);
		fs.unlinkSync(outputPath);
	},
	{
		timeout: 30000,
	},
);

test(
	'Should be able to render if remotion.config.ts is not provided',
	async () => {
		const task = await execa(
			'node',
			[
				'packages/cli/remotion-cli.js',
				'render',
				'packages/example/src/ts-entry.tsx',

				'framer',
				'--public-dir=packages/example/public',
				outputPath,
			],
			{
				cwd: path.join(process.cwd(), '..', '..'),
			},
		);

		expect(task.exitCode).toBe(0);
		fs.unlinkSync(outputPath);
	},
	{
		timeout: 30000,
	},
);

test('Should be able to render a huge payload that gets serialized', async () => {
	const task = await execa(
		'pnpm',
		[
			'exec',
			'remotion',
			'still',
			'build',
			'huge-payload',
			outputPath.replace('.mp4', '.png'),
		],
		{
			cwd: path.join(process.cwd(), '..', 'example'),
		},
	);

	expect(task.exitCode).toBe(0);
	fs.unlinkSync(outputPath.replace('.mp4', '.png'));
});

test(
	'If timeout, the error should be shown',
	async () => {
		const task = await execa(
			'pnpm',
			[
				'exec',
				'remotion',
				'render',
				'build',
				'Timeout',
				outputPath,
				'--timeout=7000',
			],
			{
				cwd: path.join(process.cwd(), '..', 'example'),
				reject: false,
			},
		);

		expect(task.exitCode).toBe(1);
		expect(task.stderr).toContain('This error should appear');
	},
	{
		timeout: 30000,
	},
);

test(
	'Should be able to call pnpm exec compositions',
	async () => {
		const task = await execa(
			'pnpm',
			['exec', 'remotion', 'compositions', 'build'],
			{
				cwd: path.join(process.cwd(), '..', 'example'),
				reject: false,
			},
		);

		expect(task.stdout).toContain('The following compositions');
	},
	{
		timeout: 30000,
	},
);

test(
	'Should be able to render video that was wrapped in context',
	async () => {
		await execa(
			'pnpm',
			['exec', 'remotion', 'still', 'build', 'wrapped-in-context', outputPath],
			{
				cwd: path.join(process.cwd(), '..', 'example'),
			},
		);

		const exists = fs.existsSync(outputPath);
		expect(exists).toBe(true);
	},
	{
		timeout: 30000,
	},
);<|MERGE_RESOLUTION|>--- conflicted
+++ resolved
@@ -377,14 +377,11 @@
 		});
 		const data = info.stderr;
 		expect(data).toContain('Video: h264');
-<<<<<<< HEAD
-=======
 		if (NoReactInternals.ENABLE_V5_BREAKING_CHANGES) {
 			expect(data).toContain('bt709');
 		} else {
 			expect(data).not.toContain('bt709');
 		}
->>>>>>> 9492666f
 		expect(data).toContain('Duration: 00:00:01.64');
 
 		fs.unlinkSync(outputPath);
@@ -514,11 +511,6 @@
 	expect(data).toContain('Video: h264');
 	const expectedDuration = (randomDuration / 30).toFixed(2);
 	expect(data).toContain(`Duration: 00:00:0${expectedDuration}`);
-<<<<<<< HEAD
-	expect(data).toContain(
-		`Stream #0:0[0x1](und): Video: h264 (avc1 / 0x31637661), yuv420p(tv, bt709, progressive)`,
-	);
-=======
 	if (NoReactInternals.ENABLE_V5_BREAKING_CHANGES) {
 		expect(data).toContain(
 			`Stream #0:0[0x1](und): Video: h264 (avc1 / 0x31637661), yuv420p(tv, bt709, progressive)`,
@@ -528,7 +520,6 @@
 			`Stream #0:0[0x1](und): Video: h264 (avc1 / 0x31637661), yuvj420p(pc, bt470bg/unknown/unknown, progressive)`,
 		);
 	}
->>>>>>> 9492666f
 
 	fs.unlinkSync(outputPath);
 
