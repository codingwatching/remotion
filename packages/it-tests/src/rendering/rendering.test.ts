--- conflicted
+++ resolved
@@ -422,7 +422,6 @@
 	},
 );
 
-<<<<<<< HEAD
 test("Should succeed to render an audio file that doesn't have any audio inputs", async () => {
 	const out = outputPath.replace('.mp4', '.mp3');
 	const task = await execa(
@@ -446,35 +445,6 @@
 	expect(data).toContain('Audio: mp3, 48000 Hz');
 	fs.unlinkSync(out);
 });
-=======
-test(
-	"Should succeed to render an audio file that doesn't have any audio inputs",
-	async () => {
-		const out = outputPath.replace('.mp4', '.mp3');
-		const task = await execa(
-			'pnpm',
-			['exec', 'remotion', 'render', 'build', 'ten-frame-tester', out],
-			{
-				cwd: path.join(process.cwd(), '..', 'example'),
-			},
-		);
-		expect(task.exitCode).toBe(0);
-		const info = await RenderInternals.callFf({
-			bin: 'ffprobe',
-			args: [out],
-			indent: false,
-			logLevel: 'info',
-			binariesDirectory: null,
-			cancelSignal: undefined,
-		});
-		const data = info.stderr;
-		expect(data).toContain('Duration: 00:00:00.36');
-		expect(data).toContain('Audio: mp3, 48000 Hz');
-		fs.unlinkSync(out);
-	},
-	{timeout: 15000},
-);
->>>>>>> 8fc2f673
 
 test('Should render a still that uses the staticFile() API and should apply props', async () => {
 	const out = outputPath.replace('.mp4', '.png');
@@ -512,7 +482,6 @@
 	async () => {
 		const audio = path.join(process.cwd(), '..', 'example', 'audio.wav');
 
-<<<<<<< HEAD
 	const randomDuration = Math.round(Math.random() * 18 + 2);
 	const props = JSON.stringify({duration: randomDuration, offthread: true});
 	const cwd = path.join(process.cwd(), '..', 'example');
@@ -536,27 +505,26 @@
 		},
 	);
 	await Bun.file(path.join(cwd, 'props.json')).delete();
-=======
-		const randomDuration = Math.round(Math.random() * 18 + 2);
-		const task = await execa(
-			'pnpm',
-			[
-				'exec',
-				'remotion',
-				'render',
-				'build',
-				'dynamic-duration',
-				`--props`,
-				`{"duration": ${randomDuration}, "offthread": true}`,
-				'--separate-audio-to',
-				'audio.wav',
-				outputPath,
-			],
-			{
-				cwd: path.join(process.cwd(), '..', 'example'),
-			},
-		);
->>>>>>> 8fc2f673
+
+	expect(task.exitCode).toBe(0);
+	expect(fs.existsSync(outputPath)).toBe(true);
+
+	const info = await RenderInternals.callFf({
+		bin: 'ffprobe',
+		args: [outputPath],
+		indent: false,
+		logLevel: 'info',
+		binariesDirectory: null,
+		cancelSignal: undefined,
+	});
+	const data = info.stderr;
+	expect(data).toContain('Video: h264');
+	const expectedDuration = (randomDuration / 30).toFixed(2);
+	expect(data).toContain(`Duration: 00:00:0${expectedDuration}`);
+	if (NoReactInternals.ENABLE_V5_BREAKING_CHANGES) {
+		expect(data).toContain(
+			`Stream #0:0[0x1](und): Video: h264 (avc1 / 0x31637661), yuv420p(tv, bt709, progressive)`,
+		);
 
 		expect(task.exitCode).toBe(0);
 		expect(fs.existsSync(outputPath)).toBe(true);
