{
  "name": "@remotion/it-tests",
<<<<<<< HEAD
  "version": "3.0.0-rc.1",
=======
  "version": "2.6.16",
>>>>>>> e9de9998
  "license": "SEE LICENSE IN LICENSE.md",
  "scripts": {
    "test": "jest src/rendering --runInBand",
    "testssr": "jest src/ssr --runInBand",
    "testlambda": "jest src/lambda --runInBand"
  },
  "private": true,
  "devDependencies": {
    "@remotion/bundler": "3.0.0-rc.1",
    "@remotion/cli": "3.0.0-rc.1",
    "@remotion/lambda": "3.0.0-rc.1",
    "@remotion/renderer": "3.0.0-rc.1",
    "@types/jest": "^27.4.0",
    "@types/sharp": "^0.28.5",
    "execa": "5.1.1",
    "jest": "^27.2.4",
    "sharp": "0.30.0",
    "ts-jest": "^27.0.5",
    "typescript": "^4.5.5"
  }
}<|MERGE_RESOLUTION|>--- conflicted
+++ resolved
@@ -1,10 +1,6 @@
 {
   "name": "@remotion/it-tests",
-<<<<<<< HEAD
-  "version": "3.0.0-rc.1",
-=======
   "version": "2.6.16",
->>>>>>> e9de9998
   "license": "SEE LICENSE IN LICENSE.md",
   "scripts": {
     "test": "jest src/rendering --runInBand",
@@ -13,10 +9,10 @@
   },
   "private": true,
   "devDependencies": {
-    "@remotion/bundler": "3.0.0-rc.1",
-    "@remotion/cli": "3.0.0-rc.1",
-    "@remotion/lambda": "3.0.0-rc.1",
-    "@remotion/renderer": "3.0.0-rc.1",
+    "@remotion/bundler": "2.6.16",
+    "@remotion/cli": "2.6.16",
+    "@remotion/lambda": "2.6.16",
+    "@remotion/renderer": "2.6.16",
     "@types/jest": "^27.4.0",
     "@types/sharp": "^0.28.5",
     "execa": "5.1.1",
