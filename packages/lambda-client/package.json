{
	"repository": {
		"url": "https://github.com/remotion-dev/remotion/tree/main/packages/lambda-client"
	},
	"name": "@remotion/lambda-client",
<<<<<<< HEAD
	"version": "4.0.260",
=======
	"version": "4.0.262",
>>>>>>> 7dc7b592
	"main": "dist/index.js",
	"sideEffects": false,
	"scripts": {
		"formatting": "prettier src --check",
		"test": "bun test src",
		"lint": "eslint src",
		"make": "tsc -d && bun --env-file=../.env.bundle bundle.ts"
	},
	"author": "Jonny Burger <jonny@remotion.dev>",
	"license": "UNLICENSED",
	"dependencies": {
		"@aws-sdk/client-cloudwatch-logs": "3.738.0",
		"@aws-sdk/client-iam": "3.738.0",
		"@aws-sdk/client-lambda": "3.738.0",
		"@aws-sdk/s3-request-presigner": "3.738.0",
		"@aws-sdk/client-s3": "3.738.0",
		"@aws-sdk/client-service-quotas": "3.738.0",
		"@aws-sdk/client-sts": "3.738.0",
		"@aws-sdk/credential-providers": "3.738.0",
		"mime-types": "2.1.34"
	},
	"devDependencies": {
		"@remotion/serverless-client": "workspace:*",
		"@types/express": "^5.0.0",
		"express": "4.21.0",
		"@remotion/eslint-config-internal": "workspace:*",
		"eslint": "9.19.0",
		"next": "15.1.6",
		"@types/mime-types": "2.1.1"
	},
	"publishConfig": {
		"access": "public"
	},
	"exports": {
		"./package.json": "./package.json",
		".": {
			"types": "./dist/index.d.ts",
			"require": "./dist/index.js",
			"module": "./dist/esm/index.mjs",
			"import": "./dist/esm/index.mjs"
		},
		"./constants": {
			"types": "./dist/constants.d.ts",
			"require": "./dist/constants.js",
			"module": "./dist/esm/constants.mjs",
			"import": "./dist/esm/constants.mjs"
		},
		"./regions": {
			"types": "./dist/regions.d.ts",
			"require": "./dist/regions.js",
			"module": "./dist/esm/regions.mjs",
			"import": "./dist/esm/regions.mjs"
		}
	},
	"typesVersions": {
		">=1.0": {
			"constants": [
				"dist/constants.d.ts"
			],
			"regions": [
				"dist/regions.d.ts"
			]
		}
	}
}<|MERGE_RESOLUTION|>--- conflicted
+++ resolved
@@ -3,11 +3,7 @@
 		"url": "https://github.com/remotion-dev/remotion/tree/main/packages/lambda-client"
 	},
 	"name": "@remotion/lambda-client",
-<<<<<<< HEAD
-	"version": "4.0.260",
-=======
 	"version": "4.0.262",
->>>>>>> 7dc7b592
 	"main": "dist/index.js",
 	"sideEffects": false,
 	"scripts": {
