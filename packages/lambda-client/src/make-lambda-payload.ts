--- conflicted
+++ resolved
@@ -142,11 +142,8 @@
 	apiKey,
 	offthreadVideoThreads,
 	storageClass,
-<<<<<<< HEAD
 	durationInFrames,
-=======
 	requestHandler,
->>>>>>> 36e87fa6
 }: InnerRenderMediaOnLambdaInput): Promise<
 	ServerlessStartPayload<AwsProvider>
 > => {
