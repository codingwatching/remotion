{
	"repository": {
		"url": "https://github.com/remotion-dev/remotion/tree/main/packages/studio"
	},
	"name": "@remotion/studio",
	"version": "4.0.246",
	"description": "APIs for interacting with the Remotion Studio",
	"main": "dist",
	"sideEffects": false,
	"scripts": {
		"lint": "eslint src",
		"make": "tsc -d && bun --env-file=../.env.bundle bundle.ts",
		"test": "bun test src",
		"formatting": "prettier src --check"
	},
	"author": "Jonny Burger <jonny@remotion.dev>",
	"contributors": [],
	"license": "MIT",
	"bugs": {
		"url": "https://github.com/remotion-dev/remotion/issues"
	},
	"dependencies": {
		"semver": "7.5.3",
		"remotion": "workspace:*",
		"@remotion/player": "workspace:*",
		"@remotion/media-utils": "workspace:*",
		"@remotion/media-parser": "workspace:*",
		"@remotion/renderer": "workspace:*",
		"@remotion/studio-shared": "workspace:*",
		"memfs": "3.4.3",
		"source-map": "0.7.3",
		"open": "^8.4.2"
	},
	"devDependencies": {
		"react": "19.0.0",
		"react-dom": "19.0.0",
		"@types/semver": "^7.3.4",
<<<<<<< HEAD
		"zod": "3.23.8",
		"@remotion/zod-types": "workspace:*"
=======
		"zod": "3.22.3",
		"@remotion/zod-types": "workspace:*",
		"@remotion/eslint-config-internal": "workspace:*",
		"eslint": "9.14.0"
>>>>>>> e5909fae
	},
	"publishConfig": {
		"access": "public"
	},
	"exports": {
		"./package.json": "./package.json",
		".": {
			"types": "./dist/index.d.ts",
			"module": "./dist/esm/index.mjs",
			"import": "./dist/esm/index.mjs",
			"require": "./dist/index.js"
		},
		"./entry": "./dist/previewEntry.js",
		"./internals": {
			"types": "./dist/internals.d.ts",
			"module": "./dist/esm/internals.mjs",
			"import": "./dist/esm/internals.mjs",
			"require": "./dist/internals.js"
		}
	},
	"homepage": "https://www.remotion.dev/docs/studio/api"
}<|MERGE_RESOLUTION|>--- conflicted
+++ resolved
@@ -35,15 +35,10 @@
 		"react": "19.0.0",
 		"react-dom": "19.0.0",
 		"@types/semver": "^7.3.4",
-<<<<<<< HEAD
 		"zod": "3.23.8",
-		"@remotion/zod-types": "workspace:*"
-=======
-		"zod": "3.22.3",
 		"@remotion/zod-types": "workspace:*",
 		"@remotion/eslint-config-internal": "workspace:*",
 		"eslint": "9.14.0"
->>>>>>> e5909fae
 	},
 	"publishConfig": {
 		"access": "public"
