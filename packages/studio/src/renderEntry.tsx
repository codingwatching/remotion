--- conflicted
+++ resolved
@@ -236,15 +236,9 @@
 					width: bundleMode.compositionWidth,
 					defaultCodec: bundleMode.compositionDefaultCodec,
 					defaultOutName: bundleMode.compositionDefaultOutName,
-<<<<<<< HEAD
-					defaultPixelFormat: bundleMode.compositionDefaultPixelFormat,
-					defaultVideoImageFormat:
-						bundleMode.compositionDefaultVideoImageFormat,
-=======
 					defaultVideoImageFormat:
 						bundleMode.compositionDefaultVideoImageFormat,
 					defaultPixelFormat: bundleMode.compositionDefaultPixelFormat,
->>>>>>> 275275fb
 				}}
 			>
 				<Root />
