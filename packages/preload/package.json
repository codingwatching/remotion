--- conflicted
+++ resolved
@@ -1,10 +1,6 @@
 {
 	"name": "@remotion/preload",
-<<<<<<< HEAD
-	"version": "3.2.15",
-=======
 	"version": "3.2.16",
->>>>>>> 19c6e82f
 	"description": "Utility functions for preloading assets in HTML5",
 	"main": "dist/index.js",
 	"types": "dist/index.d.ts",
