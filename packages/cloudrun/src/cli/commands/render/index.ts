--- conflicted
+++ resolved
@@ -74,25 +74,12 @@
 		height,
 		width,
 		browserExecutable,
-<<<<<<< HEAD
-		port,
-		enforceAudioTrack,
-		offthreadVideoCacheSizeInBytes,
-		colorSpace,
-		audioCodec,
-		videoImageFormat,
-	} = await CliInternals.getCliOptions({
-		type: 'series',
-		isLambda: true,
-		remotionRoot,
-=======
 		disableWebSecurity,
 		ignoreCertificateErrors,
 		userAgent,
 	} = CliInternals.getCliOptions({
 		isStill: false,
 		logLevel,
->>>>>>> a411fbc7
 	});
 
 	const offthreadVideoCacheSizeInBytes =
