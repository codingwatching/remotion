{
	"repository": {
		"url": "https://github.com/remotion-dev/remotion/tree/main/packages/shapes"
	},
	"name": "@remotion/shapes",
	"version": "4.0.246",
	"description": "Generate SVG shapes",
	"main": "dist/index.js",
	"sideEffects": false,
	"scripts": {
		"formatting": "prettier src --check",
		"lint": "eslint src",
		"test": "bun test src",
		"make": "tsc -d && bun --env-file=../.env.bundle bundle.ts"
	},
	"types": "dist/index.d.ts",
	"module": "dist/esm/index.mjs",
	"author": "Alex Fernandez, Jonny Burger <jonny@remotion.dev>",
	"license": "MIT",
	"bugs": {
		"url": "https://github.com/remotion-dev/remotion/issues"
	},
	"exports": {
		"./package.json": "./package.json",
		".": {
			"types": "./dist/index.d.ts",
			"module": "./dist/esm/index.mjs",
			"import": "./dist/esm/index.mjs",
			"require": "./dist/index.js"
		}
	},
	"devDependencies": {
<<<<<<< HEAD
		"@testing-library/react": "15.0.7",
		"react": "18.3.1",
		"react-dom": "18.3.1",
		"@happy-dom/global-registrator": "14.5.1"
=======
		"@testing-library/react": "16.1.0",
		"react": "19.0.0",
		"react-dom": "19.0.0",
		"@happy-dom/global-registrator": "14.5.1",
		"@remotion/eslint-config-internal": "workspace:*",
		"eslint": "9.14.0"
>>>>>>> e5909fae
	},
	"keywords": [
		"svg",
		"path",
		"utilities"
	],
	"publishConfig": {
		"access": "public"
	},
	"peerDependencies": {
		"react": ">=16.8.0",
		"react-dom": ">=16.8.0"
	},
	"dependencies": {
		"@remotion/paths": "workspace:*"
	},
	"homepage": "https://www.remotion.dev/docs/shapes"
}<|MERGE_RESOLUTION|>--- conflicted
+++ resolved
@@ -30,19 +30,12 @@
 		}
 	},
 	"devDependencies": {
-<<<<<<< HEAD
-		"@testing-library/react": "15.0.7",
-		"react": "18.3.1",
-		"react-dom": "18.3.1",
-		"@happy-dom/global-registrator": "14.5.1"
-=======
 		"@testing-library/react": "16.1.0",
 		"react": "19.0.0",
 		"react-dom": "19.0.0",
 		"@happy-dom/global-registrator": "14.5.1",
 		"@remotion/eslint-config-internal": "workspace:*",
 		"eslint": "9.14.0"
->>>>>>> e5909fae
 	},
 	"keywords": [
 		"svg",
