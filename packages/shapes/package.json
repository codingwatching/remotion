{
	"repository": {
		"url": "https://github.com/remotion-dev/remotion/tree/main/packages/shapes"
	},
	"name": "@remotion/shapes",
	"version": "4.0.181",
	"description": "Generate SVG shapes",
	"main": "dist/index.js",
	"sideEffects": false,
	"scripts": {
		"formatting": "prettier src --check",
		"lint": "eslint src --ext ts,tsx",
		"test": "bun test src"
	},
	"author": "Alex Fernandez, Jonny Burger <jonny@remotion.dev>",
	"license": "MIT",
	"bugs": {
		"url": "https://github.com/remotion-dev/remotion/issues"
	},
	"devDependencies": {
<<<<<<< HEAD
		"@types/react-dom": "18.3.0",
		"@jonny/eslint-config": "3.0.281",
		"@testing-library/react": "15.0.7",
		"@types/node": "18.14.6",
		"@types/react": "18.3.1",
		"eslint": "8.56.0",
		"prettier": "3.2.5",
		"prettier-plugin-organize-imports": "3.2.4",
=======
		"@testing-library/react": "^13.4.0",
>>>>>>> 43504182
		"react": "18.3.1",
		"react-dom": "18.3.1",
		"@happy-dom/global-registrator": "14.5.1"
	},
	"keywords": [
		"svg",
		"path",
		"utilities"
	],
	"publishConfig": {
		"access": "public"
	},
	"peerDependencies": {
		"react": ">=16.8.0",
		"react-dom": ">=16.8.0"
	},
	"dependencies": {
		"@remotion/paths": "workspace:*"
	},
	"homepage": "https://www.remotion.dev/docs/shapes"
}<|MERGE_RESOLUTION|>--- conflicted
+++ resolved
@@ -18,18 +18,7 @@
 		"url": "https://github.com/remotion-dev/remotion/issues"
 	},
 	"devDependencies": {
-<<<<<<< HEAD
-		"@types/react-dom": "18.3.0",
-		"@jonny/eslint-config": "3.0.281",
 		"@testing-library/react": "15.0.7",
-		"@types/node": "18.14.6",
-		"@types/react": "18.3.1",
-		"eslint": "8.56.0",
-		"prettier": "3.2.5",
-		"prettier-plugin-organize-imports": "3.2.4",
-=======
-		"@testing-library/react": "^13.4.0",
->>>>>>> 43504182
 		"react": "18.3.1",
 		"react-dom": "18.3.1",
 		"@happy-dom/global-registrator": "14.5.1"
