--- conflicted
+++ resolved
@@ -8,13 +8,10 @@
 	staticHash,
 	remotionRoot,
 	previewServerCommand,
-<<<<<<< HEAD
 	renderQueue,
-=======
 	numberOfAudioTags,
 	includeFavicon,
 	title,
->>>>>>> 58fed50e
 }: {
 	staticHash: string;
 	baseDir: string;
@@ -23,13 +20,10 @@
 	envVariables?: Record<string, string>;
 	remotionRoot: string;
 	previewServerCommand: string | null;
-<<<<<<< HEAD
 	renderQueue: unknown | null;
-=======
 	numberOfAudioTags: number;
 	includeFavicon: boolean;
 	title: string;
->>>>>>> 58fed50e
 }) =>
 	`
 <!DOCTYPE html>
