import fs from 'fs';
import os from 'os';
import path from 'path';
import type {WebpackOverrideFn} from 'remotion';
import {promisify} from 'util';
import webpack from 'webpack';
import {isMainThread} from 'worker_threads';
import {copyDir} from './copy-dir';
import {indexHtml} from './index-html';
import {webpackConfig} from './webpack-config';

const promisified = promisify(webpack);

const prepareOutDir = async (specified: string | null) => {
	if (specified) {
		await fs.promises.mkdir(specified, {recursive: true});
		return specified;
	}

	return fs.promises.mkdtemp(path.join(os.tmpdir(), 'react-motion-graphics'));
};

const trimLeadingSlash = (p: string): string => {
	if (p.startsWith('/')) {
		return trimLeadingSlash(p.substr(1));
	}

	return p;
};

const trimTrailingSlash = (p: string): string => {
	if (p.endsWith('/')) {
		return trimTrailingSlash(p.substr(0, p.length - 1));
	}

	return p;
};

export type LegacyBundleOptions = {
	webpackOverride?: WebpackOverrideFn;
	outDir?: string;
	enableCaching?: boolean;
	publicPath?: string;
	rootDir?: string;
	publicDir?: string | null;
	onPublicDirCopyProgress?: (bytes: number) => void;
	onSymlinkDetected?: (path: string) => void;
};

export const getConfig = ({
	entryPoint,
	outDir,
	resolvedRemotionRoot,
	onProgress,
	options,
}: {
	outDir: string;
	entryPoint: string;
	resolvedRemotionRoot: string;
	onProgress?: (progress: number) => void;
	options?: LegacyBundleOptions;
}) => {
	const entry = require.resolve('./renderEntry');

	return webpackConfig({
		entry,
		userDefinedComponent: entryPoint,
		outDir,
		environment: 'production',
		webpackOverride: options?.webpackOverride ?? ((f) => f),
		onProgress,
		enableCaching: options?.enableCaching ?? true,
		maxTimelineTracks: 15,
		// For production, the variables are set dynamically
		envVariables: {},
		entryPoints: [],
		remotionRoot: resolvedRemotionRoot,
		keyboardShortcutsEnabled: false,
		poll: null,
	});
};

export type BundleOptions = {
	entryPoint: string;
	onProgress?: (progress: number) => void;
} & LegacyBundleOptions;

type Arguments =
	| [options: BundleOptions]
	| [
			entryPoint: string,
			onProgress?: (progress: number) => void,
			options?: LegacyBundleOptions
	  ];

const convertArgumentsIntoOptions = (args: Arguments): BundleOptions => {
	if ((args.length as number) === 0) {
		throw new TypeError('bundle() was called without arguments');
	}

	const firstArg = args[0];
	if (typeof firstArg === 'string') {
		return {
			entryPoint: firstArg,
			onProgress: args[1],
			...(args[2] ?? {}),
		};
	}

	if (typeof firstArg.entryPoint !== 'string') {
		throw new TypeError('bundle() was called without the `entryPoint` option');
	}

	return firstArg;
};

const recursionLimit = 5;

const findClosestPackageJsonFolder = (currentDir: string): string | null => {
	let possiblePackageJson = '';
	for (let i = 0; i < recursionLimit; i++) {
		possiblePackageJson = path.join(currentDir, 'package.json');
		const exists = fs.existsSync(possiblePackageJson);
		if (exists) {
			return path.dirname(possiblePackageJson);
		}

		currentDir = path.dirname(currentDir);
	}

	return null;
};

export async function bundle(...args: Arguments): Promise<string> {
	const actualArgs = convertArgumentsIntoOptions(args);
	const entryPoint = path.resolve(process.cwd(), actualArgs.entryPoint);
	const resolvedRemotionRoot =
		actualArgs?.rootDir ??
		findClosestPackageJsonFolder(entryPoint) ??
		process.cwd();

	const outDir = await prepareOutDir(actualArgs?.outDir ?? null);

	// The config might use an override which might use
	// `process.cwd()`. The context should always be the Remotion root.
	// This is not supported in worker threads (used for tests)
	const currentCwd = process.cwd();
	if (isMainThread) {
		process.chdir(resolvedRemotionRoot);
	}

	const {onProgress, ...options} = actualArgs;
	const [, config] = getConfig({
		outDir,
		entryPoint,
		resolvedRemotionRoot,
		onProgress,
		options,
	});

	const output = await promisified([config]);
	if (isMainThread) {
		process.chdir(currentCwd);
	}

	if (!output) {
		throw new Error('Expected webpack output');
	}

	const {errors} = output.toJson();
	if (errors !== undefined && errors.length > 0) {
		throw new Error(errors[0].message + '\n' + errors[0].details);
	}

	const baseDir = actualArgs?.publicPath ?? '/';
	const staticHash =
		'/' +
		[trimTrailingSlash(trimLeadingSlash(baseDir)), 'public']
			.filter(Boolean)
			.join('/');

	const from = options?.publicDir
		? path.resolve(resolvedRemotionRoot, options.publicDir)
		: path.join(resolvedRemotionRoot, 'public');
	const to = path.join(outDir, 'public');

	let symlinkWarningShown = false;
	const showSymlinkWarning = (ent: fs.Dirent, src: string) => {
		if (symlinkWarningShown) {
			return;
		}

		const absolutePath = path.join(src, ent.name);
		if (options.onSymlinkDetected) {
			options.onSymlinkDetected(absolutePath);
			return;
		}

		symlinkWarningShown = true;
		console.warn(
			`\nFound a symbolic link in the public folder (${absolutePath}). The symlink will be forwarded into the bundle.`
		);
	};

	if (fs.existsSync(from)) {
		await copyDir({
			src: from,
			dest: to,
			onSymlinkDetected: showSymlinkWarning,
			onProgress: (prog) => options.onPublicDirCopyProgress?.(prog),
		});
	}

	const html = indexHtml({
		staticHash,
		baseDir,
		editorName: null,
		inputProps: null,
		remotionRoot: resolvedRemotionRoot,
		previewServerCommand: null,
<<<<<<< HEAD
		renderQueue: null,
=======
		numberOfAudioTags: 0,
		includeFavicon: false,
		title: 'Remotion Bundle',
>>>>>>> fed6adcf
	});
	fs.writeFileSync(path.join(outDir, 'index.html'), html);

	return outDir;
}<|MERGE_RESOLUTION|>--- conflicted
+++ resolved
@@ -218,13 +218,10 @@
 		inputProps: null,
 		remotionRoot: resolvedRemotionRoot,
 		previewServerCommand: null,
-<<<<<<< HEAD
 		renderQueue: null,
-=======
 		numberOfAudioTags: 0,
 		includeFavicon: false,
 		title: 'Remotion Bundle',
->>>>>>> fed6adcf
 	});
 	fs.writeFileSync(path.join(outDir, 'index.html'), html);
 
