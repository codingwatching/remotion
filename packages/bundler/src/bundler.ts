--- conflicted
+++ resolved
@@ -41,11 +41,8 @@
 			onProgressUpdate,
 			enableCaching:
 				options?.enableCaching ?? Internals.DEFAULT_WEBPACK_CACHE_ENABLED,
-<<<<<<< HEAD
 			publicPath: options?.publicPath ?? '/',
-=======
 			maxTimelineTracks: 15,
->>>>>>> 8bc82ee3
 		}),
 	]);
 	if (!output) {
