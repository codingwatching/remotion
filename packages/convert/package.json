{
	"name": "@remotion/convert",
	"version": "4.0.318",
	"private": true,
	"sideEffects": false,
	"type": "module",
	"author": "Jonny Burger <jonny@remotion.dev>, Hunain Ahmed <junaidhunain6@gmail.com>",
	"scripts": {
		"build-page": "remix vite:build",
		"build-spa": "remix vite:build -c vite-spa.config.ts && bun build-service-worker.ts",
		"dev": "remix vite:dev",
		"typecheck": "tsc",
		"test": "bun test test",
		"lint": "tsc && eslint --cache --cache-location ./node_modules/.cache/eslint app"
	},
	"dependencies": {
<<<<<<< HEAD
		"@radix-ui/react-checkbox": "1.1.2",
		"@radix-ui/react-label": "2.1.0",
		"@radix-ui/react-scroll-area": "1.1.0",
		"@radix-ui/react-select": "2.1.1",
		"@radix-ui/react-separator": "1.1.0",
		"@radix-ui/react-slot": "1.1.0",
		"@radix-ui/react-dialog": "1.1.0",
		"@remix-run/node": "2.15.2",
		"@remix-run/react": "2.15.2",
		"@remix-run/serve": "2.15.2",
		"@radix-ui/react-radio-group": "^1.2.2",
=======
		"@radix-ui/react-checkbox": "^1.1.2",
		"@radix-ui/react-dialog": "^1.1.0",
		"@radix-ui/react-label": "^2.1.0",
		"@radix-ui/react-radio-group": "^1.2.2",
		"@radix-ui/react-scroll-area": "^1.1.0",
		"@radix-ui/react-select": "^2.1.1",
		"@radix-ui/react-separator": "^1.1.0",
		"@radix-ui/react-slot": "^1.1.0",
		"@remix-run/node": "^2.15.2",
		"@remix-run/react": "^2.15.2",
		"@remix-run/serve": "^2.15.2",
		"@remotion/captions": "workspace:*",
>>>>>>> 8fc2f673
		"@remotion/media-parser": "workspace:*",
		"@remotion/whisper-web": "workspace:*",
		"@remotion/shapes": "workspace:*",
<<<<<<< HEAD
		"@vercel/remix": "2.15.2",
		"class-variance-authority": "0.7.0",
=======
		"@remotion/webcodecs": "workspace:*",
		"@vercel/remix": "^2.15.2",
		"class-variance-authority": "^0.7.0",
>>>>>>> 8fc2f673
		"clsx": "2.1.1",
		"fast-average-color": "9.4.0",
		"isbot": "4.1.0",
		"lucide-react": "0.439.0",
		"react": "19.0.0",
		"react-dom": "19.0.0",
		"tailwind-merge": "2.5.2",
		"tailwindcss-animate": "1.0.7"
	},
	"devDependencies": {
		"@remix-run/dev": "2.15.2",
		"@remotion/eslint-config-internal": "workspace:*",
		"@tailwindcss/postcss": "^4.1.10",
		"@types/dom-webcodecs": "0.1.11",
		"eslint": "9.19.0",
		"postcss": "8.4.47",
<<<<<<< HEAD
		"tailwindcss": "3.4.13",
		"vite": "5.4.12",
		"vite-tsconfig-paths": "4.2.1",
		"@types/dom-webcodecs": "0.1.11"
=======
		"tailwindcss": "4.1.10",
		"vite": "5.4.19",
		"vite-tsconfig-paths": "^4.2.1"
>>>>>>> 8fc2f673
	},
	"engines": {
		"node": ">=20.0.0"
	},
	"repository": {
		"url": "https://github.com/remotion-dev/remotion/tree/main/packages/convert"
	},
	"homepage": "https://convert.remotion.dev",
	"description": "Video conversion tool - convert.remotion.dev"
}<|MERGE_RESOLUTION|>--- conflicted
+++ resolved
@@ -14,7 +14,6 @@
 		"lint": "tsc && eslint --cache --cache-location ./node_modules/.cache/eslint app"
 	},
 	"dependencies": {
-<<<<<<< HEAD
 		"@radix-ui/react-checkbox": "1.1.2",
 		"@radix-ui/react-label": "2.1.0",
 		"@radix-ui/react-scroll-area": "1.1.0",
@@ -25,32 +24,13 @@
 		"@remix-run/node": "2.15.2",
 		"@remix-run/react": "2.15.2",
 		"@remix-run/serve": "2.15.2",
-		"@radix-ui/react-radio-group": "^1.2.2",
-=======
-		"@radix-ui/react-checkbox": "^1.1.2",
-		"@radix-ui/react-dialog": "^1.1.0",
-		"@radix-ui/react-label": "^2.1.0",
-		"@radix-ui/react-radio-group": "^1.2.2",
-		"@radix-ui/react-scroll-area": "^1.1.0",
-		"@radix-ui/react-select": "^2.1.1",
-		"@radix-ui/react-separator": "^1.1.0",
-		"@radix-ui/react-slot": "^1.1.0",
-		"@remix-run/node": "^2.15.2",
-		"@remix-run/react": "^2.15.2",
-		"@remix-run/serve": "^2.15.2",
 		"@remotion/captions": "workspace:*",
->>>>>>> 8fc2f673
 		"@remotion/media-parser": "workspace:*",
 		"@remotion/whisper-web": "workspace:*",
 		"@remotion/shapes": "workspace:*",
-<<<<<<< HEAD
 		"@vercel/remix": "2.15.2",
 		"class-variance-authority": "0.7.0",
-=======
 		"@remotion/webcodecs": "workspace:*",
-		"@vercel/remix": "^2.15.2",
-		"class-variance-authority": "^0.7.0",
->>>>>>> 8fc2f673
 		"clsx": "2.1.1",
 		"fast-average-color": "9.4.0",
 		"isbot": "4.1.0",
@@ -64,19 +44,12 @@
 		"@remix-run/dev": "2.15.2",
 		"@remotion/eslint-config-internal": "workspace:*",
 		"@tailwindcss/postcss": "^4.1.10",
-		"@types/dom-webcodecs": "0.1.11",
 		"eslint": "9.19.0",
 		"postcss": "8.4.47",
-<<<<<<< HEAD
-		"tailwindcss": "3.4.13",
-		"vite": "5.4.12",
 		"vite-tsconfig-paths": "4.2.1",
-		"@types/dom-webcodecs": "0.1.11"
-=======
+		"@types/dom-webcodecs": "0.1.11",
 		"tailwindcss": "4.1.10",
-		"vite": "5.4.19",
-		"vite-tsconfig-paths": "^4.2.1"
->>>>>>> 8fc2f673
+		"vite": "5.4.19"
 	},
 	"engines": {
 		"node": ">=20.0.0"
