--- conflicted
+++ resolved
@@ -13,7 +13,6 @@
 		"lint": "tsc && eslint --cache --cache-location ./node_modules/.cache/eslint app"
 	},
 	"dependencies": {
-<<<<<<< HEAD
 		"@radix-ui/react-checkbox": "1.1.2",
 		"@radix-ui/react-label": "2.1.0",
 		"@radix-ui/react-scroll-area": "1.1.0",
@@ -24,19 +23,7 @@
 		"@remix-run/node": "2.15.2",
 		"@remix-run/react": "2.15.2",
 		"@remix-run/serve": "2.15.2",
-=======
-		"@radix-ui/react-checkbox": "^1.1.2",
-		"@radix-ui/react-label": "^2.1.0",
-		"@radix-ui/react-scroll-area": "^1.1.0",
-		"@radix-ui/react-select": "^2.1.1",
 		"@radix-ui/react-radio-group": "^1.2.2",
-		"@radix-ui/react-separator": "^1.1.0",
-		"@radix-ui/react-slot": "^1.1.0",
-		"@radix-ui/react-dialog": "^1.1.0",
-		"@remix-run/node": "^2.15.2",
-		"@remix-run/react": "^2.15.2",
-		"@remix-run/serve": "^2.15.2",
->>>>>>> 8c0e5e0c
 		"@remotion/media-parser": "workspace:*",
 		"@remotion/webcodecs": "workspace:*",
 		"@remotion/shapes": "workspace:*",
