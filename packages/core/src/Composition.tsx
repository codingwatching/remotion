--- conflicted
+++ resolved
@@ -11,15 +11,10 @@
 import {getInputProps} from './config/input-props';
 import {continueRender, delayRender} from './delay-render';
 import {FolderContext} from './Folder';
-<<<<<<< HEAD
-import {getRemotionEnvironment} from './get-environment';
+import {useRemotionEnvironment} from './get-environment';
 import {LayerMaster} from './LayerMaster';
 import type {CompProps} from './layers';
 import {useLayers} from './layers';
-=======
-import {useRemotionEnvironment} from './get-environment';
-import {Internals} from './internals';
->>>>>>> 8cee931b
 import {Loading} from './loading-indicator';
 import {NativeLayersContext} from './NativeLayers';
 import {useNonce} from './nonce';
@@ -187,8 +182,7 @@
 		layers,
 	]);
 
-<<<<<<< HEAD
-	if (getRemotionEnvironment() === 'server-rendering') {
+	if (environment === 'server-rendering') {
 		if (isInGetCompositionsFromMarkupMode) {
 			const metadata = {
 				width,
@@ -228,11 +222,7 @@
 		throw new Error('unexpected state in server rendering');
 	}
 
-	if (getRemotionEnvironment() === 'preview' && video && video.id === id) {
-=======
-	if (environment === 'preview' && video && video.component === lazy) {
-		const Comp = lazy;
->>>>>>> 8cee931b
+	if (environment === 'preview' && video && video.id === id) {
 		const inputProps = getInputProps();
 
 		return createPortal(
@@ -250,12 +240,7 @@
 		);
 	}
 
-<<<<<<< HEAD
-	if (getRemotionEnvironment() === 'rendering' && video && video.id === id) {
-=======
-	if (environment === 'rendering' && video && video.component === lazy) {
-		const Comp = lazy;
->>>>>>> 8cee931b
+	if (environment === 'rendering' && video && video.id === id) {
 		const inputProps = getInputProps();
 
 		return createPortal(
