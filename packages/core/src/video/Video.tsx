--- conflicted
+++ resolved
@@ -35,16 +35,9 @@
 	validateMediaProps(props, 'Video');
 
 	if (process.env.NODE_ENV === 'development') {
-<<<<<<< HEAD
-		return <VideoForDevelopment {...otherProps} />;
+		return <VideoForDevelopment {...otherProps} ref={ref} />;
 	}
-	return <VideoForRendering {...otherProps} />;
-};
-=======
-		return <VideoForDevelopment {...props} ref={ref} />;
-	}
-	return <VideoForRendering {...props} ref={ref} />;
+	return <VideoForRendering {...otherProps} ref={ref} />;
 };
 
-export const Video = forwardRef(VideoForwardingFunction);
->>>>>>> d94af985
+export const Video = forwardRef(VideoForwardingFunction);