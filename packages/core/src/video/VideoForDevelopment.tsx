--- conflicted
+++ resolved
@@ -18,11 +18,7 @@
 
 	const volumePropFrame = useFrameForVolumeProp();
 
-<<<<<<< HEAD
-	const {volume, muted, playbackRate, ...nativeProps} = props;
-=======
 	const {volume, muted, ...nativeProps} = props;
->>>>>>> 438fd542
 
 	const actualVolume = useMediaTagVolume(videoRef);
 
