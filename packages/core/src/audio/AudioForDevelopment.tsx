import React, {forwardRef, useImperativeHandle, useRef} from 'react';
import {useMediaInTimeline} from '../use-media-in-timeline';
import {useMediaPlayback} from '../use-media-playback';
import {useMediaTagVolume} from '../use-media-tag-volume';
import {useSyncVolumeWithMediaTag} from '../use-sync-volume-with-media-tag';
import {
	useMediaMutedState,
	useMediaVolumeState,
} from '../volume-position-state';
import {RemotionAudioProps} from './props';
import {useFrameForVolumeProp} from './use-audio-frame';

const AudioForDevelopmentForwardRefFunction: React.ForwardRefRenderFunction<
	HTMLAudioElement,
	RemotionAudioProps
> = (props, ref) => {
	const audioRef = useRef<HTMLAudioElement>(null);
	const [mediaVolume] = useMediaVolumeState();
	const [mediaMuted] = useMediaMutedState();

	const volumePropFrame = useFrameForVolumeProp();

<<<<<<< HEAD
	const {volume, muted, playbackRate, ...nativeProps} = props;
=======
	const {volume, muted, ...nativeProps} = props;
>>>>>>> 438fd542

	const actualVolume = useMediaTagVolume(audioRef);

	useSyncVolumeWithMediaTag({
		volumePropFrame,
		actualVolume,
		volume,
		mediaVolume,
		mediaRef: audioRef,
	});

	useMediaInTimeline({
		volume,
		mediaVolume,
		mediaRef: audioRef,
		src: nativeProps.src,
		mediaType: 'audio',
	});

	useMediaPlayback({
		mediaRef: audioRef,
		src: nativeProps.src,
		mediaType: 'audio',
		playbackRate: playbackRate ?? 1,
	});

	useImperativeHandle(ref, () => {
		return audioRef.current as HTMLAudioElement;
	});

	return <audio ref={audioRef} muted={muted || mediaMuted} {...nativeProps} />;
};

export const AudioForDevelopment = forwardRef(
	AudioForDevelopmentForwardRefFunction
);<|MERGE_RESOLUTION|>--- conflicted
+++ resolved
@@ -20,11 +20,7 @@
 
 	const volumePropFrame = useFrameForVolumeProp();
 
-<<<<<<< HEAD
-	const {volume, muted, playbackRate, ...nativeProps} = props;
-=======
 	const {volume, muted, ...nativeProps} = props;
->>>>>>> 438fd542
 
 	const actualVolume = useMediaTagVolume(audioRef);
 
