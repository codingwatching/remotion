--- conflicted
+++ resolved
@@ -9,10 +9,7 @@
 export const AudioForDevelopment: React.FC<RemotionAudioProps> = (props) => {
 	const audioRef = useRef<HTMLAudioElement>(null);
 	const currentFrame = useCurrentFrame();
-<<<<<<< HEAD
-=======
 	const absoluteFrame = useAbsoluteCurrentFrame();
->>>>>>> f76027c9
 
 	const videoConfig = useUnsafeVideoConfig();
 	const [playing] = usePlayingState();
