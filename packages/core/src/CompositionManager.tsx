--- conflicted
+++ resolved
@@ -8,11 +8,8 @@
 	useRef,
 	useState,
 } from 'react';
-<<<<<<< HEAD
 import type {z} from 'zod';
-=======
 import {SharedAudioContextProvider} from './audio/shared-audio-tags.js';
->>>>>>> 472bfe4d
 import type {TFolder} from './Folder.js';
 import type {PropsIfHasProps} from './props-if-has-props.js';
 
