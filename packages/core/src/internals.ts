import {LooseAnyComponent} from './any-component';
import {
	SharedAudioContext,
	SharedAudioContextProvider,
} from './audio/shared-audio-tags';
import {CompProps} from './Composition';
import {
	CompositionManager,
	CompositionManagerContext,
	RenderAssetInfo,
	TAsset,
	TCompMetadata,
	TComposition,
	TSequence,
} from './CompositionManager';
import {DEFAULT_BROWSER, getBrowser} from './config/browser';
import {getBrowserExecutable} from './config/browser-executable';
import {
	DEFAULT_CODEC,
	getFinalOutputCodec,
	getOutputCodecOrUndefined,
} from './config/codec';
import {getConcurrency} from './config/concurrency';
import {
	getActualCrf,
	getDefaultCrfForCodec,
	validateSelectedCrfAndCodecCombination,
} from './config/crf';
import {getDotEnvLocation} from './config/env-file';
import {
	getRange,
	setFrameRangeFromCli,
	validateFrameRange,
} from './config/frame-range';
import {
	getUserPreferredImageFormat,
	validateSelectedPixelFormatAndImageFormatCombination,
} from './config/image-format';
import {getShouldOutputImageSequence} from './config/image-sequence';
import {INPUT_PROPS_KEY} from './config/input-props';
import * as Logging from './config/log';
import {getMaxTimelineTracks} from './config/max-timeline-tracks';
import {
	getWebpackOverrideFn,
	WebpackOverrideFn,
} from './config/override-webpack';
import {getShouldOverwrite} from './config/overwrite';
import {
	DEFAULT_PIXEL_FORMAT,
	getPixelFormat,
	validateSelectedPixelFormatAndCodecCombination,
} from './config/pixel-format';
import {getServerPort} from './config/preview-server';
import {
	getProResProfile,
	ProResProfile,
	setProResProfile,
	validateSelectedCodecAndProResCombination,
} from './config/prores-profile';
import {getQuality} from './config/quality';
import {getStillFrame, setStillFrame} from './config/still-frame';
import {
	DEFAULT_WEBPACK_CACHE_ENABLED,
	getWebpackCaching,
} from './config/webpack-caching';
import * as CSSUtils from './default-css';
import {FEATURE_FLAG_FIREFOX_SUPPORT} from './feature-flags';
import {getRemotionEnvironment, RemotionEnvironment} from './get-environment';
import {
	INITIAL_FRAME_LOCAL_STORAGE_KEY,
	setupInitialFrame,
} from './initial-frame';
import {isAudioCodec} from './is-audio-codec';
import * as perf from './perf';
import {
	getCompositionName,
	getIsEvaluation,
	getRoot,
	isPlainIndex,
} from './register-root';
import {RemotionRoot} from './RemotionRoot';
import {SequenceContext} from './sequencing';
import {
	ENV_VARIABLES_ENV_NAME,
	ENV_VARIABLES_LOCAL_STORAGE_KEY,
	setupEnvVariables,
} from './setup-env-variables';
import * as Timeline from './timeline-position-state';
import {
	SetTimelineContextValue,
	TimelineContextValue,
} from './timeline-position-state';
import {truthy} from './truthy';
import {useLazyComponent} from './use-lazy-component';
import {useUnsafeVideoConfig} from './use-unsafe-video-config';
import {useVideo} from './use-video';
import {validateDimension} from './validation/validate-dimensions';
import {validateDurationInFrames} from './validation/validate-duration-in-frames';
import {validateFps} from './validation/validate-fps';
import {validateFrame} from './validation/validate-frame';
import {validateNonNullImageFormat} from './validation/validate-image-format';
import {validateQuality} from './validation/validate-quality';
import {
	MediaVolumeContext,
	MediaVolumeContextValue,
	SetMediaVolumeContext,
	SetMediaVolumeContextValue,
	useMediaMutedState,
	useMediaVolumeState,
} from './volume-position-state';
import {
	RemotionContextProvider,
	useRemotionContexts,
} from './wrap-remotion-context';

// Mark them as Internals so use don't assume this is public
// API and are less likely to use it
export const Internals = {
	perf,
	useUnsafeVideoConfig,
	Timeline,
	CompositionManager,
	RemotionRoot,
	useVideo,
	getRoot,
	getBrowserExecutable,
	getCompositionName,
	getIsEvaluation,
	getPixelFormat,
	getConcurrency,
	getRange,
	getShouldOverwrite,
	getOutputCodecOrUndefined,
	getWebpackOverrideFn,
	getQuality,
	getShouldOutputImageSequence,
	validateSelectedCrfAndCodecCombination,
	getFinalOutputCodec,
	useMediaVolumeState,
	useMediaMutedState,
	DEFAULT_CODEC,
	DEFAULT_PIXEL_FORMAT,
	FEATURE_FLAG_FIREFOX_SUPPORT,
	DEFAULT_WEBPACK_CACHE_ENABLED,
	getBrowser,
	DEFAULT_BROWSER,
	getDefaultCrfForCodec,
	getActualCrf,
	setFrameRangeFromCli,
	getUserPreferredImageFormat,
	validateSelectedPixelFormatAndImageFormatCombination,
	validateSelectedPixelFormatAndCodecCombination,
	validateFrameRange,
	validateNonNullImageFormat,
	getWebpackCaching,
	useLazyComponent,
	truthy,
	isAudioCodec,
	INPUT_PROPS_KEY,
	Logging,
	SequenceContext,
	useRemotionContexts,
	RemotionContextProvider,
	isPlainIndex,
	CSSUtils,
	setupEnvVariables,
	setupInitialFrame,
	ENV_VARIABLES_ENV_NAME,
	ENV_VARIABLES_LOCAL_STORAGE_KEY,
	INITIAL_FRAME_LOCAL_STORAGE_KEY,
	getDotEnvLocation,
	getServerPort,
	MediaVolumeContext,
	SetMediaVolumeContext,
	validateDurationInFrames,
	validateFps,
	validateDimension,
	getRemotionEnvironment,
	getProResProfile,
	setProResProfile,
	validateSelectedCodecAndProResCombination,
	getMaxTimelineTracks,
<<<<<<< HEAD
	SharedAudioContext,
	SharedAudioContextProvider,
=======
	validateQuality,
	validateFrame,
	setStillFrame,
	getStillFrame,
>>>>>>> 8f2fada3
};

export type {
	TComposition,
	Timeline,
	TCompMetadata,
	TSequence,
	WebpackOverrideFn,
	TAsset,
	RenderAssetInfo,
	TimelineContextValue,
	SetTimelineContextValue,
	CompProps,
	CompositionManagerContext,
	MediaVolumeContextValue,
	SetMediaVolumeContextValue,
	LooseAnyComponent,
	RemotionEnvironment,
	ProResProfile,
};<|MERGE_RESOLUTION|>--- conflicted
+++ resolved
@@ -180,15 +180,12 @@
 	setProResProfile,
 	validateSelectedCodecAndProResCombination,
 	getMaxTimelineTracks,
-<<<<<<< HEAD
 	SharedAudioContext,
 	SharedAudioContextProvider,
-=======
 	validateQuality,
 	validateFrame,
 	setStillFrame,
 	getStillFrame,
->>>>>>> 8f2fada3
 };
 
 export type {
