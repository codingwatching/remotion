<<<<<<< HEAD
// @ts-expect-error
globalThis.IS_REACT_ACT_ENVIRONMENT = true;

import {renderHook} from '@testing-library/react';
=======
>>>>>>> e6938887
import React from 'react';
import {afterAll, beforeAll, describe, expect, test, vi, vitest} from 'vitest';
import * as useAudioFrameModule from '../audio/use-audio-frame';
import {
	useFrameForVolumeProp,
	useMediaStartsAt,
} from '../audio/use-audio-frame';
import {SequenceContext, SequenceContextType} from '../sequencing';
<<<<<<< HEAD
import {useCurrentFrame} from '../use-frame';
=======
import * as useFrameModule from '../use-frame';
import {renderHook} from './render-hook';
>>>>>>> e6938887

test('Media starts at 0 if it is outside a sequence', () => {
	const wrapper: React.FC<{
		children: React.ReactNode;
	}> = ({children}) => (
		<SequenceContext.Provider value={null}>{children}</SequenceContext.Provider>
	);
	const {result} = renderHook(() => useMediaStartsAt(), {wrapper});
	expect(result.current).toEqual(0);
});

test('Media start is shifted back based on sequence', () => {
	const mockSequence: SequenceContextType = {
		cumulatedFrom: 0,
		relativeFrom: -100,
		parentFrom: 0,
		durationInFrames: 0,
		id: 'mock',
	};
	const wrapper: React.FC<{
		children: React.ReactNode;
	}> = ({children}) => (
		<SequenceContext.Provider value={mockSequence}>
			{children}
		</SequenceContext.Provider>
	);
	const {result} = renderHook(() => useMediaStartsAt(), {wrapper});
	expect(result.current).toEqual(-100);
});

describe('useFrameForVolumeProp hook tests', () => {
	beforeAll(() => {
		vitest
			.spyOn(useAudioFrameModule, 'useMediaStartsAt')
			.mockImplementation(() => -10);
	});
	afterAll(() => {
		vitest.spyOn(useAudioFrameModule, 'useMediaStartsAt').mockRestore();
	});

	test.skip('Media not mounted', () => {
		const mock = vi.fn().mockImplementation(useCurrentFrame);
		mock.mockImplementationOnce(() => 9);
		const {result} = renderHook(() => useFrameForVolumeProp());
		expect(result.current).toEqual(-1);
	});
	test.skip('Media mounted', () => {
		vi.fn()
			.mockImplementation(useCurrentFrame)
			.mockImplementation(() => 10);
		const {result} = renderHook(() => useFrameForVolumeProp());
		expect(result.current).toEqual(0);
	});
	test.skip('Media mounted + 1 frame', () => {
		vi.fn()
			.mockImplementation(useCurrentFrame)
			.mockImplementation(() => 11);
		const {result} = renderHook(() => useFrameForVolumeProp());
		expect(result.current).toEqual(1);
	});
});<|MERGE_RESOLUTION|>--- conflicted
+++ resolved
@@ -1,10 +1,6 @@
-<<<<<<< HEAD
 // @ts-expect-error
 globalThis.IS_REACT_ACT_ENVIRONMENT = true;
 
-import {renderHook} from '@testing-library/react';
-=======
->>>>>>> e6938887
 import React from 'react';
 import {afterAll, beforeAll, describe, expect, test, vi, vitest} from 'vitest';
 import * as useAudioFrameModule from '../audio/use-audio-frame';
@@ -13,12 +9,8 @@
 	useMediaStartsAt,
 } from '../audio/use-audio-frame';
 import {SequenceContext, SequenceContextType} from '../sequencing';
-<<<<<<< HEAD
 import {useCurrentFrame} from '../use-frame';
-=======
-import * as useFrameModule from '../use-frame';
 import {renderHook} from './render-hook';
->>>>>>> e6938887
 
 test('Media starts at 0 if it is outside a sequence', () => {
 	const wrapper: React.FC<{
