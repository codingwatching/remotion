import {
	CodecOrUndefined,
	getFinalOutputCodec,
	getOutputCodecOrUndefined,
	setCodec,
} from '../config/codec';

// getFinalOutputCodec

describe('Codec tests valid codec input', () => {
	const validCodecInput: CodecOrUndefined[] = [
		'h264',
		'h265',
		'vp8',
		'vp9',
		'mp3',
		'aac',
		'wav',
	];
	validCodecInput.forEach(entry =>
		test(`codec ${entry}`, () =>
			expect(
				getFinalOutputCodec({
					codec: entry,
					emitWarning: false,
					fileExtension: '',
				})
			).toEqual(entry))
	);
});

describe('Codec tests undefined codec input with known extension', () => {
	const codecExtensionCombination: [string, string][] = [
		['vp8', 'webm'],
		['h265', 'hevc'],
		['mp3', 'mp3'],
		['wav', 'wav'],
		['aac', 'aac'],
		['aac', 'm4a'],
	];
<<<<<<< HEAD
	const inputCodecs: CodecOrUndefined[] = ['h264', undefined];
	inputCodecs.forEach((codec) =>
		codecExtensionCombination.forEach((entry) =>
			test(
				codec
					? `should not look for extension ${entry[1]}`
					: `${entry[1]} should be recognized as ${entry[0]}`,
				() =>
					expect(
						getFinalOutputCodec({
							codec,
							emitWarning: false,
							fileExtension: entry[1],
						})
					).toEqual(codec ?? entry[0])
			)
		)
=======
	codecExtensionCombination.forEach(entry =>
		test(`${entry[1]} should be recognized as ${entry[0]}`, () =>
			expect(
				getFinalOutputCodec({
					codec: undefined,
					emitWarning: false,
					fileExtension: entry[1],
				})
			).toEqual(entry[0]))
>>>>>>> f520888e
	);
});

describe('Codec tests undefined codec input with unknown extension', () => {
	const unknownExtensions = ['', 'abc'];
	unknownExtensions.forEach(entry =>
		test(`testing with "${entry}" as extension`, () =>
			expect(
				getFinalOutputCodec({
					codec: undefined,
					emitWarning: false,
					fileExtension: entry,
				})
			).toEqual('h264'))
	);
});

// setCodec

describe('Codec tests setOutputFormat', () => {
	const validCodecInputs: CodecOrUndefined[] = [
		'h264',
		'h265',
		'vp8',
		'vp9',
		undefined,
	];
	validCodecInputs.forEach(entry =>
		test(`testing with ${entry}`, () => {
			setCodec(entry);
			expect(getOutputCodecOrUndefined()).toEqual(entry);
		})
	);
});<|MERGE_RESOLUTION|>--- conflicted
+++ resolved
@@ -38,7 +38,6 @@
 		['aac', 'aac'],
 		['aac', 'm4a'],
 	];
-<<<<<<< HEAD
 	const inputCodecs: CodecOrUndefined[] = ['h264', undefined];
 	inputCodecs.forEach((codec) =>
 		codecExtensionCombination.forEach((entry) =>
@@ -56,17 +55,6 @@
 					).toEqual(codec ?? entry[0])
 			)
 		)
-=======
-	codecExtensionCombination.forEach(entry =>
-		test(`${entry[1]} should be recognized as ${entry[0]}`, () =>
-			expect(
-				getFinalOutputCodec({
-					codec: undefined,
-					emitWarning: false,
-					fileExtension: entry[1],
-				})
-			).toEqual(entry[0]))
->>>>>>> f520888e
 	);
 });
 
