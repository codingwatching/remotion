{
	"repository": {
		"url": "https://github.com/remotion-dev/remotion/tree/main/packages/core"
	},
	"name": "remotion",
	"version": "4.0.274",
	"description": "Make videos programmatically",
	"main": "dist/cjs/index.js",
	"types": "dist/cjs/index.d.ts",
	"module": "dist/esm/index.mjs",
	"scripts": {
		"formatting": "prettier src --check",
		"prepublishOnly": "bun ensure-correct-version.ts && cp ../../README.md .",
		"lint": "eslint src",
		"test": "bun test src/test",
		"make": "tsc -d && bun --env-file=../.env.bundle bundle.ts"
	},
	"bugs": {
		"url": "https://github.com/remotion-dev/remotion/issues"
	},
	"author": "Jonny Burger <jonny@remotion.dev>",
	"license": "SEE LICENSE IN LICENSE.md",
	"peerDependencies": {
		"react": ">=16.8.0",
		"react-dom": ">=16.8.0"
	},
	"devDependencies": {
		"@testing-library/react": "16.1.0",
		"@testing-library/dom": "10.4.0",
		"@happy-dom/global-registrator": "14.5.1",
		"@types/dom-webcodecs": "0.1.11",
		"happy-dom": "15.10.2",
		"react": "19.0.0",
		"react-dom": "19.0.0",
		"webpack": "5.96.1",
		"@remotion/eslint-config-internal": "workspace:*",
<<<<<<< HEAD
		"eslint": "9.14.0",
		"zod": "3.23.8"
=======
		"eslint": "9.19.0"
>>>>>>> 1ce8952e
	},
	"keywords": [
		"remotion",
		"ffmpeg",
		"video",
		"react",
		"player"
	],
	"publishConfig": {
		"access": "public"
	},
	"exports": {
		"./package.json": "./package.json",
		".": {
			"types": "./dist/cjs/index.d.ts",
			"module": "./dist/esm/index.mjs",
			"import": "./dist/esm/index.mjs",
			"require": "./dist/cjs/index.js"
		},
		"./version": {
			"types": "./dist/cjs/version.d.ts",
			"module": "./dist/esm/version.mjs",
			"import": "./dist/esm/version.mjs",
			"require": "./dist/cjs/version.js"
		},
		"./no-react": {
			"types": "./dist/cjs/no-react.d.ts",
			"module": "./dist/esm/no-react.mjs",
			"import": "./dist/esm/no-react.mjs",
			"require": "./dist/cjs/no-react.js"
		}
	},
	"typesVersions": {
		">=1.0": {
			"version": [
				"dist/cjs/version.d.ts"
			],
			"no-react": [
				"dist/cjs/no-react.d.ts"
			]
		}
	},
	"homepage": "https://www.remotion.dev/docs/remotion"
}<|MERGE_RESOLUTION|>--- conflicted
+++ resolved
@@ -34,12 +34,8 @@
 		"react-dom": "19.0.0",
 		"webpack": "5.96.1",
 		"@remotion/eslint-config-internal": "workspace:*",
-<<<<<<< HEAD
-		"eslint": "9.14.0",
-		"zod": "3.23.8"
-=======
+		"zod": "3.23.8",
 		"eslint": "9.19.0"
->>>>>>> 1ce8952e
 	},
 	"keywords": [
 		"remotion",
