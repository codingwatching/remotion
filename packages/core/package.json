--- conflicted
+++ resolved
@@ -26,13 +26,9 @@
 	},
 	"devDependencies": {
 		"@happy-dom/global-registrator": "14.5.1",
-<<<<<<< HEAD
 		"@testing-library/react": "14.0.0",
 		"@types/dom-webcodecs": "0.1.11",
-		"happy-dom": "14.5.1",
-=======
 		"happy-dom": "15.10.2",
->>>>>>> 71632833
 		"jsdom": "21.1.0",
 		"react": "18.3.1",
 		"react-dom": "18.3.1",
