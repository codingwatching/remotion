{
	"name": "remotion",
	"version": "2.6.15",
	"description": "Render videos in React",
	"main": "dist/index.js",
	"types": "dist/index.d.ts",
	"sideEffects": false,
	"scripts": {
		"lint": "eslint src --ext ts,tsx",
		"test": "vitest --coverage --run && node generate-badges.js",
		"build": "tsc -d",
		"watch": "tsc -w",
		"prerelease": "cp ../../README.md ."
	},
	"repository": {
		"url": "https://github.com/remotion-dev/remotion"
	},
	"bugs": {
		"url": "https://github.com/remotion-dev/remotion/issues"
	},
	"author": "",
	"license": "SEE LICENSE IN LICENSE.md",
	"peerDependencies": {
		"react": ">=16.8.0",
		"react-dom": ">=16.8.0"
	},
	"devDependencies": {
		"@jonny/eslint-config": "3.0.256",
		"@testing-library/react": "13.1.1",
		"@types/node": "^16.7.5",
		"@types/react": "18.0.1",
		"@types/react-dom": "18.0.0",
		"@types/webpack-env": "^1.16.0",
		"@vitejs/plugin-react": "^1.3.1",
		"c8": "^7.11.0",
		"eslint": "8.13.0",
		"jsdom": "19.0.0",
		"prettier": "^2.0.5",
		"prettier-plugin-organize-imports": "^1.1.1",
		"react": "^18.0.0",
		"react-dom": "^18.0.0",
<<<<<<< HEAD
=======
		"react-test-renderer": "^18.0.0",
		"rimraf": "^3.0.2",
		"ts-jest": "^27.0.5",
>>>>>>> e6938887
		"typescript": "^4.5.5",
		"vitest": "0.9.3",
		"webpack": "5.60.0"
	},
	"keywords": [
		"remotion",
		"ffmpeg",
		"video",
		"react",
		"puppeteer",
		"player"
	],
	"publishConfig": {
		"access": "public"
	}
}<|MERGE_RESOLUTION|>--- conflicted
+++ resolved
@@ -39,12 +39,7 @@
 		"prettier-plugin-organize-imports": "^1.1.1",
 		"react": "^18.0.0",
 		"react-dom": "^18.0.0",
-<<<<<<< HEAD
-=======
 		"react-test-renderer": "^18.0.0",
-		"rimraf": "^3.0.2",
-		"ts-jest": "^27.0.5",
->>>>>>> e6938887
 		"typescript": "^4.5.5",
 		"vitest": "0.9.3",
 		"webpack": "5.60.0"
