{
	"repository": {
		"url": "https://github.com/remotion-dev/remotion/tree/main/packages/core"
	},
	"name": "remotion",
	"version": "4.0.226",
	"description": "Make videos programmatically",
	"main": "dist/cjs/index.js",
	"types": "dist/cjs/index.d.ts",
	"module": "dist/esm/index.mjs",
	"scripts": {
		"formatting": "prettier src --check",
		"prepublishOnly": "bun ensure-correct-version.ts && cp ../../README.md .",
		"lint": "eslint src --ext ts,tsx",
		"test": "vitest --run",
		"make": "bun --env-file=../.env.bundle bundle.ts"
	},
	"bugs": {
		"url": "https://github.com/remotion-dev/remotion/issues"
	},
	"author": "Jonny Burger <jonny@remotion.dev>",
	"license": "SEE LICENSE IN LICENSE.md",
	"peerDependencies": {
		"react": ">=16.8.0",
		"react-dom": ">=16.8.0"
	},
	"devDependencies": {
		"@testing-library/react": "15.0.7",
		"@happy-dom/global-registrator": "14.5.1",
		"happy-dom": "14.5.1",
		"jsdom": "21.1.0",
		"react": "18.3.1",
		"react-dom": "18.3.1",
		"vitest": "0.31.1",
<<<<<<< HEAD
		"zod": "3.22.3"
=======
		"webpack": "5.94.0",
		"zod": "3.23.8"
>>>>>>> 449a6c1e
	},
	"keywords": [
		"remotion",
		"ffmpeg",
		"video",
		"react",
		"player"
	],
	"publishConfig": {
		"access": "public"
	},
	"exports": {
		"./package.json": "./package.json",
		".": {
			"types": "./dist/cjs/index.d.ts",
			"module": "./dist/esm/index.mjs",
			"import": "./dist/esm/index.mjs",
			"require": "./dist/cjs/index.js"
		},
		"./version": {
			"types": "./dist/cjs/version.d.ts",
			"module": "./dist/esm/version.mjs",
			"import": "./dist/esm/version.mjs",
			"require": "./dist/cjs/version.js"
		},
		"./no-react": {
			"types": "./dist/cjs/no-react.d.ts",
			"module": "./dist/esm/no-react.mjs",
			"import": "./dist/esm/no-react.mjs",
			"require": "./dist/cjs/no-react.js"
		}
	},
	"typesVersions": {
		">=1.0": {
			"version": [
				"dist/cjs/version.d.ts"
			],
			"no-react": [
				"dist/cjs/no-react.d.ts"
			]
		}
	},
	"homepage": "https://www.remotion.dev/docs/remotion"
}<|MERGE_RESOLUTION|>--- conflicted
+++ resolved
@@ -32,12 +32,7 @@
 		"react": "18.3.1",
 		"react-dom": "18.3.1",
 		"vitest": "0.31.1",
-<<<<<<< HEAD
-		"zod": "3.22.3"
-=======
-		"webpack": "5.94.0",
 		"zod": "3.23.8"
->>>>>>> 449a6c1e
 	},
 	"keywords": [
 		"remotion",
