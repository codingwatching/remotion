{
	"repository": {
		"url": "https://github.com/remotion-dev/remotion/tree/main/packages/core"
	},
	"name": "remotion",
	"version": "4.0.246",
	"description": "Make videos programmatically",
	"main": "dist/cjs/index.js",
	"types": "dist/cjs/index.d.ts",
	"module": "dist/esm/index.mjs",
	"scripts": {
		"formatting": "prettier src --check",
		"prepublishOnly": "bun ensure-correct-version.ts && cp ../../README.md .",
		"lint": "eslint src",
		"test": "bun test src/test",
		"make": "tsc -d && bun --env-file=../.env.bundle bundle.ts"
	},
	"bugs": {
		"url": "https://github.com/remotion-dev/remotion/issues"
	},
	"author": "Jonny Burger <jonny@remotion.dev>",
	"license": "SEE LICENSE IN LICENSE.md",
	"peerDependencies": {
		"react": ">=16.8.0",
		"react-dom": ">=16.8.0"
	},
	"devDependencies": {
		"@testing-library/react": "16.1.0",
		"@testing-library/dom": "10.4.0",
		"@happy-dom/global-registrator": "14.5.1",
		"@types/dom-webcodecs": "0.1.11",
		"happy-dom": "15.10.2",
		"react": "19.0.0",
		"react-dom": "19.0.0",
<<<<<<< HEAD
		"vitest": "0.31.1",
		"zod": "3.23.8",
=======
>>>>>>> 8a7e53ec
		"webpack": "5.96.1",
		"@remotion/eslint-config-internal": "workspace:*",
		"eslint": "9.14.0"
	},
	"keywords": [
		"remotion",
		"ffmpeg",
		"video",
		"react",
		"player"
	],
	"publishConfig": {
		"access": "public"
	},
	"exports": {
		"./package.json": "./package.json",
		".": {
			"types": "./dist/cjs/index.d.ts",
			"module": "./dist/esm/index.mjs",
			"import": "./dist/esm/index.mjs",
			"require": "./dist/cjs/index.js"
		},
		"./version": {
			"types": "./dist/cjs/version.d.ts",
			"module": "./dist/esm/version.mjs",
			"import": "./dist/esm/version.mjs",
			"require": "./dist/cjs/version.js"
		},
		"./no-react": {
			"types": "./dist/cjs/no-react.d.ts",
			"module": "./dist/esm/no-react.mjs",
			"import": "./dist/esm/no-react.mjs",
			"require": "./dist/cjs/no-react.js"
		}
	},
	"typesVersions": {
		">=1.0": {
			"version": [
				"dist/cjs/version.d.ts"
			],
			"no-react": [
				"dist/cjs/no-react.d.ts"
			]
		}
	},
	"homepage": "https://www.remotion.dev/docs/remotion"
}<|MERGE_RESOLUTION|>--- conflicted
+++ resolved
@@ -32,11 +32,6 @@
 		"happy-dom": "15.10.2",
 		"react": "19.0.0",
 		"react-dom": "19.0.0",
-<<<<<<< HEAD
-		"vitest": "0.31.1",
-		"zod": "3.23.8",
-=======
->>>>>>> 8a7e53ec
 		"webpack": "5.96.1",
 		"@remotion/eslint-config-internal": "workspace:*",
 		"eslint": "9.14.0"
