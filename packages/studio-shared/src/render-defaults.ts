import type {
	AudioCodec,
	ChromeMode,
	Codec,
	ColorSpace,
	LogLevel,
	OpenGlRenderer,
	PixelFormat,
	ProResProfile,
	StillImageFormat,
	VideoImageFormat,
	X264Preset,
} from '@remotion/renderer';
import type {HardwareAccelerationOption} from '@remotion/renderer/client';
import type {GitSource} from './git-source';
import type {PackageManager} from './package-manager';

export type RenderDefaults = {
	jpegQuality: number;
	scale: number;
	logLevel: LogLevel;
	codec: Codec;
	concurrency: number;
	minConcurrency: number;
	muted: boolean;
	maxConcurrency: number;
	stillImageFormat: StillImageFormat;
	videoImageFormat: VideoImageFormat;
	audioCodec: AudioCodec | null;
	enforceAudioTrack: boolean;
	proResProfile: ProResProfile;
	x264Preset: X264Preset;
	pixelFormat: PixelFormat;
	audioBitrate: string | null;
	videoBitrate: string | null;
	encodingBufferSize: string | null;
	encodingMaxRate: string | null;
	userAgent: string | null;
	everyNthFrame: number;
	numberOfGifLoops: number | null;
	delayRenderTimeout: number;
	disableWebSecurity: boolean;
	openGlRenderer: OpenGlRenderer | null;
	ignoreCertificateErrors: boolean;
	offthreadVideoCacheSizeInBytes: number | null;
<<<<<<< HEAD
=======
	offthreadVideoThreads: number | null;
	headless: boolean;
>>>>>>> 1ce8952e
	colorSpace: ColorSpace;
	multiProcessOnLinux: boolean;
	beepOnFinish: boolean;
	repro: boolean;
	forSeamlessAacConcatenation: boolean;
	metadata: Record<string, string> | null;
	hardwareAcceleration: HardwareAccelerationOption;
	chromeMode: ChromeMode;
};

declare global {
	interface Window {
		remotion_renderDefaults: RenderDefaults | undefined;
		remotion_gitSource: GitSource | null;
		remotion_installedPackages: string[] | null;
		remotion_packageManager: PackageManager | 'unknown';
	}
}<|MERGE_RESOLUTION|>--- conflicted
+++ resolved
@@ -43,11 +43,7 @@
 	openGlRenderer: OpenGlRenderer | null;
 	ignoreCertificateErrors: boolean;
 	offthreadVideoCacheSizeInBytes: number | null;
-<<<<<<< HEAD
-=======
 	offthreadVideoThreads: number | null;
-	headless: boolean;
->>>>>>> 1ce8952e
 	colorSpace: ColorSpace;
 	multiProcessOnLinux: boolean;
 	beepOnFinish: boolean;
