--- conflicted
+++ resolved
@@ -30,13 +30,8 @@
     "react": "19.0.0",
     "react-dom": "19.0.0",
     "remotion": "workspace:*",
-<<<<<<< HEAD
-    "tailwind-merge": "2.5.2",
-    "zod": "3.23.8"
-=======
-    "tailwind-merge": "3.0.1",
-    "zod": "3.22.3"
->>>>>>> 1ce8952e
+    "zod": "3.23.8",
+    "tailwind-merge": "3.0.1"
   },
   "devDependencies": {
     "@remotion/eslint-plugin": "workspace:*",
