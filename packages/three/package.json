--- conflicted
+++ resolved
@@ -45,12 +45,7 @@
 		"react": "18.2.0",
 		"react-dom": "18.2.0",
 		"rollup": "^2.70.1",
-<<<<<<< HEAD
-		"three": "^0.145.0"
-=======
-		"three": "^0.154.0",
-		"typescript": "4.9.5"
->>>>>>> 70c9518a
+		"three": "^0.154.0"
 	},
 	"keywords": [
 		"remotion",
