--- conflicted
+++ resolved
@@ -1,14 +1,5 @@
-<<<<<<< HEAD
 import {iam, lambda, logs, s3} from 'aws-policies';
-import {
-	BINARIES_BUCKET_PREFIX,
-	REMOTION_BUCKET_PREFIX,
-	RENDER_FN_PREFIX,
-} from '../../shared/constants';
-=======
-import {iam, lambda, s3} from 'aws-policies';
 import {REMOTION_BUCKET_PREFIX, RENDER_FN_PREFIX} from '../../shared/constants';
->>>>>>> 741c29a8
 
 // TODO: Update docs before release
 export const requiredPermissions: {
