import type {
	ChromiumOptions,
	FrameRange,
	ImageFormat,
	LogLevel,
	PixelFormat,
	ProResProfile,
} from '@remotion/renderer';
import {VERSION} from 'remotion/version';
import type {AwsRegion} from '../pricing/aws-regions';
import {callLambda} from '../shared/call-lambda';
import type {OutNameInput, Privacy} from '../shared/constants';
import {LambdaRoutines} from '../shared/constants';
import type {DownloadBehavior} from '../shared/content-disposition-header';
import {convertToServeUrl} from '../shared/convert-to-serve-url';
import {getCloudwatchStreamUrl} from '../shared/get-cloudwatch-stream-url';
import {validateDownloadBehavior} from '../shared/validate-download-behavior';
import {validateFramesPerLambda} from '../shared/validate-frames-per-lambda';
import type {LambdaCodec} from '../shared/validate-lambda-codec';
import {validateLambdaCodec} from '../shared/validate-lambda-codec';
import {validateServeUrl} from '../shared/validate-serveurl';

export type RenderMediaOnLambdaInput = {
	region: AwsRegion;
	functionName: string;
	serveUrl: string;
	composition: string;
	inputProps?: unknown;
	codec: LambdaCodec;
	imageFormat?: ImageFormat;
	crf?: number | undefined;
	envVariables?: Record<string, string>;
	pixelFormat?: PixelFormat;
	proResProfile?: ProResProfile;
	privacy?: Privacy;
	quality?: number;
	maxRetries?: number;
	framesPerLambda?: number;
	logLevel?: LogLevel;
	frameRange?: FrameRange;
	outName?: OutNameInput;
	timeoutInMilliseconds?: number;
	chromiumOptions?: ChromiumOptions;
	scale?: number;
	everyNthFrame?: number;
	numberOfGifLoops?: number | null;
	concurrencyPerLambda?: number;
	downloadBehavior?: DownloadBehavior | null;
	muted?: boolean;
	overwrite?: boolean;
<<<<<<< HEAD
	audioBitrate?: string | null;
	videoBitrate?: string | null;
=======
	webhook?: {
		url: string;
		secret: string | null;
	};
>>>>>>> 6dd2be70
};

export type RenderMediaOnLambdaOutput = {
	renderId: string;
	bucketName: string;
	cloudWatchLogs: string;
};

/**
 * @description Triggers a render on a lambda given a composition and a lambda function.
 * @link https://remotion.dev/docs/lambda/rendermediaonlambda
 * @param params.functionName The name of the Lambda function that should be used
 * @param params.serveUrl The URL of the deployed project
 * @param params.composition The ID of the composition which should be rendered.
 * @param params.inputProps The input props that should be passed to the composition.
 * @param params.codec The media codec which should be used for encoding.
 * @param params.imageFormat In which image format the frames should be rendered. Default "jpeg"
 * @param params.crf The constant rate factor to be used during encoding.
 * @param params.envVariables Object containing environment variables to be inserted into the video environment
 * @param params.proResProfile The ProRes profile if rendering a ProRes video
 * @param params.quality JPEG quality if JPEG was selected as the image format.
 * @param params.region The AWS region in which the media should be rendered.
 * @param params.maxRetries How often rendering a chunk may fail before the media render gets aborted. Default "1"
 * @param params.logLevel Level of logging that Lambda function should perform. Default "info".
 * @param params.webhook Configuration for webhook called upon completion or timeout of the render.
 * @returns {Promise<RenderMediaOnLambdaOutput>} See documentation for detailed structure
 */

export const renderMediaOnLambda = async ({
	functionName,
	serveUrl,
	inputProps,
	codec,
	imageFormat,
	crf,
	envVariables,
	pixelFormat,
	proResProfile,
	quality,
	region,
	maxRetries,
	composition,
	framesPerLambda,
	privacy,
	logLevel,
	frameRange,
	outName,
	timeoutInMilliseconds,
	chromiumOptions,
	scale,
	numberOfGifLoops,
	everyNthFrame,
	concurrencyPerLambda,
	downloadBehavior,
	muted,
	overwrite,
<<<<<<< HEAD
	audioBitrate,
	videoBitrate,
=======
	webhook,
>>>>>>> 6dd2be70
}: RenderMediaOnLambdaInput): Promise<RenderMediaOnLambdaOutput> => {
	const actualCodec = validateLambdaCodec(codec);
	validateServeUrl(serveUrl);
	validateFramesPerLambda({
		framesPerLambda: framesPerLambda ?? null,
		durationInFrames: 1,
	});
	validateDownloadBehavior(downloadBehavior);

	const realServeUrl = await convertToServeUrl(serveUrl, region);
	try {
		const res = await callLambda({
			functionName,
			type: LambdaRoutines.start,
			payload: {
				framesPerLambda: framesPerLambda ?? null,
				composition,
				serveUrl: realServeUrl,
				inputProps: inputProps ?? {},
				codec: actualCodec,
				imageFormat: imageFormat ?? 'jpeg',
				crf,
				envVariables,
				pixelFormat,
				proResProfile,
				quality,
				maxRetries: maxRetries ?? 1,
				privacy: privacy ?? 'public',
				logLevel: logLevel ?? 'info',
				frameRange: frameRange ?? null,
				outName: outName ?? null,
				timeoutInMilliseconds: timeoutInMilliseconds ?? 30000,
				chromiumOptions: chromiumOptions ?? {},
				scale: scale ?? 1,
				everyNthFrame: everyNthFrame ?? 1,
				numberOfGifLoops: numberOfGifLoops ?? 0,
				concurrencyPerLambda: concurrencyPerLambda ?? 1,
				downloadBehavior: downloadBehavior ?? {type: 'play-in-browser'},
				muted: muted ?? false,
				version: VERSION,
				overwrite: overwrite ?? false,
<<<<<<< HEAD
				audioBitrate,
				videoBitrate,
=======
				webhook: webhook ?? null,
>>>>>>> 6dd2be70
			},
			region,
		});
		return {
			renderId: res.renderId,
			bucketName: res.bucketName,
			cloudWatchLogs: getCloudwatchStreamUrl({
				functionName,
				method: LambdaRoutines.renderer,
				region,
				renderId: res.renderId,
			}),
		};
	} catch (err) {
		if ((err as Error).stack?.includes('UnrecognizedClientException')) {
			throw new Error(
				'UnrecognizedClientException: The AWS credentials provided were probably mixed up. Learn how to fix this issue here: https://remotion.dev/docs/lambda/troubleshooting/unrecognizedclientexception'
			);
		}

		throw err;
	}
};

/**
 * @deprecated Renamed to renderMediaOnLambda()
 */
export const renderVideoOnLambda = renderMediaOnLambda;<|MERGE_RESOLUTION|>--- conflicted
+++ resolved
@@ -48,15 +48,12 @@
 	downloadBehavior?: DownloadBehavior | null;
 	muted?: boolean;
 	overwrite?: boolean;
-<<<<<<< HEAD
 	audioBitrate?: string | null;
 	videoBitrate?: string | null;
-=======
 	webhook?: {
 		url: string;
 		secret: string | null;
 	};
->>>>>>> 6dd2be70
 };
 
 export type RenderMediaOnLambdaOutput = {
@@ -113,12 +110,9 @@
 	downloadBehavior,
 	muted,
 	overwrite,
-<<<<<<< HEAD
 	audioBitrate,
 	videoBitrate,
-=======
 	webhook,
->>>>>>> 6dd2be70
 }: RenderMediaOnLambdaInput): Promise<RenderMediaOnLambdaOutput> => {
 	const actualCodec = validateLambdaCodec(codec);
 	validateServeUrl(serveUrl);
@@ -160,12 +154,9 @@
 				muted: muted ?? false,
 				version: VERSION,
 				overwrite: overwrite ?? false,
-<<<<<<< HEAD
 				audioBitrate,
 				videoBitrate,
-=======
 				webhook: webhook ?? null,
->>>>>>> 6dd2be70
 			},
 			region,
 		});
