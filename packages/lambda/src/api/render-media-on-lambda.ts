import type {
	AudioCodec,
	ChromiumOptions,
	FrameRange,
	LogLevel,
	PixelFormat,
	ProResProfile,
	VideoImageFormat,
} from '@remotion/renderer';
import type {AwsRegion} from '../pricing/aws-regions';
import {callLambda} from '../shared/call-lambda';
import type {OutNameInput, Privacy} from '../shared/constants';
import {LambdaRoutines} from '../shared/constants';
import type {DownloadBehavior} from '../shared/content-disposition-header';
import {getCloudwatchStreamUrl, getS3RenderUrl} from '../shared/get-aws-urls';
import type {LambdaCodec} from '../shared/validate-lambda-codec';
import {makeLambdaPayload} from './make-lambda-payload';

export type RenderMediaOnLambdaInput = {
	region: AwsRegion;
	functionName: string;
	serveUrl: string;
	composition: string;
	inputProps?: unknown;
	codec: LambdaCodec;
	imageFormat?: VideoImageFormat;
	crf?: number | undefined;
	envVariables?: Record<string, string>;
	pixelFormat?: PixelFormat;
	proResProfile?: ProResProfile;
	privacy?: Privacy;
	/**
	 * @deprecated Renamed to `jpegQuality`
	 */
	quality?: never;
	jpegQuality?: number;
	maxRetries?: number;
	framesPerLambda?: number;
	logLevel?: LogLevel;
	frameRange?: FrameRange;
	outName?: OutNameInput;
	timeoutInMilliseconds?: number;
	chromiumOptions?: ChromiumOptions;
	scale?: number;
	everyNthFrame?: number;
	numberOfGifLoops?: number | null;
	concurrencyPerLambda?: number;
	downloadBehavior?: DownloadBehavior | null;
	muted?: boolean;
	overwrite?: boolean;
	audioBitrate?: string | null;
	videoBitrate?: string | null;
	webhook?: {
		url: string;
		secret: string | null;
	};
	forceWidth?: number | null;
	forceHeight?: number | null;
	rendererFunctionName?: string | null;
	forceBucketName?: string;
	audioCodec?: AudioCodec | null;
	dumpBrowserLogs?: boolean;
};

export type RenderMediaOnLambdaOutput = {
	renderId: string;
	bucketName: string;
	cloudWatchLogs: string;
	folderInS3Console: string;
};

/**
 * @description Triggers a render on a lambda given a composition and a lambda function.
 * @see [Documentation](https://remotion.dev/docs/lambda/rendermediaonlambda)
 * @param params.functionName The name of the Lambda function that should be used
 * @param params.serveUrl The URL of the deployed project
 * @param params.composition The ID of the composition which should be rendered.
 * @param params.inputProps The input props that should be passed to the composition.
 * @param params.codec The media codec which should be used for encoding.
 * @param params.imageFormat In which image format the frames should be rendered. Default "jpeg"
 * @param params.crf The constant rate factor to be used during encoding.
 * @param params.envVariables Object containing environment variables to be inserted into the video environment
 * @param params.proResProfile The ProRes profile if rendering a ProRes video
 * @param params.jpegQuality JPEG quality if JPEG was selected as the image format.
 * @param params.region The AWS region in which the media should be rendered.
 * @param params.maxRetries How often rendering a chunk may fail before the media render gets aborted. Default "1"
 * @param params.logLevel Level of logging that Lambda function should perform. Default "info".
 * @param params.webhook Configuration for webhook called upon completion or timeout of the render.
 * @param params.dumpBrowserLogs Whether to print browser logs to CloudWatch
 * @returns {Promise<RenderMediaOnLambdaOutput>} See documentation for detailed structure
 */

<<<<<<< HEAD
export const renderMediaOnLambda = async ({
	functionName,
	serveUrl,
	inputProps,
	codec,
	imageFormat,
	crf,
	envVariables,
	pixelFormat,
	proResProfile,
	quality,
	jpegQuality,
	region,
	maxRetries,
	composition,
	framesPerLambda,
	privacy,
	logLevel,
	frameRange,
	outName,
	timeoutInMilliseconds,
	chromiumOptions,
	scale,
	numberOfGifLoops,
	everyNthFrame,
	concurrencyPerLambda,
	downloadBehavior,
	muted,
	overwrite,
	audioBitrate,
	videoBitrate,
	webhook,
	forceHeight,
	forceWidth,
	rendererFunctionName,
	forceBucketName: bucketName,
	audioCodec,
	dumpBrowserLogs,
}: RenderMediaOnLambdaInput): Promise<RenderMediaOnLambdaOutput> => {
	if (quality) {
		throw new Error(`"quality" has been renamed. Use "jpegQuality" instead.`);
	}

	const actualCodec = validateLambdaCodec(codec);
	validateServeUrl(serveUrl);
	validateFramesPerLambda({
		framesPerLambda: framesPerLambda ?? null,
		durationInFrames: 1,
	});
	validateDownloadBehavior(downloadBehavior);
=======
export const renderMediaOnLambda = async (
	input: RenderMediaOnLambdaInput
): Promise<RenderMediaOnLambdaOutput> => {
	const {functionName, region, rendererFunctionName} = input;
>>>>>>> ca6b391b

	try {
		const res = await callLambda({
			functionName,
			type: LambdaRoutines.start,
<<<<<<< HEAD
			payload: {
				rendererFunctionName: rendererFunctionName ?? null,
				framesPerLambda: framesPerLambda ?? null,
				composition,
				serveUrl,
				inputProps: serializedInputProps,
				codec: actualCodec,
				imageFormat: imageFormat ?? 'jpeg',
				crf,
				envVariables,
				pixelFormat,
				proResProfile,
				jpegQuality,
				maxRetries: maxRetries ?? 1,
				privacy: privacy ?? 'public',
				logLevel: logLevel ?? 'info',
				frameRange: frameRange ?? null,
				outName: outName ?? null,
				timeoutInMilliseconds: timeoutInMilliseconds ?? 30000,
				chromiumOptions: chromiumOptions ?? {},
				scale: scale ?? 1,
				everyNthFrame: everyNthFrame ?? 1,
				numberOfGifLoops: numberOfGifLoops ?? 0,
				concurrencyPerLambda: concurrencyPerLambda ?? 1,
				downloadBehavior: downloadBehavior ?? {type: 'play-in-browser'},
				muted: muted ?? false,
				version: VERSION,
				overwrite: overwrite ?? false,
				audioBitrate: audioBitrate ?? null,
				videoBitrate: videoBitrate ?? null,
				webhook: webhook ?? null,
				forceHeight: forceHeight ?? null,
				forceWidth: forceWidth ?? null,
				bucketName: bucketName ?? null,
				audioCodec: audioCodec ?? null,
				dumpBrowserLogs: dumpBrowserLogs ?? false,
			},
=======
			payload: await makeLambdaPayload(input),
>>>>>>> ca6b391b
			region,
		});
		return {
			renderId: res.renderId,
			bucketName: res.bucketName,
			cloudWatchLogs: getCloudwatchStreamUrl({
				functionName,
				method: LambdaRoutines.renderer,
				region,
				renderId: res.renderId,
				rendererFunctionName: rendererFunctionName ?? null,
			}),
			folderInS3Console: getS3RenderUrl({
				bucketName: res.bucketName,
				renderId: res.renderId,
				region,
			}),
		};
	} catch (err) {
		if ((err as Error).stack?.includes('UnrecognizedClientException')) {
			throw new Error(
				'UnrecognizedClientException: The AWS credentials provided were probably mixed up. Learn how to fix this issue here: https://remotion.dev/docs/lambda/troubleshooting/unrecognizedclientexception'
			);
		}

		throw err;
	}
};

/**
 * @deprecated Renamed to renderMediaOnLambda()
 */
export const renderVideoOnLambda = renderMediaOnLambda;<|MERGE_RESOLUTION|>--- conflicted
+++ resolved
@@ -90,109 +90,16 @@
  * @returns {Promise<RenderMediaOnLambdaOutput>} See documentation for detailed structure
  */
 
-<<<<<<< HEAD
-export const renderMediaOnLambda = async ({
-	functionName,
-	serveUrl,
-	inputProps,
-	codec,
-	imageFormat,
-	crf,
-	envVariables,
-	pixelFormat,
-	proResProfile,
-	quality,
-	jpegQuality,
-	region,
-	maxRetries,
-	composition,
-	framesPerLambda,
-	privacy,
-	logLevel,
-	frameRange,
-	outName,
-	timeoutInMilliseconds,
-	chromiumOptions,
-	scale,
-	numberOfGifLoops,
-	everyNthFrame,
-	concurrencyPerLambda,
-	downloadBehavior,
-	muted,
-	overwrite,
-	audioBitrate,
-	videoBitrate,
-	webhook,
-	forceHeight,
-	forceWidth,
-	rendererFunctionName,
-	forceBucketName: bucketName,
-	audioCodec,
-	dumpBrowserLogs,
-}: RenderMediaOnLambdaInput): Promise<RenderMediaOnLambdaOutput> => {
-	if (quality) {
-		throw new Error(`"quality" has been renamed. Use "jpegQuality" instead.`);
-	}
-
-	const actualCodec = validateLambdaCodec(codec);
-	validateServeUrl(serveUrl);
-	validateFramesPerLambda({
-		framesPerLambda: framesPerLambda ?? null,
-		durationInFrames: 1,
-	});
-	validateDownloadBehavior(downloadBehavior);
-=======
 export const renderMediaOnLambda = async (
 	input: RenderMediaOnLambdaInput
 ): Promise<RenderMediaOnLambdaOutput> => {
 	const {functionName, region, rendererFunctionName} = input;
->>>>>>> ca6b391b
 
 	try {
 		const res = await callLambda({
 			functionName,
 			type: LambdaRoutines.start,
-<<<<<<< HEAD
-			payload: {
-				rendererFunctionName: rendererFunctionName ?? null,
-				framesPerLambda: framesPerLambda ?? null,
-				composition,
-				serveUrl,
-				inputProps: serializedInputProps,
-				codec: actualCodec,
-				imageFormat: imageFormat ?? 'jpeg',
-				crf,
-				envVariables,
-				pixelFormat,
-				proResProfile,
-				jpegQuality,
-				maxRetries: maxRetries ?? 1,
-				privacy: privacy ?? 'public',
-				logLevel: logLevel ?? 'info',
-				frameRange: frameRange ?? null,
-				outName: outName ?? null,
-				timeoutInMilliseconds: timeoutInMilliseconds ?? 30000,
-				chromiumOptions: chromiumOptions ?? {},
-				scale: scale ?? 1,
-				everyNthFrame: everyNthFrame ?? 1,
-				numberOfGifLoops: numberOfGifLoops ?? 0,
-				concurrencyPerLambda: concurrencyPerLambda ?? 1,
-				downloadBehavior: downloadBehavior ?? {type: 'play-in-browser'},
-				muted: muted ?? false,
-				version: VERSION,
-				overwrite: overwrite ?? false,
-				audioBitrate: audioBitrate ?? null,
-				videoBitrate: videoBitrate ?? null,
-				webhook: webhook ?? null,
-				forceHeight: forceHeight ?? null,
-				forceWidth: forceWidth ?? null,
-				bucketName: bucketName ?? null,
-				audioCodec: audioCodec ?? null,
-				dumpBrowserLogs: dumpBrowserLogs ?? false,
-			},
-=======
 			payload: await makeLambdaPayload(input),
->>>>>>> ca6b391b
 			region,
 		});
 		return {
