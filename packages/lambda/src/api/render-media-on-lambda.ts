import type {
	AudioCodec,
	ChromiumOptions,
	FrameRange,
	PixelFormat,
	ProResProfile,
	ToOptions,
	VideoImageFormat,
} from '@remotion/renderer';
import type {BrowserSafeApis} from '@remotion/renderer/client';
import {NoReactAPIs} from '@remotion/renderer/pure';
import type {AwsRegion} from '../pricing/aws-regions';
import {callLambda} from '../shared/call-lambda';
import type {OutNameInput, Privacy, WebhookOption} from '../shared/constants';
import {LambdaRoutines} from '../shared/constants';
import type {DownloadBehavior} from '../shared/content-disposition-header';
import {
	getCloudwatchRendererUrl,
	getLambdaInsightsUrl,
	getS3RenderUrl,
} from '../shared/get-aws-urls';
import type {LambdaCodec} from '../shared/validate-lambda-codec';
import type {InnerRenderMediaOnLambdaInput} from './make-lambda-payload';
import {makeLambdaRenderMediaPayload} from './make-lambda-payload';

export type RenderMediaOnLambdaInput = {
	region: AwsRegion;
	functionName: string;
	serveUrl: string;
	composition: string;
	inputProps?: Record<string, unknown>;
	codec: LambdaCodec;
	imageFormat?: VideoImageFormat;
	crf?: number | undefined;
	envVariables?: Record<string, string>;
	pixelFormat?: PixelFormat;
	proResProfile?: ProResProfile;
	privacy?: Privacy;
	/**
	 * @deprecated Renamed to `jpegQuality`
	 */
	quality?: never;
	jpegQuality?: number;
	maxRetries?: number;
	framesPerLambda?: number;
	frameRange?: FrameRange;
	outName?: OutNameInput;
	chromiumOptions?: Omit<ChromiumOptions, 'enableMultiProcessOnLinux'>;
	scale?: number;
	everyNthFrame?: number;
	concurrencyPerLambda?: number;
	downloadBehavior?: DownloadBehavior | null;
	overwrite?: boolean;
	webhook?: WebhookOption | null;
	forceWidth?: number | null;
	forceHeight?: number | null;
	rendererFunctionName?: string | null;
	forceBucketName?: string;
	audioCodec?: AudioCodec | null;
	/**
	 * @deprecated in favor of `logLevel`: true
	 */
	dumpBrowserLogs?: boolean;
<<<<<<< HEAD
	colorSpace?: ColorSpace;
	deleteAfter?: DeleteAfter | null;
	enableStreaming?: boolean;
=======
>>>>>>> a411fbc7
} & Partial<ToOptions<typeof BrowserSafeApis.optionsMap.renderMediaOnLambda>>;

export type RenderMediaOnLambdaOutput = {
	renderId: string;
	bucketName: string;
	cloudWatchLogs: string;
	lambdaInsightsLogs: string;
	folderInS3Console: string;
};

export const internalRenderMediaOnLambdaRaw = async (
	input: InnerRenderMediaOnLambdaInput,
): Promise<RenderMediaOnLambdaOutput> => {
	const {functionName, region, rendererFunctionName} = input;

	try {
		const res = await callLambda({
			functionName,
			type: LambdaRoutines.start,
			payload: await makeLambdaRenderMediaPayload(input),
			region,
			onMessage: () => undefined,
			timeoutInTest: 120000,
			retriesRemaining: 0,
		});

		return {
			renderId: res.renderId,
			bucketName: res.bucketName,
			cloudWatchLogs: getCloudwatchRendererUrl({
				functionName,
				region,
				renderId: res.renderId,
				rendererFunctionName: rendererFunctionName ?? null,
				chunk: null,
			}),
			folderInS3Console: getS3RenderUrl({
				bucketName: res.bucketName,
				renderId: res.renderId,
				region,
			}),
			lambdaInsightsLogs: getLambdaInsightsUrl({
				functionName,
				region,
			}),
		};
	} catch (err) {
		if ((err as Error).stack?.includes('UnrecognizedClientException')) {
			throw new Error(
				'UnrecognizedClientException: The AWS credentials provided were probably mixed up. Learn how to fix this issue here: https://remotion.dev/docs/lambda/troubleshooting/unrecognizedclientexception',
			);
		}

		throw err;
	}
};

export const renderMediaOnLambdaOptionalToRequired = (
	options: RenderMediaOnLambdaInput,
): InnerRenderMediaOnLambdaInput => {
	return {
		audioBitrate: options.audioBitrate ?? null,
		audioCodec: options.audioCodec ?? null,
		chromiumOptions: options.chromiumOptions ?? {},
		codec: options.codec,
		colorSpace: options.colorSpace ?? null,
		composition: options.composition,
		concurrencyPerLambda: options.concurrencyPerLambda ?? 1,
		crf: options.crf,
		downloadBehavior: options.downloadBehavior ?? {type: 'play-in-browser'},
		envVariables: options.envVariables ?? {},
		everyNthFrame: options.everyNthFrame ?? 1,
		forceBucketName: options.forceBucketName ?? null,
		forceHeight: options.forceHeight ?? null,
		forceWidth: options.forceWidth ?? null,
		frameRange: options.frameRange ?? null,
		framesPerLambda: options.framesPerLambda ?? null,
		functionName: options.functionName,
		imageFormat: options.imageFormat ?? 'jpeg',
		inputProps: options.inputProps ?? {},
		jpegQuality: options.jpegQuality ?? 80,
		logLevel: options.logLevel ?? 'info',
		maxRetries: options.maxRetries ?? 1,
		muted: options.muted ?? false,
		numberOfGifLoops: options.numberOfGifLoops ?? null,
		offthreadVideoCacheSizeInBytes:
			options.offthreadVideoCacheSizeInBytes ?? null,
		outName: options.outName ?? null,
		overwrite: options.overwrite ?? false,
		pixelFormat: options.pixelFormat ?? undefined,
		privacy: options.privacy ?? 'public',
		proResProfile: options.proResProfile ?? undefined,
		region: options.region,
		rendererFunctionName: options.rendererFunctionName ?? null,
		scale: options.scale ?? 1,
		serveUrl: options.serveUrl,
		timeoutInMilliseconds: options.timeoutInMilliseconds ?? 30000,
		videoBitrate: options.videoBitrate ?? null,
		encodingMaxRate: options.encodingMaxRate ?? null,
		encodingBufferSize: options.encodingBufferSize ?? null,
		webhook: options.webhook ?? null,
		x264Preset: options.x264Preset ?? null,
		deleteAfter: options.deleteAfter ?? null,
<<<<<<< HEAD
		enableStreaming: options.enableStreaming ?? false,
	});
=======
		preferLossless: options.preferLossless ?? false,
		indent: false,
	};
};

const wrapped = NoReactAPIs.wrapWithErrorHandling(
	internalRenderMediaOnLambdaRaw,
);

/**
 * @description Triggers a render on a lambda given a composition and a lambda function.
 * @see [Documentation](https://remotion.dev/docs/lambda/rendermediaonlambda)
 * @param params.functionName The name of the Lambda function that should be used
 * @param params.serveUrl The URL of the deployed project
 * @param params.composition The ID of the composition which should be rendered.
 * @param params.inputProps The input props that should be passed to the composition.
 * @param params.codec The media codec which should be used for encoding.
 * @param params.imageFormat In which image format the frames should be rendered. Default "jpeg"
 * @param params.crf The constant rate factor to be used during encoding.
 * @param params.envVariables Object containing environment variables to be inserted into the video environment
 * @param params.proResProfile The ProRes profile if rendering a ProRes video
 * @param params.jpegQuality JPEG quality if JPEG was selected as the image format.
 * @param params.region The AWS region in which the media should be rendered.
 * @param params.maxRetries How often rendering a chunk may fail before the media render gets aborted. Default "1"
 * @param params.logLevel Level of logging that Lambda function should perform. Default "info".
 * @param params.webhook Configuration for webhook called upon completion or timeout of the render.
 * @returns {Promise<RenderMediaOnLambdaOutput>} See documentation for detailed structure
 */
export const renderMediaOnLambda = (
	options: RenderMediaOnLambdaInput,
): Promise<RenderMediaOnLambdaOutput> => {
	if (options.quality) {
		throw new Error(
			'quality has been renamed to jpegQuality. Please rename the option.',
		);
	}

	return wrapped(renderMediaOnLambdaOptionalToRequired(options));
>>>>>>> a411fbc7
};

/**
 * @deprecated Renamed to renderMediaOnLambda()
 */
export const renderVideoOnLambda = renderMediaOnLambda;<|MERGE_RESOLUTION|>--- conflicted
+++ resolved
@@ -61,12 +61,7 @@
 	 * @deprecated in favor of `logLevel`: true
 	 */
 	dumpBrowserLogs?: boolean;
-<<<<<<< HEAD
-	colorSpace?: ColorSpace;
-	deleteAfter?: DeleteAfter | null;
 	enableStreaming?: boolean;
-=======
->>>>>>> a411fbc7
 } & Partial<ToOptions<typeof BrowserSafeApis.optionsMap.renderMediaOnLambda>>;
 
 export type RenderMediaOnLambdaOutput = {
@@ -170,10 +165,6 @@
 		webhook: options.webhook ?? null,
 		x264Preset: options.x264Preset ?? null,
 		deleteAfter: options.deleteAfter ?? null,
-<<<<<<< HEAD
-		enableStreaming: options.enableStreaming ?? false,
-	});
-=======
 		preferLossless: options.preferLossless ?? false,
 		indent: false,
 	};
@@ -212,7 +203,6 @@
 	}
 
 	return wrapped(renderMediaOnLambdaOptionalToRequired(options));
->>>>>>> a411fbc7
 };
 
 /**
