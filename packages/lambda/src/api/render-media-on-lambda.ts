--- conflicted
+++ resolved
@@ -23,11 +23,7 @@
 	serveUrl: string;
 	composition: string;
 	inputProps: unknown;
-<<<<<<< HEAD
-	codec: 'gif' | 'h264-mkv' | 'mp3' | 'aac' | 'wav';
-=======
 	codec: LambdaCodec;
->>>>>>> 0f2956fa
 	imageFormat: ImageFormat;
 	crf?: number | undefined;
 	envVariables?: Record<string, string>;
