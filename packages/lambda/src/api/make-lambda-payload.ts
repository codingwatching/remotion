--- conflicted
+++ resolved
@@ -44,19 +44,15 @@
 	muted,
 	overwrite,
 	dumpBrowserLogs,
-<<<<<<< HEAD
 	jpegQuality,
 	quality,
-}: RenderMediaOnLambdaInput) => {
+}: RenderMediaOnLambdaInput): Promise<LambdaStartPayload> => {
 	if (quality) {
 		throw new Error(
 			'quality has been renamed to jpegQuality. Please rename the option.'
 		);
 	}
 
-=======
-}: RenderMediaOnLambdaInput): Promise<LambdaStartPayload> => {
->>>>>>> 163a12ba
 	const actualCodec = validateLambdaCodec(codec);
 	validateServeUrl(serveUrl);
 	validateFramesPerLambda({
