--- conflicted
+++ resolved
@@ -78,11 +78,8 @@
 	audioCodec: AudioCodec | null;
 	colorSpace: ColorSpace | null;
 	deleteAfter: DeleteAfter | null;
-<<<<<<< HEAD
 	enableStreaming: boolean;
-=======
 	indent: boolean;
->>>>>>> a411fbc7
 } & ToOptions<typeof BrowserSafeApis.optionsMap.renderMediaOnLambda>;
 
 export const makeLambdaRenderMediaPayload = async ({
@@ -126,11 +123,8 @@
 	offthreadVideoCacheSizeInBytes,
 	deleteAfter,
 	colorSpace,
-<<<<<<< HEAD
 	enableStreaming,
-=======
 	preferLossless,
->>>>>>> a411fbc7
 }: InnerRenderMediaOnLambdaInput): Promise<LambdaStartPayload> => {
 	const actualCodec = validateLambdaCodec(codec);
 	validateServeUrl(serveUrl);
@@ -183,21 +177,6 @@
 		downloadBehavior,
 		muted,
 		version: VERSION,
-<<<<<<< HEAD
-		overwrite,
-		audioBitrate,
-		videoBitrate,
-		webhook,
-		forceHeight,
-		forceWidth,
-		bucketName,
-		audioCodec,
-		type: LambdaRoutines.start,
-		offthreadVideoCacheSizeInBytes,
-		deleteAfter,
-		colorSpace,
-		enableStreaming,
-=======
 		overwrite: overwrite ?? false,
 		audioBitrate: audioBitrate ?? null,
 		videoBitrate: videoBitrate ?? null,
@@ -213,7 +192,6 @@
 		deleteAfter: deleteAfter ?? null,
 		colorSpace: colorSpace ?? null,
 		preferLossless: preferLossless ?? false,
->>>>>>> a411fbc7
 	};
 };
 
