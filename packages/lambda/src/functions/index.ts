--- conflicted
+++ resolved
@@ -163,25 +163,18 @@
 				expectedBucketOwner: currentUserId,
 				isWarm,
 			},
-<<<<<<< HEAD
 			(payload) => {
 				if (params.enableStreaming) {
 					const message = makePayloadMessage({
 						message: payload,
 						status: 0,
 					});
-
-					responseStream.write(message);
 				}
 			},
-		);
+			context,
+		);
+
 		if (params.enableStreaming) {
-=======
-			context,
-		);
-
-		responseStream.write(JSON.stringify(response), () => {
->>>>>>> a411fbc7
 			responseStream.end();
 		} else {
 			responseStream.write(JSON.stringify(response), () => {
