import type {AudioCodec, BrowserLog, Codec} from '@remotion/renderer';
import {RenderInternals} from '@remotion/renderer';
import fs from 'node:fs';
import path from 'node:path';
import {VERSION} from 'remotion/version';
import {callLambda} from '../shared/call-lambda';
import {writeLambdaInitializedFile} from '../shared/chunk-progress';
import {decompressInputProps} from '../shared/compress-props';
import type {LambdaPayload, LambdaPayloads} from '../shared/constants';
import {
	LambdaRoutines,
	RENDERER_PATH_TOKEN,
	chunkKeyForIndex,
	lambdaTimingsKey,
} from '../shared/constants';
import {isFlakyError} from '../shared/is-flaky-error';
import {truthy} from '../shared/truthy';
import {enableNodeIntrospection} from '../shared/why-is-node-running';
import type {
	ChunkTimingData,
	ObjectChunkTimingData,
} from './chunk-optimization/types';
import {
	canConcatAudioSeamlessly,
	canConcatVideoSeamlessly,
} from './helpers/can-concat-seamlessly';
import {
	forgetBrowserEventLoop,
	getBrowserInstance,
} from './helpers/get-browser-instance';
import {executablePath} from './helpers/get-chromium-executable-path';
import {getCurrentRegionInFunction} from './helpers/get-current-region';
import {lambdaWriteFile} from './helpers/io';
import {startLeakDetection} from './helpers/leak-detection';
import {onDownloadsHelper} from './helpers/on-downloads-logger';
import type {RequestContext} from './helpers/request-context';
import {
	getTmpDirStateIfENoSp,
	writeLambdaError,
} from './helpers/write-lambda-error';
import type {OnStream} from './streaming/streaming';

type Options = {
	expectedBucketOwner: string;
	isWarm: boolean;
};

const renderHandler = async ({
	params,
	options,
	logs,
	onStream,
}: {
	params: LambdaPayload;
	options: Options;
	logs: BrowserLog[];
	onStream: OnStream;
}): Promise<{}> => {
	if (params.type !== LambdaRoutines.renderer) {
		throw new Error('Params must be renderer');
	}

	if (params.launchFunctionConfig.version !== VERSION) {
		throw new Error(
			`The version of the function that was specified as "rendererFunctionName" is ${VERSION} but the version of the function that invoked the render is ${params.launchFunctionConfig.version}. Please make sure that the version of the function that is specified as "rendererFunctionName" is the same as the version of the function that is invoked.`,
		);
	}

	const inputPropsPromise = decompressInputProps({
		bucketName: params.bucketName,
		expectedBucketOwner: options.expectedBucketOwner,
		region: getCurrentRegionInFunction(),
		serialized: params.inputProps,
		propsType: 'input-props',
	});

	const resolvedPropsPromise = decompressInputProps({
		bucketName: params.bucketName,
		expectedBucketOwner: options.expectedBucketOwner,
		region: getCurrentRegionInFunction(),
		serialized: params.resolvedProps,
		propsType: 'resolved-props',
	});

	const browserInstance = await getBrowserInstance(
		params.logLevel,
		false,
		params.chromiumOptions,
	);

	const outputPath = RenderInternals.tmpDir('remotion-render-');

	if (typeof params.chunk !== 'number') {
		throw new Error('must pass chunk');
	}

	if (!params.frameRange) {
		throw new Error('must pass framerange');
	}

	RenderInternals.Log.verbose(
		{indent: false, logLevel: params.logLevel},
		`Rendering frames ${params.frameRange[0]}-${params.frameRange[1]} in this Lambda function`,
	);

	const start = Date.now();
	const chunkTimingData: ObjectChunkTimingData = {
		timings: {},
		chunk: params.chunk,
		frameRange: params.frameRange,
		startDate: start,
	};

	const outdir = RenderInternals.tmpDir(RENDERER_PATH_TOKEN);

	const chunk = `localchunk-${String(params.chunk).padStart(8, '0')}`;
	const defaultAudioCodec = RenderInternals.getDefaultAudioCodec({
		codec: params.codec,
		preferLossless: params.preferLossless,
	});

	const seamlessAudio = canConcatAudioSeamlessly(
		defaultAudioCodec,
		params.framesPerLambda,
	);
	const seamlessVideo = canConcatVideoSeamlessly(params.codec);

	RenderInternals.Log.verbose(
		{indent: false, logLevel: params.logLevel},
		`Preparing for rendering a chunk. Audio = ${
			seamlessAudio ? 'seamless' : 'normal'
		}, Video = ${seamlessVideo ? 'seamless' : 'normal'}`,
		params.logLevel,
	);

	const chunkCodec: Codec =
		params.codec === 'gif'
			? 'h264-mkv'
			: seamlessVideo
				? 'h264-ts'
				: params.codec;
	const audioCodec: AudioCodec | null = seamlessAudio
		? defaultAudioCodec
		: 'pcm-16';

	const videoExtension = RenderInternals.getFileExtensionFromCodec(
		chunkCodec,
		audioCodec,
	);
	const audioExtension = audioCodec
		? RenderInternals.getExtensionFromAudioCodec(audioCodec)
		: null;

	const videoOutputLocation = path.join(outdir, `${chunk}.${videoExtension}`);

	const willRenderAudioEval = RenderInternals.getShouldRenderAudio({
		assetsInfo: null,
		codec: params.codec,
		enforceAudioTrack: true,
		muted: params.muted,
	});

	if (willRenderAudioEval === 'maybe') {
		throw new Error('Cannot determine whether to render audio or not');
	}

	const audioOutputLocation =
		willRenderAudioEval === 'no'
			? null
			: RenderInternals.isAudioCodec(params.codec)
				? null
				: audioExtension
					? path.join(outdir, `${chunk}.${audioExtension}`)
					: null;

	const resolvedProps = await resolvedPropsPromise;
	const serializedInputPropsWithCustomSchema = await inputPropsPromise;

	await new Promise<void>((resolve, reject) => {
		RenderInternals.internalRenderMedia({
			repro: false,
			composition: {
				id: params.composition,
				durationInFrames: params.durationInFrames,
				fps: params.fps,
				height: params.height,
				width: params.width,
				defaultCodec: null,
			},
			imageFormat: params.imageFormat,
			serializedInputPropsWithCustomSchema,
			frameRange: params.frameRange,
			onProgress: ({renderedFrames, encodedFrames, stitchStage}) => {
				if (renderedFrames % 5 === 0) {
					RenderInternals.Log.info(
						{indent: false, logLevel: params.logLevel},
						`Rendered ${renderedFrames} frames, encoded ${encodedFrames} frames, stage = ${stitchStage}`,
					);
					writeLambdaInitializedFile({
						attempt: params.attempt,
						bucketName: params.bucketName,
						chunk: params.chunk,
						expectedBucketOwner: options.expectedBucketOwner,
						framesRendered: renderedFrames,
						renderId: params.renderId,
					}).catch((err) => {
						console.log('Could not write progress', err);
						return reject(err);
					});
				} else {
					RenderInternals.Log.verbose(
						{indent: false, logLevel: params.logLevel},
						`Rendered ${renderedFrames} frames, encoded ${encodedFrames} frames, stage = ${stitchStage}`,
					);
				}

				onStream({type: 'frames-rendered', payload: {frames: renderedFrames}});

				const allFrames = RenderInternals.getFramesToRender(
					params.frameRange,
					params.everyNthFrame,
				);

				if (renderedFrames === allFrames.length) {
					RenderInternals.Log.verbose(
						{indent: false, logLevel: params.logLevel},
						'Rendered all frames!',
					);
				}

				chunkTimingData.timings[renderedFrames] = Date.now() - start;
			},
			concurrency: params.concurrencyPerLambda,
			onStart: () => {
				writeLambdaInitializedFile({
					attempt: params.attempt,
					bucketName: params.bucketName,
					chunk: params.chunk,
					expectedBucketOwner: options.expectedBucketOwner,
					framesRendered: 0,
					renderId: params.renderId,
				}).catch((err) => reject(err));
			},
			puppeteerInstance: browserInstance.instance,
			serveUrl: params.serveUrl,
			jpegQuality: params.jpegQuality ?? RenderInternals.DEFAULT_JPEG_QUALITY,
			envVariables: params.envVariables ?? {},
			logLevel: params.logLevel,
			onBrowserLog: (log) => {
				logs.push(log);
			},
			outputLocation: videoOutputLocation,
			codec: chunkCodec,
			crf: params.crf ?? null,
			pixelFormat: params.pixelFormat ?? RenderInternals.DEFAULT_PIXEL_FORMAT,
			proResProfile: params.proResProfile,
			x264Preset: params.x264Preset,
			onDownload: onDownloadsHelper(params.logLevel),
			overwrite: false,
			chromiumOptions: params.chromiumOptions,
			scale: params.scale,
			timeoutInMilliseconds: params.timeoutInMilliseconds,
			port: null,
			everyNthFrame: params.everyNthFrame,
			numberOfGifLoops: null,
			muted: params.muted,
			enforceAudioTrack: true,
			audioBitrate: params.audioBitrate,
			videoBitrate: params.videoBitrate,
			encodingBufferSize: params.encodingBufferSize,
			encodingMaxRate: params.encodingMaxRate,
			audioCodec,
			preferLossless: params.preferLossless,
			browserExecutable: executablePath(),
			cancelSignal: undefined,
			disallowParallelEncoding: false,
			ffmpegOverride: ({args}) => args,
			indent: false,
			onCtrlCExit: () => undefined,
			server: undefined,
			serializedResolvedPropsWithCustomSchema: resolvedProps,
			offthreadVideoCacheSizeInBytes: params.offthreadVideoCacheSizeInBytes,
			colorSpace: params.colorSpace,
			finishRenderProgress: () => undefined,
			binariesDirectory: null,
			separateAudioTo: audioOutputLocation,
			forSeamlessAacConcatenation: seamlessAudio,
			compositionStart: params.compositionStart,
			onBrowserDownload: () => {
				throw new Error('Should not download a browser in Lambda');
			},
		})
			.then(({slowestFrames}) => {
				RenderInternals.Log.verbose(
					{indent: false, logLevel: params.logLevel},
					`Slowest frames:`,
				);
				slowestFrames.forEach(({frame, time}) => {
					RenderInternals.Log.verbose(
						{indent: false, logLevel: params.logLevel},
						`  Frame ${frame} (${time.toFixed(3)}ms)`,
					);
				});
				resolve();
			})
			.catch((err) => reject(err));
	});

	const endRendered = Date.now();

	const condensedTimingData: ChunkTimingData = {
		...chunkTimingData,
		timings: Object.values(chunkTimingData.timings),
	};

	RenderInternals.Log.verbose(
		{indent: false, logLevel: params.logLevel},
		'Writing chunk to S3',
	);
	const writeStart = Date.now();
<<<<<<< HEAD
	await lambdaWriteFile({
		bucketName: params.bucketName,
		key: chunkKeyForIndex({
			renderId: params.renderId,
			index: params.chunk,
		}),
		body: fs.createReadStream(outputLocation),
		region: getCurrentRegionInFunction(),
		privacy: params.privacy,
		expectedBucketOwner: options.expectedBucketOwner,
		downloadBehavior: null,
		customCredentials: null,
	});
	onStream({type: 'chunk-rendered', payload: fs.readFileSync(outputLocation)});
	RenderInternals.Log.verbose('Wrote chunk to S3', {
		time: Date.now() - writeStart,
	});
	RenderInternals.Log.verbose('Cleaning up and writing timings');
=======
>>>>>>> a411fbc7
	await Promise.all([
		lambdaWriteFile({
			bucketName: params.bucketName,
			key: chunkKeyForIndex({
				renderId: params.renderId,
				index: params.chunk,
				type: RenderInternals.isAudioCodec(params.codec) ? 'audio' : 'video',
			}),
			body: fs.createReadStream(videoOutputLocation),
			region: getCurrentRegionInFunction(),
			privacy: params.privacy,
			expectedBucketOwner: options.expectedBucketOwner,
			downloadBehavior: null,
			customCredentials: null,
		}),
		audioOutputLocation
			? lambdaWriteFile({
					bucketName: params.bucketName,
					key: chunkKeyForIndex({
						renderId: params.renderId,
						index: params.chunk,
						type: 'audio',
					}),
					body: fs.createReadStream(audioOutputLocation),
					region: getCurrentRegionInFunction(),
					privacy: params.privacy,
					expectedBucketOwner: options.expectedBucketOwner,
					downloadBehavior: null,
					customCredentials: null,
				})
			: null,
	]);

	RenderInternals.Log.verbose(
		{indent: false, logLevel: params.logLevel},
		`Wrote chunk to S3 (${Date.now() - writeStart}ms)`,
	);
	RenderInternals.Log.verbose(
		{indent: false, logLevel: params.logLevel},
		'Cleaning up and writing timings',
	);
	await Promise.all(
		[
			fs.promises.rm(videoOutputLocation, {recursive: true}),
			audioOutputLocation
				? fs.promises.rm(audioOutputLocation, {recursive: true})
				: null,
			fs.promises.rm(outputPath, {recursive: true}),
			lambdaWriteFile({
				bucketName: params.bucketName,
				body: JSON.stringify(condensedTimingData as ChunkTimingData, null, 2),
				key: lambdaTimingsKey({
					renderId: params.renderId,
					chunk: params.chunk,
					rendered: endRendered,
					start,
				}),
				region: getCurrentRegionInFunction(),
				privacy: 'private',
				expectedBucketOwner: options.expectedBucketOwner,
				downloadBehavior: null,
				customCredentials: null,
			}),
		].filter(truthy),
	);
	RenderInternals.Log.verbose(
		{indent: false, logLevel: params.logLevel},
		'Done!',
	);

	return {};
};

export const ENABLE_SLOW_LEAK_DETECTION = false;

export const rendererHandler = async (
	params: LambdaPayload,
	options: Options,
<<<<<<< HEAD
	onStream: OnStream,
=======
	requestContext: RequestContext,
>>>>>>> a411fbc7
): Promise<{
	type: 'success';
}> => {
	if (params.type !== LambdaRoutines.renderer) {
		throw new Error('Params must be renderer');
	}

	const logs: BrowserLog[] = [];

	const leakDetection = enableNodeIntrospection(ENABLE_SLOW_LEAK_DETECTION);

	try {
		await renderHandler({params, options, logs, onStream});
		return {
			type: 'success',
		};
	} catch (err) {
		if (process.env.NODE_ENV === 'test') {
			console.log({err});
			throw err;
		}

		// If this error is encountered, we can just retry as it
		// is a very rare error to occur
		const isRetryableError = isFlakyError(err as Error);

		const shouldNotRetry = (err as Error).name === 'CancelledError';

		const willRetry =
			isRetryableError && params.retriesLeft > 0 && !shouldNotRetry;
		const isFatal = !willRetry;

		console.log(`Error occurred (will retry = ${String(willRetry)})`);
		console.log(err);
		await writeLambdaError({
			bucketName: params.bucketName,
			errorInfo: {
				name: (err as Error).name as string,
				message: (err as Error).message as string,
				stack: (err as Error).stack as string,
				chunk: params.chunk,
				frame: null,
				type: 'renderer',
				isFatal,
				tmpDir: getTmpDirStateIfENoSp((err as Error).stack as string),
				attempt: params.attempt,
				totalAttempts: params.retriesLeft + params.attempt,
				willRetry,
			},
			renderId: params.renderId,
			expectedBucketOwner: options.expectedBucketOwner,
		});
		if (willRetry) {
			const retryPayload: LambdaPayloads[LambdaRoutines.renderer] = {
				...params,
				retriesLeft: params.retriesLeft - 1,
				attempt: params.attempt + 1,
			};
			const res = await callLambda({
				functionName: process.env.AWS_LAMBDA_FUNCTION_NAME as string,
				payload: retryPayload,
				type: LambdaRoutines.renderer,
				region: getCurrentRegionInFunction(),
				onMessage: () => undefined,
				timeoutInTest: 120000,
				retriesRemaining: 0,
			});

			return res;
		}

		throw err;
	} finally {
		forgetBrowserEventLoop(params.logLevel);

		startLeakDetection(leakDetection, requestContext.awsRequestId);
	}
};<|MERGE_RESOLUTION|>--- conflicted
+++ resolved
@@ -318,27 +318,6 @@
 		'Writing chunk to S3',
 	);
 	const writeStart = Date.now();
-<<<<<<< HEAD
-	await lambdaWriteFile({
-		bucketName: params.bucketName,
-		key: chunkKeyForIndex({
-			renderId: params.renderId,
-			index: params.chunk,
-		}),
-		body: fs.createReadStream(outputLocation),
-		region: getCurrentRegionInFunction(),
-		privacy: params.privacy,
-		expectedBucketOwner: options.expectedBucketOwner,
-		downloadBehavior: null,
-		customCredentials: null,
-	});
-	onStream({type: 'chunk-rendered', payload: fs.readFileSync(outputLocation)});
-	RenderInternals.Log.verbose('Wrote chunk to S3', {
-		time: Date.now() - writeStart,
-	});
-	RenderInternals.Log.verbose('Cleaning up and writing timings');
-=======
->>>>>>> a411fbc7
 	await Promise.all([
 		lambdaWriteFile({
 			bucketName: params.bucketName,
@@ -417,11 +396,8 @@
 export const rendererHandler = async (
 	params: LambdaPayload,
 	options: Options,
-<<<<<<< HEAD
 	onStream: OnStream,
-=======
 	requestContext: RequestContext,
->>>>>>> a411fbc7
 ): Promise<{
 	type: 'success';
 }> => {
