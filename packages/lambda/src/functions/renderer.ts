import {InvokeCommand} from '@aws-sdk/client-lambda';
import {RenderInternals, renderMedia} from '@remotion/renderer';
import {BrowserLog} from '@remotion/renderer';
import fs from 'fs';
import path from 'path';
import {getLambdaClient} from '../shared/aws-clients';
import {
	chunkKeyForIndex,
	lambdaInitializedKey,
	LambdaPayload,
	LambdaPayloads,
	LambdaRoutines,
	lambdaTimingsKey,
	OUTPUT_PATH_PREFIX,
	RENDERER_PATH_TOKEN,
} from '../shared/constants';
import {randomHash} from '../shared/random-hash';
import {
	ChunkTimingData,
	ObjectChunkTimingData,
} from './chunk-optimization/types';
import {deletedFiles, deletedFilesSize} from './helpers/clean-tmpdir';
import {getBrowserInstance} from './helpers/get-browser-instance';
import {getCurrentRegionInFunction} from './helpers/get-current-region';
import {getFolderFiles} from './helpers/get-files-in-folder';
import {getFolderSizeRecursively} from './helpers/get-folder-size';
import {lambdaWriteFile} from './helpers/io';
import {uploadBrowserLogs} from './helpers/upload-browser-logs';
import {
	getTmpDirStateIfENoSp,
	writeLambdaError,
} from './helpers/write-lambda-error';

type Options = {
	expectedBucketOwner: string;
	isWarm: boolean;
};

const renderHandler = async (
	params: LambdaPayload,
	options: Options,
	logs: BrowserLog[]
) => {
	if (params.type !== LambdaRoutines.renderer) {
		throw new Error('Params must be renderer');
	}

	const browserInstance = await getBrowserInstance(params.saveBrowserLogs);
	const outputPath = OUTPUT_PATH_PREFIX + randomHash();
	if (fs.existsSync(outputPath)) {
		(fs.rmSync ?? fs.rmdirSync)(outputPath);
	}

	fs.mkdirSync(outputPath);

	if (typeof params.chunk !== 'number') {
		throw new Error('must pass chunk');
	}

	if (!params.frameRange) {
		throw new Error('must pass framerange');
	}

	const start = Date.now();
	const chunkTimingData: ObjectChunkTimingData = {
		timings: {},
		chunk: params.chunk,
		frameRange: params.frameRange,
		startDate: start,
	};

	const outdir = RenderInternals.tmpDir(RENDERER_PATH_TOKEN);

	const outputLocation = path.join(
		outdir,
		`localchunk-${String(params.chunk).padStart(
			8,
			'0'
		)}.${RenderInternals.getFileExtensionFromCodec(params.codec, 'chunk')}`
	);

	await renderMedia({
		config: {
			id: params.composition,
			durationInFrames: params.durationInFrames,
			fps: params.fps,
			height: params.height,
			width: params.width,
		},
		imageFormat: params.imageFormat,
		inputProps: params.inputProps,
		frameRange: params.frameRange,
		onProgress: ({renderedFrames}) => {
			chunkTimingData.timings[renderedFrames] = Date.now() - start;
		},
		parallelism: 1,
		onStart: () => {
			lambdaWriteFile({
				privacy: 'private',
				bucketName: params.bucketName,
				body: JSON.stringify({
					filesCleaned: deletedFilesSize,
					filesInTmp: fs.readdirSync('/tmp'),
					isWarm: options.isWarm,
					deletedFiles,
					tmpSize: getFolderSizeRecursively('/tmp'),
					tmpDirFiles: getFolderFiles('/tmp'),
				}),
				key: lambdaInitializedKey({
					renderId: params.renderId,
					chunk: params.chunk,
					attempt: params.attempt,
				}),
				region: getCurrentRegionInFunction(),
				expectedBucketOwner: options.expectedBucketOwner,
			});
		},
		openedBrowser: browserInstance,
		serveUrl: params.serveUrl,
		quality: params.quality,
		envVariables: params.envVariables,
		dumpBrowserLogs: params.saveBrowserLogs,
		onBrowserLog: (log) => {
			logs.push(log);
		},
		absoluteOutputFile: outputLocation,
		codec: params.codec,
		crf: params.crf ?? null,
		ffmpegExecutable: null,
		pixelFormat: params.pixelFormat,
		proResProfile: params.proResProfile,
		onDownload: (src: string) => {
			console.log('Downloading', src);
			return () => undefined;
		},

		overwrite: false,
	});
<<<<<<< HEAD

	const endRendered = Date.now();

	await RenderInternals.addSilentAudioIfNecessary(outputLocation);
=======
	stitchLabel.end();
	console.info('Adding silent audio, chunk', params.chunk);
	await RenderInternals.addSilentAudioIfNecessary(
		outputLocation,
		params.frameRange[1] - params.frameRange[0] + 1,
		params.fps
	);
	const endStitching = Date.now();
>>>>>>> 0bdab1f3

	const condensedTimingData: ChunkTimingData = {
		...chunkTimingData,
		timings: Object.values(chunkTimingData.timings),
	};

	await lambdaWriteFile({
		bucketName: params.bucketName,
		key: chunkKeyForIndex({
			renderId: params.renderId,
			index: params.chunk,
		}),
		body: fs.createReadStream(outputLocation),
		region: getCurrentRegionInFunction(),
		privacy: params.privacy,
		expectedBucketOwner: options.expectedBucketOwner,
	});
	await Promise.all([
		fs.promises.rm(outputLocation, {recursive: true}),
		fs.promises.rm(outputPath, {recursive: true}),
		lambdaWriteFile({
			bucketName: params.bucketName,
			body: JSON.stringify(condensedTimingData as ChunkTimingData, null, 2),
			key: `${lambdaTimingsKey({
				renderId: params.renderId,
				chunk: params.chunk,
				rendered: endRendered,
				start,
			})}`,
			region: getCurrentRegionInFunction(),
			privacy: 'private',
			expectedBucketOwner: options.expectedBucketOwner,
		}),
	]);
};

export const rendererHandler = async (
	params: LambdaPayload,
	options: Options
) => {
	if (params.type !== LambdaRoutines.renderer) {
		throw new Error('Params must be renderer');
	}

	const logs: BrowserLog[] = [];

	try {
		await renderHandler(params, options, logs);
	} catch (err) {
		// If this error is encountered, we can just retry as it
		// is a very rare error to occur
		const isBrowserError =
			(err as Error).message.includes('FATAL:zygote_communication_linux.cc') ||
			(err as Error).message.includes(
				'error while loading shared libraries: libnss3.so'
			);
		const willRetry = isBrowserError || params.retriesLeft > 0;

		console.log('Error occurred');
		console.log(err);
		await writeLambdaError({
			bucketName: params.bucketName,
			errorInfo: {
				stack: (err as Error).stack as string,
				chunk: params.chunk,
				frame: null,
				type: 'renderer',
				isFatal: !isBrowserError,
				tmpDir: getTmpDirStateIfENoSp((err as Error).stack as string),
				attempt: params.attempt,
				totalAttempts: params.retriesLeft + params.attempt,
				willRetry,
			},
			renderId: params.renderId,
			expectedBucketOwner: options.expectedBucketOwner,
		});
		if (willRetry) {
			const retryPayload: LambdaPayloads[LambdaRoutines.renderer] = {
				...params,
				retriesLeft: params.retriesLeft - 1,
				attempt: params.attempt + 1,
			};
			await getLambdaClient(getCurrentRegionInFunction()).send(
				new InvokeCommand({
					FunctionName: process.env.AWS_LAMBDA_FUNCTION_NAME,
					// @ts-expect-error
					Payload: JSON.stringify(retryPayload),
					InvocationType: 'Event',
				})
			);
		}
	} finally {
		if (params.saveBrowserLogs) {
			await uploadBrowserLogs({
				chunk: params.chunk,
				bucketName: params.bucketName,
				endFrame: params.frameRange[1],
				startFrame: params.frameRange[0],
				expectedBucketOwner: options.expectedBucketOwner,
				logs,
				renderId: params.renderId,
			});
		}
	}
};<|MERGE_RESOLUTION|>--- conflicted
+++ resolved
@@ -136,21 +136,15 @@
 
 		overwrite: false,
 	});
-<<<<<<< HEAD
 
 	const endRendered = Date.now();
 
-	await RenderInternals.addSilentAudioIfNecessary(outputLocation);
-=======
-	stitchLabel.end();
 	console.info('Adding silent audio, chunk', params.chunk);
 	await RenderInternals.addSilentAudioIfNecessary(
 		outputLocation,
 		params.frameRange[1] - params.frameRange[0] + 1,
 		params.fps
 	);
-	const endStitching = Date.now();
->>>>>>> 0bdab1f3
 
 	const condensedTimingData: ChunkTimingData = {
 		...chunkTimingData,
