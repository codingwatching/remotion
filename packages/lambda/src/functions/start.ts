import {InvokeCommand} from '@aws-sdk/client-lambda';
import {VERSION} from 'remotion/version';
import {internalGetOrCreateBucket} from '../api/get-or-create-bucket';
import {getLambdaClient} from '../shared/aws-clients';
import type {LambdaPayload} from '../shared/constants';
import {initalizedMetadataKey, LambdaRoutines} from '../shared/constants';
import {convertToServeUrl} from '../shared/convert-to-serve-url';
import {getCurrentRegionInFunction} from './helpers/get-current-region';
import {lambdaWriteFile} from './helpers/io';
import {
	generateRandomHashWithLifeCycleRule,
	validateDeleteAfter,
} from './helpers/lifecycle';

type Options = {
	expectedBucketOwner: string;
};

export const startHandler = async (params: LambdaPayload, options: Options) => {
	if (params.type !== LambdaRoutines.start) {
		throw new TypeError('Expected type start');
	}

	if (params.version !== VERSION) {
		if (!params.version) {
			throw new Error(
				`Version mismatch: When calling renderMediaOnLambda(), you called the function ${process.env.AWS_LAMBDA_FUNCTION_NAME} which has the version ${VERSION} but the @remotion/lambda package is an older version. Deploy a new function and use it to call renderMediaOnLambda(). See: https://www.remotion.dev/docs/lambda/upgrading`,
			);
		}

		throw new Error(
			`Version mismatch: When calling renderMediaOnLambda(), you passed ${process.env.AWS_LAMBDA_FUNCTION_NAME} as the function, which has the version ${VERSION}, but the @remotion/lambda package you used to invoke the function has version ${params.version}. Deploy a new function and use it to call renderMediaOnLambda(). See: https://www.remotion.dev/docs/lambda/upgrading`,
		);
	}

	const region = getCurrentRegionInFunction();
	const bucketName =
		params.bucketName ??
		(
			await internalGetOrCreateBucket({
				region: getCurrentRegionInFunction(),
				enableFolderExpiry: null,
				customCredentials: null,
			})
		).bucketName;
	const realServeUrl = convertToServeUrl({
		urlOrId: params.serveUrl,
		region,
		bucketName,
	});

	validateDeleteAfter(params.deleteAfter);
	const renderId = generateRandomHashWithLifeCycleRule(params.deleteAfter);

	const initialFile = lambdaWriteFile({
		bucketName,
		downloadBehavior: null,
		region,
		body: 'Render was initialized',
		expectedBucketOwner: options.expectedBucketOwner,
		key: initalizedMetadataKey(renderId),
		privacy: 'private',
		customCredentials: null,
	});

	const payload: LambdaPayload = {
		type: LambdaRoutines.launch,
		framesPerLambda: params.framesPerLambda,
		composition: params.composition,
		serveUrl: realServeUrl,
		inputProps: params.inputProps,
		bucketName,
		renderId,
		codec: params.codec,
		imageFormat: params.imageFormat,
		crf: params.crf,
		envVariables: params.envVariables,
		pixelFormat: params.pixelFormat,
		proResProfile: params.proResProfile,
		x264Preset: params.x264Preset,
		jpegQuality: params.jpegQuality,
		maxRetries: params.maxRetries,
		privacy: params.privacy,
		logLevel: params.logLevel,
		frameRange: params.frameRange,
		outName: params.outName,
		timeoutInMilliseconds: params.timeoutInMilliseconds,
		chromiumOptions: params.chromiumOptions,
		scale: params.scale,
		numberOfGifLoops: params.numberOfGifLoops,
		everyNthFrame: params.everyNthFrame,
		concurrencyPerLambda: params.concurrencyPerLambda,
		downloadBehavior: params.downloadBehavior,
		muted: params.muted,
		overwrite: params.overwrite,
		webhook: params.webhook,
		audioBitrate: params.audioBitrate,
		videoBitrate: params.videoBitrate,
		encodingBufferSize: params.encodingBufferSize,
		encodingMaxRate: params.encodingMaxRate,
		forceHeight: params.forceHeight,
		forceWidth: params.forceWidth,
		rendererFunctionName: params.rendererFunctionName,
		audioCodec: params.audioCodec,
		offthreadVideoCacheSizeInBytes: params.offthreadVideoCacheSizeInBytes,
		deleteAfter: params.deleteAfter,
		colorSpace: params.colorSpace,
<<<<<<< HEAD
		enableStreaming: params.enableStreaming,
=======
		preferLossless: params.preferLossless,
>>>>>>> a411fbc7
	};

	// Don't replace with callLambda(), we want to return before the render is snone
	const result = await getLambdaClient(getCurrentRegionInFunction()).send(
		new InvokeCommand({
			FunctionName: process.env.AWS_LAMBDA_FUNCTION_NAME,
			Payload: JSON.stringify(payload),
			InvocationType: 'Event',
		}),
	);
	if (result.FunctionError) {
		throw new Error(
			`Lambda function returned error: ${result.FunctionError} ${result.LogResult}`,
		);
	}

	await initialFile;

	return {
		type: 'success' as const,
		bucketName,
		renderId,
	};
};<|MERGE_RESOLUTION|>--- conflicted
+++ resolved
@@ -105,11 +105,8 @@
 		offthreadVideoCacheSizeInBytes: params.offthreadVideoCacheSizeInBytes,
 		deleteAfter: params.deleteAfter,
 		colorSpace: params.colorSpace,
-<<<<<<< HEAD
 		enableStreaming: params.enableStreaming,
-=======
 		preferLossless: params.preferLossless,
->>>>>>> a411fbc7
 	};
 
 	// Don't replace with callLambda(), we want to return before the render is snone
