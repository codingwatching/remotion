--- conflicted
+++ resolved
@@ -296,13 +296,10 @@
 			offthreadVideoCacheSizeInBytes: params.offthreadVideoCacheSizeInBytes,
 			deleteAfter: params.deleteAfter,
 			colorSpace: params.colorSpace,
-<<<<<<< HEAD
 			enableStreaming: params.enableStreaming,
-=======
 			preferLossless: params.preferLossless,
 			compositionStart: realFrameRange[0],
 			framesPerLambda,
->>>>>>> a411fbc7
 		};
 		return payload;
 	});
