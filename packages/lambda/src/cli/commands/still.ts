--- conflicted
+++ resolved
@@ -65,11 +65,7 @@
 	} = await CliInternals.getCliOptions({
 		type: 'still',
 		isLambda: true,
-<<<<<<< HEAD
-		codec: 'h264',
 		remotionRoot,
-=======
->>>>>>> 194b0ae2
 	});
 
 	const functionName = await findFunctionName();
