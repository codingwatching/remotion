import {CliInternals, ConfigInternals} from '@remotion/cli';
import {existsSync, lstatSync} from 'fs';
import path from 'path';
import {Internals} from 'remotion';
import {deploySite} from '../../../api/deploy-site';
import {getOrCreateBucket} from '../../../api/get-or-create-bucket';
import {BINARY_NAME} from '../../../shared/constants';
import {validateSiteName} from '../../../shared/validate-site-name';
import {parsedLambdaCli} from '../../args';
import {getAwsRegion} from '../../get-aws-region';
import type {
	BucketCreationProgress,
	BundleProgress,
	DeployToS3Progress,
} from '../../helpers/progress-bar';
import {
	makeBucketProgress,
	makeBundleProgress,
	makeDeployProgressBar,
} from '../../helpers/progress-bar';
import {quit} from '../../helpers/quit';
import {Log} from '../../log';

export const SITES_CREATE_SUBCOMMAND = 'create';

export const sitesCreateSubcommand = async (
	args: string[],
	remotionRoot: string
) => {
	const {file, reason} = CliInternals.findEntryPoint(args, remotionRoot);
	if (!file) {
		Log.error('No entry file passed.');
		Log.info(
			'Pass an additional argument specifying the entry file of your Remotion project:'
		);
		Log.info();
		Log.info(`${BINARY_NAME} deploy <entry-file.ts>`);
		quit(1);
		return;
	}

	Log.verbose('Entry point:', file, 'Reason:', reason);

	const absoluteFile = path.join(process.cwd(), file);
	if (!existsSync(absoluteFile)) {
		Log.error(
			`No file exists at ${absoluteFile}. Make sure the path exists and try again.`
		);
		quit(1);
	}

	if (lstatSync(absoluteFile).isDirectory()) {
		Log.error(
			`You passed a path ${absoluteFile} but it is a directory. Pass a file instead.`
		);
		quit(1);
	}

	const desiredSiteName = parsedLambdaCli['site-name'] ?? undefined;
	if (desiredSiteName !== undefined) {
		validateSiteName(desiredSiteName);
	}

	const progressBar = CliInternals.createOverwriteableCliOutput({
		quiet: CliInternals.quietFlagProvided(),
<<<<<<< HEAD
=======
		cancelSignal: null,
>>>>>>> c642b3ac
	});

	const multiProgress: {
		bundleProgress: BundleProgress;
		bucketProgress: BucketCreationProgress;
		deployProgress: DeployToS3Progress;
	} = {
		bundleProgress: {
			doneIn: null,
			progress: 0,
		},
		bucketProgress: {
			bucketCreated: false,
			doneIn: null,
		},
		deployProgress: {
			doneIn: null,
			totalSize: null,
			sizeUploaded: 0,
			stats: null,
		},
	};

	const updateProgress = () => {
		progressBar.update(
			[
				makeBundleProgress(multiProgress.bundleProgress),
				makeBucketProgress(multiProgress.bucketProgress),
				makeDeployProgressBar(multiProgress.deployProgress),
			].join('\n')
		);
	};

	const bucketStart = Date.now();

	const {bucketName} = await getOrCreateBucket({
		region: getAwsRegion(),
		onBucketEnsured: () => {
			multiProgress.bucketProgress.bucketCreated = true;
			updateProgress();
		},
	});

	multiProgress.bucketProgress.doneIn = Date.now() - bucketStart;
	updateProgress();

	const bundleStart = Date.now();
	const uploadStart = Date.now();

	const {serveUrl, siteName, stats} = await deploySite({
		entryPoint: absoluteFile,
		siteName: desiredSiteName,
		bucketName,
		options: {
			onBundleProgress: (progress: number) => {
				multiProgress.bundleProgress = {
					progress,
					doneIn: progress === 100 ? Date.now() - bundleStart : null,
				};
			},
			onUploadProgress: (p) => {
				multiProgress.deployProgress = {
					sizeUploaded: p.sizeUploaded,
					totalSize: p.totalSize,
					doneIn: null,
					stats: null,
				};
				updateProgress();
			},
			enableCaching: ConfigInternals.getWebpackCaching(),
			webpackOverride: ConfigInternals.getWebpackOverrideFn() ?? ((f) => f),
		},
		region: getAwsRegion(),
	});
	const uploadDuration = Date.now() - uploadStart;
	multiProgress.deployProgress = {
		sizeUploaded: 1,
		totalSize: 1,
		doneIn: uploadDuration,
		stats: {
			addedFiles: stats.uploadedFiles,
			removedFiles: stats.deletedFiles,
			untouchedFiles: stats.untouchedFiles,
		},
	};
	updateProgress();

	Log.info();
	Log.info();
	Log.info('Deployed to S3!');

	Log.info(`Serve URL: ${serveUrl}`);
	Log.info(`Site Name: ${siteName}`);

	Log.info();
	Log.info(
		CliInternals.chalk.blueBright(
			'ℹ️ If you make changes to your code, you need to redeploy the site. You can overwrite the existing site by running:'
		)
	);
	Log.info(
		CliInternals.chalk.blueBright(
			['npx remotion lambda sites create', args[0], `--site-name=${siteName}`]
				.filter(Internals.truthy)
				.join(' ')
		)
	);
};<|MERGE_RESOLUTION|>--- conflicted
+++ resolved
@@ -63,10 +63,7 @@
 
 	const progressBar = CliInternals.createOverwriteableCliOutput({
 		quiet: CliInternals.quietFlagProvided(),
-<<<<<<< HEAD
-=======
 		cancelSignal: null,
->>>>>>> c642b3ac
 	});
 
 	const multiProgress: {
