import {RenderInternals} from '@remotion/renderer';
import path from 'path';
import {VERSION} from 'remotion/version';
import {beforeAll, beforeEach, describe, expect, test, vi} from 'vitest';
import {LambdaRoutines} from '../../defaults';
import {callLambda} from '../../shared/call-lambda';
import {mockableHttpClients} from '../../shared/invoke-webhook';

const originalFetch = mockableHttpClients.http;
beforeEach(() => {
	// @ts-expect-error
	mockableHttpClients.http = vi.fn(
		(
			_url: string,
			_options: unknown,
			cb: (a: {statusCode: number}) => void,
		) => {
			cb({
				statusCode: 201,
			});
			return {
				on: () => undefined,
				end: () => undefined,
			};
		},
	);
	return () => {
		mockableHttpClients.http = originalFetch;
	};
});

beforeAll(() => {
	return async () => {
		await RenderInternals.killAllBrowsers();
	};
});

const TEST_URL = 'http://localhost:8000';

describe('Webhooks', () => {
	test('Should call webhook upon completion', async () => {
		process.env.AWS_LAMBDA_FUNCTION_MEMORY_SIZE = '2048';
		process.env.AWS_LAMBDA_FUNCTION_NAME = 'remotion-dev-lambda';

		const exampleBuild = path.join(process.cwd(), '..', 'example', 'build');

		const {port, close} = await RenderInternals.serveStatic(exampleBuild, {
			binariesDirectory: null,
			concurrency: 1,
			downloadMap: RenderInternals.makeDownloadMap(),
			indent: false,
			logLevel: 'error',
			offthreadVideoCacheSizeInBytes: null,
			port: null,
			remotionRoot: path.dirname(exampleBuild),
			forceIPv4: false,
		});

		const res = await callLambda({
			type: LambdaRoutines.start,
			payload: {
				serveUrl: `http://localhost:${port}`,
				chromiumOptions: {},
				codec: 'h264',
				composition: 'react-svg',
				crf: 9,
				envVariables: {},
				frameRange: [0, 2],
				framesPerLambda: 8,
				imageFormat: 'png',
				inputProps: {
					type: 'payload',
					payload: '{}',
				},
				logLevel: 'warn',
				maxRetries: 3,
				outName: 'out.mp4',
				pixelFormat: 'yuv420p',
				privacy: 'public',
				proResProfile: undefined,
				x264Preset: null,
				jpegQuality: undefined,
				scale: 1,
				timeoutInMilliseconds: 40000,
				numberOfGifLoops: null,
				everyNthFrame: 1,
				concurrencyPerLambda: 1,
				downloadBehavior: {
					type: 'play-in-browser',
				},
				muted: false,
				version: VERSION,
				overwrite: true,
				webhook: {
					url: TEST_URL,
					secret: 'TEST_SECRET',
					customData: {
						customID: 123,
					},
				},
				audioBitrate: null,
				videoBitrate: null,
				encodingBufferSize: null,
				encodingMaxRate: null,
				forceHeight: null,
				forceWidth: null,
				rendererFunctionName: null,
				bucketName: null,
				audioCodec: null,
				offthreadVideoCacheSizeInBytes: null,
				deleteAfter: null,
<<<<<<< HEAD
				colorSpace: 'default',
				enableStreaming: false,
=======
				colorSpace: null,
				preferLossless: false,
>>>>>>> a411fbc7
			},
			functionName: 'remotion-dev-lambda',
			onMessage: () => undefined,
			region: 'us-east-1',
			timeoutInTest: 120000,
			retriesRemaining: 0,
		});
		const parsed = res;

		await callLambda({
			type: LambdaRoutines.status,
			payload: {
				bucketName: parsed.bucketName,
				renderId: parsed.renderId,
				version: VERSION,
				logLevel: 'info',
			},
			functionName: 'remotion-dev-lambda',
			onMessage: () => undefined,
			region: 'us-east-1',
			timeoutInTest: 120000,
			retriesRemaining: 0,
		});

		expect(mockableHttpClients.http).toHaveBeenCalledTimes(1);
		expect(mockableHttpClients.http).toHaveBeenCalledWith(
			TEST_URL,
			{
				method: 'POST',
				headers: {
					'Content-Type': 'application/json',
					'X-Remotion-Signature': expect.stringContaining('sha512='),
					'X-Remotion-Status': 'success',
					'X-Remotion-Mode': 'production',
					'Content-Length': expect.any(Number),
				},
				timeout: 5000,
			},
			expect.anything(),
		);
		await close();
	});

	test('Should call webhook upon timeout', async () => {
		process.env.AWS_LAMBDA_FUNCTION_MEMORY_SIZE = '2048';

		const exampleBuild = path.join(process.cwd(), '..', 'example', 'build');

		// Maybe this can use simulateLambdaRender instead
		const {port, close} = await RenderInternals.serveStatic(exampleBuild, {
			binariesDirectory: null,
			concurrency: 1,
			downloadMap: RenderInternals.makeDownloadMap(),
			indent: false,
			logLevel: 'error',
			offthreadVideoCacheSizeInBytes: null,
			port: null,
			remotionRoot: path.dirname(exampleBuild),
			forceIPv4: false,
		});

		await callLambda({
			functionName: 'remotion-dev-lambda',
			onMessage: () => undefined,
			region: 'us-east-1',
			type: LambdaRoutines.launch,
			payload: {
				offthreadVideoCacheSizeInBytes: null,
				serveUrl: `http://localhost:${port}`,
				chromiumOptions: {},
				codec: 'h264',
				composition: 'react-svg',
				crf: 9,
				envVariables: {},
				frameRange: [0, 10],
				framesPerLambda: 8,
				imageFormat: 'png',
				inputProps: {
					type: 'payload',
					payload: '{}',
				},
				logLevel: 'warn',
				maxRetries: 3,
				outName: 'out.mp4',
				pixelFormat: 'yuv420p',
				privacy: 'public',
				proResProfile: undefined,
				x264Preset: null,
				jpegQuality: undefined,
				scale: 1,
				timeoutInMilliseconds: 3000,
				numberOfGifLoops: null,
				everyNthFrame: 1,
				concurrencyPerLambda: 1,
				downloadBehavior: {
					type: 'play-in-browser',
				},
				muted: false,
				overwrite: true,
				webhook: {
					url: TEST_URL,
					secret: 'TEST_SECRET',
					customData: {customID: 123},
				},
				audioBitrate: null,
				videoBitrate: null,
				encodingBufferSize: null,
				encodingMaxRate: null,
				bucketName: 'abc',
				renderId: 'abc',
				forceHeight: null,
				forceWidth: null,
				rendererFunctionName: null,
				audioCodec: null,
				deleteAfter: null,
<<<<<<< HEAD
				colorSpace: 'default',
				enableStreaming: false,
=======
				colorSpace: null,
				preferLossless: false,
>>>>>>> a411fbc7
			},
			timeoutInTest: 1000,
			retriesRemaining: 0,
		});

		await new Promise((resolve) => {
			setTimeout(resolve, 2000);
		});
		expect(mockableHttpClients.http).toHaveBeenCalledTimes(1);
		expect(mockableHttpClients.http).toHaveBeenCalledWith(
			TEST_URL,
			{
				method: 'POST',
				headers: {
					'Content-Type': 'application/json',
					'X-Remotion-Mode': 'production',
					'X-Remotion-Signature': expect.stringContaining('sha512='),
					'X-Remotion-Status': 'timeout',
					'Content-Length': 84,
				},
				timeout: 5000,
			},
			expect.anything(),
		);
		await close();
	});
});<|MERGE_RESOLUTION|>--- conflicted
+++ resolved
@@ -109,13 +109,9 @@
 				audioCodec: null,
 				offthreadVideoCacheSizeInBytes: null,
 				deleteAfter: null,
-<<<<<<< HEAD
-				colorSpace: 'default',
 				enableStreaming: false,
-=======
 				colorSpace: null,
 				preferLossless: false,
->>>>>>> a411fbc7
 			},
 			functionName: 'remotion-dev-lambda',
 			onMessage: () => undefined,
@@ -231,13 +227,9 @@
 				rendererFunctionName: null,
 				audioCodec: null,
 				deleteAfter: null,
-<<<<<<< HEAD
-				colorSpace: 'default',
 				enableStreaming: false,
-=======
 				colorSpace: null,
 				preferLossless: false,
->>>>>>> a411fbc7
 			},
 			timeoutInTest: 1000,
 			retriesRemaining: 0,
