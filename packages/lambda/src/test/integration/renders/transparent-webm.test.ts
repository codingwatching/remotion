--- conflicted
+++ resolved
@@ -13,84 +13,6 @@
 });
 
 test('Should make a transparent video', async () => {
-<<<<<<< HEAD
-	process.env.AWS_LAMBDA_FUNCTION_MEMORY_SIZE = '2048';
-
-	const res = await callLambda({
-		type: LambdaRoutines.start,
-		payload: {
-			serveUrl:
-				'https://64d3734a6bb69052c34d3616--spiffy-kelpie-71657b.netlify.app/',
-			chromiumOptions: {},
-			codec: 'vp8',
-			composition: 'ten-frame-tester',
-			crf: 9,
-			envVariables: {},
-			frameRange: [0, 9],
-			framesPerLambda: 5,
-			imageFormat: 'png',
-			inputProps: {
-				type: 'payload',
-				payload: '{}',
-			},
-			logLevel: 'warn',
-			maxRetries: 3,
-			outName: 'out.webm',
-			pixelFormat: 'yuva420p',
-			privacy: 'public',
-			proResProfile: undefined,
-			x264Preset: null,
-			jpegQuality: undefined,
-			scale: 1,
-			timeoutInMilliseconds: 12000,
-			numberOfGifLoops: null,
-			everyNthFrame: 1,
-			concurrencyPerLambda: 1,
-			downloadBehavior: {
-				type: 'play-in-browser',
-			},
-			muted: false,
-			version: VERSION,
-			overwrite: true,
-			webhook: null,
-			audioBitrate: null,
-			videoBitrate: null,
-			forceHeight: null,
-			forceWidth: null,
-			rendererFunctionName: null,
-			bucketName: null,
-			audioCodec: null,
-			offthreadVideoCacheSizeInBytes: null,
-			deleteAfter: null,
-			colorSpace: 'default',
-			enableStreaming: false,
-		},
-		functionName: 'remotion-dev-render',
-		onMessage: () => undefined,
-		region: 'eu-central-1',
-		timeoutInTest: 120000,
-		retriesRemaining: 0,
-	});
-
-	const progress = await callLambda({
-		type: LambdaRoutines.status,
-		payload: {
-			bucketName: res.bucketName,
-			renderId: res.renderId,
-			version: VERSION,
-		},
-		functionName: 'remotion-dev-render',
-		onMessage: () => undefined,
-		region: 'eu-central-1',
-		timeoutInTest: 120000,
-		retriesRemaining: 0,
-	});
-
-	const file = await lambdaReadFile({
-		bucketName: res.bucketName,
-		key: progress.outKey as string,
-		expectedBucketOwner: 'abc',
-=======
 	const {close, file, progress, renderId} = await simulateLambdaRender({
 		codec: 'vp8',
 		composition: 'ten-frame-tester',
@@ -98,7 +20,6 @@
 		imageFormat: 'png',
 		framesPerLambda: 5,
 		logLevel: 'error',
->>>>>>> a411fbc7
 		region: 'eu-central-1',
 		outName: 'out.webm',
 		pixelFormat: 'yuva420p',
