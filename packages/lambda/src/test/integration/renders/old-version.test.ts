--- conflicted
+++ resolved
@@ -58,13 +58,9 @@
 				renderId: 'test',
 				offthreadVideoCacheSizeInBytes: null,
 				deleteAfter: null,
-<<<<<<< HEAD
-				colorSpace: 'default',
 				enableStreaming: false,
-=======
 				colorSpace: null,
 				preferLossless: false,
->>>>>>> a411fbc7
 			},
 			functionName: 'remotion-dev-render',
 			onMessage: () => undefined,
