--- conflicted
+++ resolved
@@ -10,60 +10,6 @@
 });
 
 test('Should make a distributed GIF', async () => {
-<<<<<<< HEAD
-	process.env.AWS_LAMBDA_FUNCTION_MEMORY_SIZE = '2048';
-
-	const res = await callLambda({
-		type: LambdaRoutines.start,
-		payload: {
-			serveUrl:
-				'https://64d3734a6bb69052c34d3616--spiffy-kelpie-71657b.netlify.app/',
-			chromiumOptions: {},
-			codec: 'gif',
-			composition: 'framer',
-			crf: 9,
-			envVariables: {},
-			// 61 frames, which is uneven, to challenge the frame planner
-			frameRange: [0, 60],
-			framesPerLambda: 8,
-			imageFormat: 'png',
-			inputProps: {
-				type: 'payload',
-				payload: '{}',
-			},
-			logLevel: 'warn',
-			maxRetries: 3,
-			outName: 'out.gif',
-			pixelFormat: 'yuv420p',
-			privacy: 'public',
-			proResProfile: undefined,
-			x264Preset: null,
-			jpegQuality: undefined,
-			scale: 1,
-			timeoutInMilliseconds: 12000,
-			numberOfGifLoops: null,
-			everyNthFrame: 2,
-			concurrencyPerLambda: 1,
-			downloadBehavior: {type: 'play-in-browser'},
-			muted: false,
-			version: VERSION,
-			overwrite: true,
-			webhook: null,
-			audioBitrate: null,
-			videoBitrate: null,
-			forceHeight: null,
-			forceWidth: null,
-			rendererFunctionName: null,
-			bucketName: null,
-			audioCodec: null,
-			offthreadVideoCacheSizeInBytes: null,
-			deleteAfter: null,
-			colorSpace: 'default',
-			enableStreaming: false,
-		},
-		functionName: 'remotion-dev-lambda',
-		onMessage: () => undefined,
-=======
 	const {file, close} = await simulateLambdaRender({
 		codec: 'gif',
 		composition: 'framer',
@@ -75,27 +21,10 @@
 		outName: 'out.gif',
 		timeoutInMilliseconds: 12000,
 		everyNthFrame: 2,
->>>>>>> a411fbc7
 		region: 'eu-central-1',
 	});
 
-<<<<<<< HEAD
-	const progress = await callLambda({
-		type: LambdaRoutines.status,
-		payload: {
-			bucketName: res.bucketName,
-			renderId: res.renderId,
-			version: VERSION,
-		},
-		functionName: 'remotion-dev-lambda',
-		onMessage: () => undefined,
-		region: 'eu-central-1',
-		timeoutInTest: 120000,
-		retriesRemaining: 0,
-	});
-=======
 	const out = path.join(tmpdir(), 'gif.gif');
->>>>>>> a411fbc7
 
 	await new Promise<void>((resolve) => {
 		file.pipe(createWriteStream(out)).on('close', () => resolve());
