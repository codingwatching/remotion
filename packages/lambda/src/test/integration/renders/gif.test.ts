--- conflicted
+++ resolved
@@ -67,11 +67,8 @@
 			forceHeight: null,
 			forceWidth: null,
 			rendererFunctionName: null,
-<<<<<<< HEAD
 			bucketName: null,
-=======
 			audioCodec: null,
->>>>>>> 9d9655b2
 		},
 		extraContext
 	);
