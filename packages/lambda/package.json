{
	"repository": {
		"url": "https://github.com/remotion-dev/remotion/tree/main/packages/lambda"
	},
	"name": "@remotion/lambda",
	"version": "4.0.226",
	"description": "Render Remotion videos on AWS Lambda",
	"main": "dist/index.js",
	"sideEffects": false,
	"scripts": {
		"formatting": "prettier src --check",
		"testintegration": "vitest src/test/integration --run",
		"lint": "eslint src --ext ts,tsx",
		"test": "vitest src/test/unit --run",
		"make": "bun build.ts",
		"prepublishOnly": "bun build.ts && bun ensure-version-match.js"
	},
	"author": "Jonny Burger <jonny@remotion.dev>",
	"license": "MIT",
	"dependencies": {
		"@smithy/abort-controller": "3.1.1",
		"@aws-sdk/client-cloudwatch-logs": "3.645.0",
		"@aws-sdk/client-iam": "3.645.0",
		"@aws-sdk/client-lambda": "3.645.0",
		"@aws-sdk/client-s3": "3.645.0",
		"@aws-sdk/client-service-quotas": "3.645.0",
		"@aws-sdk/client-sts": "3.645.0",
		"@aws-sdk/credential-providers": "3.645.0",
		"@aws-sdk/lib-storage": "3.645.0",
		"@aws-sdk/s3-request-presigner": "3.645.0",
		"@remotion/bundler": "workspace:*",
		"@remotion/cli": "workspace:*",
		"@remotion/renderer": "workspace:*",
		"@remotion/studio-server": "workspace:*",
		"@remotion/streaming": "workspace:*",
		"@remotion/serverless": "workspace:*",
		"mime-types": "2.1.34",
		"remotion": "workspace:*",
<<<<<<< HEAD
		"zod": "3.22.3",
		"esbuild": "0.18.6"
=======
		"zod": "3.23.8"
>>>>>>> 449a6c1e
	},
	"devDependencies": {
		"@remotion/bundler": "workspace:*",
		"@remotion/compositor-linux-arm64-gnu": "workspace:*",
		"@types/mime-types": "2.1.1",
		"@types/minimist": "1.2.2",
		"@types/prompt": "^1.1.0",
		"pureimage": "0.4.13",
		"vitest": "0.31.1",
		"zip-lib": "^0.7.2"
	},
	"peerDependencies": {
		"@remotion/bundler": "workspace:*"
	},
	"publishConfig": {
		"access": "public"
	},
	"exports": {
		"./package.json": "./package.json",
		".": "./dist/index.js",
		"./defaults": "./dist/defaults.js",
		"./regions": "./dist/regions.js",
		"./policies": "./dist/api/iam-validation/suggested-policy.js",
		"./client": "./dist/client.js",
		"./layers": "./dist/shared/hosted-layers.js"
	},
	"typesVersions": {
		">=1.0": {
			"defaults": [
				"dist/defaults.d.ts"
			],
			"regions": [
				"dist/regions.d.ts"
			],
			"policies": [
				"dist/api/iam-validation/suggested-policy.d.ts"
			],
			"client": [
				"dist/client.d.ts"
			]
		}
	},
	"homepage": "https://www.remotion.dev/docs/lambda"
}<|MERGE_RESOLUTION|>--- conflicted
+++ resolved
@@ -36,12 +36,8 @@
 		"@remotion/serverless": "workspace:*",
 		"mime-types": "2.1.34",
 		"remotion": "workspace:*",
-<<<<<<< HEAD
-		"zod": "3.22.3",
-		"esbuild": "0.18.6"
-=======
+		"esbuild": "0.18.6",
 		"zod": "3.23.8"
->>>>>>> 449a6c1e
 	},
 	"devDependencies": {
 		"@remotion/bundler": "workspace:*",
