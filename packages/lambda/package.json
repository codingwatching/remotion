{
	"name": "@remotion/lambda",
<<<<<<< HEAD
	"version": "3.2.15",
=======
	"version": "3.2.16",
>>>>>>> d2596f73
	"description": "Distributed renderer for Remotion based on AWS Lambda",
	"main": "dist/index.js",
	"sideEffects": false,
	"bin": {
		"remotion-lambda": "remotion-lambda-cli.js"
	},
	"module": "true",
	"scripts": {
		"testintegration": "jest src/test/integration --runInBand",
		"lint": "eslint src --ext ts,tsx",
		"test": "jest src/test/unit",
		"watch": "tsc -w",
		"build": "tsc -d && pnpm run buildlambda",
		"buildlambda": "ts-node src/admin/bundle-lambda.ts",
		"start": "ts-node src/run.ts",
		"prepublish": "ts-node src/admin/bundle-lambda.ts && node ensure-version-match.js"
	},
	"author": "",
	"license": "MIT",
	"repository": {
		"url": "https://github.com/JonnyBurger/remotion"
	},
	"dependencies": {
		"@aws-sdk/abort-controller": "3.55.0",
		"@aws-sdk/client-cloudwatch-logs": "3.58.0",
		"@aws-sdk/client-iam": "3.58.0",
		"@aws-sdk/client-lambda": "3.58.0",
		"@aws-sdk/client-s3": "3.58.0",
		"@aws-sdk/client-service-quotas": "3.58.0",
		"@aws-sdk/lib-storage": "3.58.0",
		"@aws-sdk/s3-request-presigner": "3.58.0",
<<<<<<< HEAD
		"@remotion/bundler": "3.2.15",
		"@remotion/cli": "3.2.15",
		"@remotion/renderer": "3.2.15",
		"aws-policies": "^1.0.1",
		"mime-types": "2.1.34",
		"remotion": "3.2.15"
=======
		"@remotion/bundler": "3.2.16",
		"@remotion/cli": "3.2.16",
		"@remotion/renderer": "3.2.16",
		"aws-policies": "^1.0.1",
		"mime-types": "2.1.34",
		"remotion": "3.2.16"
>>>>>>> d2596f73
	},
	"peerDependencies": {
		"react": ">=16.8.0",
		"react-dom": ">=16.8.0"
	},
	"devDependencies": {
		"@jonny/eslint-config": "3.0.266",
		"@types/jest": "^27.0.2",
		"@types/mime-types": "2.1.1",
		"@types/minimist": "1.2.2",
		"@types/node": "^14.14.14",
		"@types/prompt": "^1.1.0",
		"eslint": "8.13.0",
		"jest": "^27.2.4",
		"prettier": "^2.4.1",
		"prettier-plugin-organize-imports": "^2.3.4",
		"ts-jest": "^27.0.5",
		"ts-node": "^10.8.0",
		"typescript": "^4.7.0",
		"zip-lib": "^0.7.2"
	},
	"publishConfig": {
		"access": "public"
	}
}<|MERGE_RESOLUTION|>--- conflicted
+++ resolved
@@ -1,10 +1,6 @@
 {
 	"name": "@remotion/lambda",
-<<<<<<< HEAD
-	"version": "3.2.15",
-=======
 	"version": "3.2.16",
->>>>>>> d2596f73
 	"description": "Distributed renderer for Remotion based on AWS Lambda",
 	"main": "dist/index.js",
 	"sideEffects": false,
@@ -36,21 +32,12 @@
 		"@aws-sdk/client-service-quotas": "3.58.0",
 		"@aws-sdk/lib-storage": "3.58.0",
 		"@aws-sdk/s3-request-presigner": "3.58.0",
-<<<<<<< HEAD
-		"@remotion/bundler": "3.2.15",
-		"@remotion/cli": "3.2.15",
-		"@remotion/renderer": "3.2.15",
-		"aws-policies": "^1.0.1",
-		"mime-types": "2.1.34",
-		"remotion": "3.2.15"
-=======
 		"@remotion/bundler": "3.2.16",
 		"@remotion/cli": "3.2.16",
 		"@remotion/renderer": "3.2.16",
 		"aws-policies": "^1.0.1",
 		"mime-types": "2.1.34",
 		"remotion": "3.2.16"
->>>>>>> d2596f73
 	},
 	"peerDependencies": {
 		"react": ">=16.8.0",
