type SeekPayload = {
	frame: number;
};

type ErrorPayload = {
	error: Error;
};

type TimeUpdateEventPayload = {
	frame: number;
};

type FrameUpdateEventPayload = {
	frame: number;
};

type RateChangeEventPayload = {
	playbackRate: number;
};

<<<<<<< HEAD
type ScaleChangeEventPayload = {
	scale: number;
=======
type VolumeChangeEventPayload = {
	volume: number;
>>>>>>> 25d020e4
};

type FullscreenChangeEventPayload = {
	isFullscreen: boolean;
};

type PlayerStateEventMap = {
	seeked: SeekPayload;
	pause: undefined;
	play: undefined;
	ratechange: RateChangeEventPayload;
<<<<<<< HEAD
	scalechange: ScaleChangeEventPayload;
=======
	volumechange: VolumeChangeEventPayload;
>>>>>>> 25d020e4
	ended: undefined;
	error: ErrorPayload;
	timeupdate: TimeUpdateEventPayload;
	frameupdate: FrameUpdateEventPayload;
	fullscreenchange: FullscreenChangeEventPayload;
};

type ThumbnailStateEventMap = {
	error: ErrorPayload;
};

export type PlayerEventTypes = keyof PlayerStateEventMap;
export type ThumbnailEventTypes = keyof ThumbnailStateEventMap;

export type CallbackListener<T extends PlayerEventTypes> = (data: {
	detail: PlayerStateEventMap[T];
}) => void;

type PlayerListeners = {
	[EventType in PlayerEventTypes]: CallbackListener<EventType>[];
};

type ThumbnailListeners = {
	[EventType in ThumbnailEventTypes]: CallbackListener<EventType>[];
};

export class PlayerEmitter {
	listeners: PlayerListeners = {
		ended: [],
		error: [],
		pause: [],
		play: [],
		ratechange: [],
		scalechange: [],
		seeked: [],
		timeupdate: [],
		frameupdate: [],
		fullscreenchange: [],
		volumechange: [],
	};

	addEventListener<Q extends PlayerEventTypes>(
		name: Q,
		callback: CallbackListener<Q>
	) {
		(this.listeners[name] as CallbackListener<Q>[]).push(callback);
	}

	removeEventListener<Q extends PlayerEventTypes>(
		name: Q,
		callback: CallbackListener<Q>
	) {
		this.listeners[name] = this.listeners[name].filter(
			(l) => l !== callback
		) as PlayerListeners[Q];
	}

	private dispatchEvent<T extends PlayerEventTypes>(
		dispatchName: T,
		context: PlayerStateEventMap[T]
	) {
		(this.listeners[dispatchName] as CallbackListener<T>[]).forEach(
			(callback) => {
				callback({detail: context});
			}
		);
	}

	dispatchSeek(frame: number) {
		this.dispatchEvent('seeked', {
			frame,
		});
	}

	dispatchVolumeChange(volume: number) {
		this.dispatchEvent('volumechange', {
			volume,
		});
	}

	dispatchPause() {
		this.dispatchEvent('pause', undefined);
	}

	dispatchPlay() {
		this.dispatchEvent('play', undefined);
	}

	dispatchEnded() {
		this.dispatchEvent('ended', undefined);
	}

	dispatchRatechange(playbackRate: number) {
		this.dispatchEvent('ratechange', {
			playbackRate,
		});
	}

	dispatchScalechange(scale: number) {
		this.dispatchEvent('scalechange', {
			scale,
		});
	}

	dispatchError(error: Error) {
		this.dispatchEvent('error', {
			error,
		});
	}

	dispatchTimeUpdate(event: TimeUpdateEventPayload) {
		this.dispatchEvent('timeupdate', event);
	}

	dispatchFrameUpdate(event: FrameUpdateEventPayload) {
		this.dispatchEvent('frameupdate', event);
	}

	dispatchFullscreenChange(event: FullscreenChangeEventPayload) {
		this.dispatchEvent('fullscreenchange', event);
	}
}

export class ThumbnailEmitter {
	listeners: ThumbnailListeners = {
		error: [],
	};

	addEventListener<Q extends ThumbnailEventTypes>(
		name: Q,
		callback: CallbackListener<Q>
	) {
		(this.listeners[name] as CallbackListener<Q>[]).push(callback);
	}

	removeEventListener<Q extends ThumbnailEventTypes>(
		name: Q,
		callback: CallbackListener<Q>
	) {
		this.listeners[name] = (
			this.listeners[name] as CallbackListener<ThumbnailEventTypes>[]
		).filter((l) => l !== callback);
	}

	private dispatchEvent<T extends ThumbnailEventTypes>(
		dispatchName: T,
		context: PlayerStateEventMap[T]
	) {
		(this.listeners[dispatchName] as CallbackListener<T>[]).forEach(
			(callback) => {
				callback({detail: context});
			}
		);
	}

	dispatchError(error: Error) {
		this.dispatchEvent('error', {
			error,
		});
	}
}<|MERGE_RESOLUTION|>--- conflicted
+++ resolved
@@ -18,13 +18,12 @@
 	playbackRate: number;
 };
 
-<<<<<<< HEAD
 type ScaleChangeEventPayload = {
 	scale: number;
-=======
+};
+
 type VolumeChangeEventPayload = {
 	volume: number;
->>>>>>> 25d020e4
 };
 
 type FullscreenChangeEventPayload = {
@@ -36,11 +35,8 @@
 	pause: undefined;
 	play: undefined;
 	ratechange: RateChangeEventPayload;
-<<<<<<< HEAD
 	scalechange: ScaleChangeEventPayload;
-=======
 	volumechange: VolumeChangeEventPayload;
->>>>>>> 25d020e4
 	ended: undefined;
 	error: ErrorPayload;
 	timeupdate: TimeUpdateEventPayload;
