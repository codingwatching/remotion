--- conflicted
+++ resolved
@@ -308,31 +308,16 @@
 	}
 
 	return (
-<<<<<<< HEAD
-		<SharedPlayerContexts
-			timelineContext={timelineContextValue}
-			layers={layers}
-			compositionHeight={compositionHeight}
-			compositionWidth={compositionWidth}
-			durationInFrames={durationInFrames}
-			fps={fps}
-			inputProps={inputProps}
-			numberOfSharedAudioTags={numberOfSharedAudioTags}
-		>
-			<Internals.Timeline.SetTimelineContext.Provider
-				value={setTimelineContextValue}
-=======
 		<Internals.IsPlayerContextProvider>
 			<SharedPlayerContexts
 				timelineContext={timelineContextValue}
-				component={component}
+				layers={layers}
 				compositionHeight={compositionHeight}
 				compositionWidth={compositionWidth}
 				durationInFrames={durationInFrames}
 				fps={fps}
 				inputProps={inputProps}
 				numberOfSharedAudioTags={numberOfSharedAudioTags}
->>>>>>> 8cee931b
 			>
 				<Internals.Timeline.SetTimelineContext.Provider
 					value={setTimelineContextValue}
