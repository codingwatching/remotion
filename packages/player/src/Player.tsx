--- conflicted
+++ resolved
@@ -67,14 +67,9 @@
 	alwaysShowControls?: boolean;
 	schema?: Schema;
 	initiallyMuted?: boolean;
-<<<<<<< HEAD
+	showPlaybackRateControl?: boolean | number[];
 } & CompProps<Props> &
 	PropsIfHasProps<Schema, Props>;
-=======
-	showPlaybackRateControl?: boolean | number[];
-} & PropsIfHasProps<T> &
-	CompProps<T>;
->>>>>>> c818a3e2
 
 export const componentOrNullIfLazy = <Props,>(
 	props: CompProps<Props>
