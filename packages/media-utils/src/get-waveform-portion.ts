import type {SampleOutputRange} from './get-wave-form-samples';
import {getWaveformSamples} from './get-wave-form-samples';
import type {AudioData} from './types';
import {validateChannel} from './validate-channel';

type Bar = {
	index: number;
	amplitude: number;
};

<<<<<<< HEAD
const concatArrays = (arrays: Float32Array[]): Float32Array => {
	// sum of individual array lengths
	const totalLength = arrays.reduce((acc, value) => acc + value.length, 0);

	const result = new Float32Array(totalLength);

	// for each array - copy it over result
	// next array is copied right after the previous one
	let length = 0;
	for (const array of arrays) {
		result.set(array, length);
		length += array.length;
	}

	return result;
};

type Truthy<T> = T extends false | '' | 0 | null | undefined ? never : T;

function truthy<T>(value: T): value is Truthy<T> {
	return Boolean(value);
}

const getWaveformPortion = ({
=======
/*
 * @description Takes bulky waveform data (for example fetched by getAudioData()) and returns a trimmed and simplified version of it, for simpler visualization
 * @see [Documentation](https://remotion.dev/docs/get-waveform-portion)
 */
export const getWaveformPortion = ({
>>>>>>> ae8ee38d
	audioData,
	startTimeInSeconds,
	durationInSeconds,
	numberOfSamples,
	channel,
	outputRange = 'zero-to-one',
}: {
	audioData: AudioData;
	startTimeInSeconds: number;
	durationInSeconds: number;
	numberOfSamples: number;
	channel: number;
	outputRange?: SampleOutputRange;
}): Bar[] => {
	validateChannel(channel, audioData.numberOfChannels);

	const waveform = audioData.channelWaveforms[channel];

	const startSample = Math.floor(
<<<<<<< HEAD
		(startTimeInSeconds / audioData.durationInSeconds) * waveform.length
	);
	const endSample = Math.floor(
		((startTimeInSeconds + durationInSeconds) / audioData.durationInSeconds) *
			waveform.length
	);

	const samplesBeforeStart = 0 - startSample;
	const samplesAfterEnd = endSample - waveform.length;

	const clampedStart = Math.max(startSample, 0);
	const clampedEnd = Math.min(waveform.length, endSample);

	const padStart =
		samplesBeforeStart > 0
			? new Float32Array(samplesBeforeStart).fill(0)
			: null;
	const padEnd =
		samplesAfterEnd > 0 ? new Float32Array(samplesAfterEnd).fill(0) : null;
	const arrs = [
		padStart,
		waveform.slice(clampedStart, clampedEnd),
		padEnd,
	].filter(truthy);
	const audioBuffer = arrs.length === 1 ? arrs[0] : concatArrays(arrs);

	return getWaveformSamples({
		audioBuffer,
		numberOfSamples,
		outputRange,
	}).map((w, i) => {
=======
		(startTimeInSeconds / audioData.durationInSeconds) *
			audioData.channelWaveforms[0].length,
	);
	const endSample = Math.floor(
		((startTimeInSeconds + durationInSeconds) / audioData.durationInSeconds) *
			audioData.channelWaveforms[0].length,
	);

	return getWaveformSamples(
		audioData.channelWaveforms[0].slice(startSample, endSample),
		numberOfSamples,
	).map((w, i) => {
>>>>>>> ae8ee38d
		return {
			index: i,
			amplitude: w,
		};
	});
};

export {getWaveformPortion, Bar};<|MERGE_RESOLUTION|>--- conflicted
+++ resolved
@@ -8,7 +8,6 @@
 	amplitude: number;
 };
 
-<<<<<<< HEAD
 const concatArrays = (arrays: Float32Array[]): Float32Array => {
 	// sum of individual array lengths
 	const totalLength = arrays.reduce((acc, value) => acc + value.length, 0);
@@ -32,14 +31,11 @@
 	return Boolean(value);
 }
 
-const getWaveformPortion = ({
-=======
 /*
  * @description Takes bulky waveform data (for example fetched by getAudioData()) and returns a trimmed and simplified version of it, for simpler visualization
  * @see [Documentation](https://remotion.dev/docs/get-waveform-portion)
  */
 export const getWaveformPortion = ({
->>>>>>> ae8ee38d
 	audioData,
 	startTimeInSeconds,
 	durationInSeconds,
@@ -59,12 +55,11 @@
 	const waveform = audioData.channelWaveforms[channel];
 
 	const startSample = Math.floor(
-<<<<<<< HEAD
-		(startTimeInSeconds / audioData.durationInSeconds) * waveform.length
+		(startTimeInSeconds / audioData.durationInSeconds) * waveform.length,
 	);
 	const endSample = Math.floor(
 		((startTimeInSeconds + durationInSeconds) / audioData.durationInSeconds) *
-			waveform.length
+			waveform.length,
 	);
 
 	const samplesBeforeStart = 0 - startSample;
@@ -91,20 +86,6 @@
 		numberOfSamples,
 		outputRange,
 	}).map((w, i) => {
-=======
-		(startTimeInSeconds / audioData.durationInSeconds) *
-			audioData.channelWaveforms[0].length,
-	);
-	const endSample = Math.floor(
-		((startTimeInSeconds + durationInSeconds) / audioData.durationInSeconds) *
-			audioData.channelWaveforms[0].length,
-	);
-
-	return getWaveformSamples(
-		audioData.channelWaveforms[0].slice(startSample, endSample),
-		numberOfSamples,
-	).map((w, i) => {
->>>>>>> ae8ee38d
 		return {
 			index: i,
 			amplitude: w,
@@ -112,4 +93,4 @@
 	});
 };
 
-export {getWaveformPortion, Bar};+export {Bar};