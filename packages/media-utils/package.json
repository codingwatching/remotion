{
	"name": "@remotion/media-utils",
	"version": "2.4.4",
	"description": "Utility functions for audio and video",
	"main": "dist/index.js",
	"sideEffects": false,
	"scripts": {
		"test": "eslint src --ext ts,tsx",
		"watch": "tsc -w",
		"build": "tsc -d"
	},
	"author": "",
	"license": "MIT",
	"repository": {
		"url": "https://github.com/remotion-dev/remotion"
	},
	"dependencies": {
<<<<<<< HEAD
		"remotion": "^2.4.4"
=======
		"remotion": "2.4.3"
>>>>>>> 0bbc71e5
	},
	"peerDependencies": {
		"react": "^17.0.1",
		"react-dom": "^17.0.1"
	},
	"devDependencies": {
		"@jonny/eslint-config": "^2.1.248",
		"@types/node": "^16.7.5",
		"eslint": "^7.25.0",
		"prettier": "^2.0.5",
		"prettier-plugin-organize-imports": "^1.1.1",
		"typescript": "^4.4.2"
	},
	"publishConfig": {
		"access": "public"
	}
}<|MERGE_RESOLUTION|>--- conflicted
+++ resolved
@@ -15,11 +15,7 @@
 		"url": "https://github.com/remotion-dev/remotion"
 	},
 	"dependencies": {
-<<<<<<< HEAD
-		"remotion": "^2.4.4"
-=======
-		"remotion": "2.4.3"
->>>>>>> 0bbc71e5
+		"remotion": "2.4.4"
 	},
 	"peerDependencies": {
 		"react": "^17.0.1",
