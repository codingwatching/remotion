---
image: /generated/articles-docs-img.png
title: <Img>
id: img
crumb: "API"
---

The `<Img />` tag can be used like a regular `<img>` HTML tag.

If you use `<Img>`, Remotion will ensure that the image is loaded before rendering the frame. That way you can avoid flickers if the image does not load immediately during rendering.

## API

### `src`

[Put an image into the `public/` folder](/docs/assets) and use [`staticFile()`](/docs/staticfile) to reference it.

```tsx twoslash
import { AbsoluteFill, Img, staticFile } from "remotion";

export const MyComp: React.FC = () => {
  return (
    <AbsoluteFill>
      <Img src={staticFile("hi.png")} />
    </AbsoluteFill>
  );
};
```

You can also load a remote image:

```tsx twoslash
import { AbsoluteFill, Img } from "remotion";

export const MyComp: React.FC = () => {
  return (
    <AbsoluteFill>
      <Img src={"https://picsum.photos/200/300"} />
    </AbsoluteFill>
  );
};
```

### `onError`

To use the `<Img>` tag in a resilient way, handle the error that occurs when an image can not be loaded:

```tsx twoslash
import { AbsoluteFill, Img, staticFile } from "remotion";

export const MyComp: React.FC = () => {
  return (
    <AbsoluteFill>
      <Img
        src={staticFile("hi.png")}
        onError={(event) => {
          // Handle image loading error here
        }}
      />
    </AbsoluteFill>
  );
};
```

If an error occurs, the component must be unmounted or the `src` must be replaced, otherwise the render will time out.

From `v3.3.82`, the image load will first be retried before `onError` is thrown.

<<<<<<< HEAD
### `maxRetries` <AvailableFrom v="3.3.82"/>
=======
## `maxRetries`<AvailableFrom v="v3.3.82"/>
>>>>>>> 163a12ba

If an image fails to load, it will be retried from `v3.3.82`. The default value is `2`.  
An exponential backoff is being used, with 1000ms delay between the first and second attempt, then 2000ms, then 4000ms and so on.

## Other props

Remotion inherits the props of the regular `<img>` tag, like for example `style`.

## GIFs

Don't use the `<Img>` tag for GIFs, use [`@remotion/gif`](/docs/gif) instead.

## Error behavior

From v4.0.0: If the image fails to load and no retries are left, then [`cancelRender`](/docs/cancel-render) will be called to throw an error, unless you handle the error using `onError()`.

From v3.3.82: If an image fails to load, it will be retried up to two times.

In earlier versions, failing to load an image would lead to an error message in the console and an eventual timeout.

## Restrictions

- The maximum resolution that Chrome can display is `2^29` pixels (539 megapixels) <sup><a href="https://stackoverflow.com/questions/57223559/what-is-the-maximum-image-dimensions-supported-in-desktop-chrome#:~:text=than%202%5E29-,(539MP)">[source]</a></sup>. Remotion inherits this restriction.

## See also

- [Source code for this component](https://github.com/remotion-dev/remotion/blob/main/packages/core/src/Img.tsx)
- [Use `<Img>` and `<IFrame>` tags](/docs/use-img-and-iframe)<|MERGE_RESOLUTION|>--- conflicted
+++ resolved
@@ -66,11 +66,7 @@
 
 From `v3.3.82`, the image load will first be retried before `onError` is thrown.
 
-<<<<<<< HEAD
-### `maxRetries` <AvailableFrom v="3.3.82"/>
-=======
-## `maxRetries`<AvailableFrom v="v3.3.82"/>
->>>>>>> 163a12ba
+### `maxRetries`<AvailableFrom v="v3.3.82"/>
 
 If an image fails to load, it will be retried from `v3.3.82`. The default value is `2`.  
 An exponential backoff is being used, with 1000ms delay between the first and second attempt, then 2000ms, then 4000ms and so on.
