--- conflicted
+++ resolved
@@ -19,7 +19,6 @@
 
 <Installation pkg="@remotion/whisper-web" />
 
-<<<<<<< HEAD
 ## Required configuration
 
 `@remotion/whisper-web` uses a WebAssembly (WASM) backend that requires `SharedArrayBuffer` support. To enable this functionality, you need to configure cross-origin isolation headers in your application. This is a [security requirement](https://developer.mozilla.org/en-US/docs/Web/JavaScript/Reference/Global_Objects/SharedArrayBuffer#security_requirements) for using `SharedArrayBuffer` in modern browsers.
@@ -51,24 +50,6 @@
   // ...
 });
 ```
-
-## Example usage
-
-:::info
-This library is UI-agnostic and can be integrated with any frontend framework.
-:::
-
-```tsx twoslash
-import {transcribe, canUseWhisperWeb, resampleTo16Khz, downloadWhisperModel} from '@remotion/whisper-web';
-
-// HTML:
-// <input type="file" accept="audio/*" id="audio-input" />
-// <p id="status"></p>
-=======
-## Requirements
->>>>>>> 69ae28ce
-
-This package requires a page that is [cross-origin isolated](/docs/miscellaneous/cross-origin-isolation).
 
 ## Example usage
 
