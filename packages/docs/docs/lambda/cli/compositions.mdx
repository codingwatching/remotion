--- conflicted
+++ resolved
@@ -107,13 +107,6 @@
 
 This will most notably disable CORS in Chrome among other security features.
 
-<<<<<<< HEAD
-=======
-### ~`--disable-headless`~
-
-<Options id="disable-headless" />
-
->>>>>>> 1ce8952e
 ### `--quiet`, `--q`
 
 Only prints the composition IDs, separated by a space.
