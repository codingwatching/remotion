---
image: /generated/articles-docs-lambda-renderstillonlambda.png
id: renderstillonlambda
title: renderStillOnLambda()
slug: /lambda/renderstillonlambda
crumb: 'Lambda API'
---

Renders a still image inside a lambda function and writes it to the specified output location.

If you want to render a video or audio instead, use [`renderMediaOnLambda()`](/docs/lambda/rendermediaonlambda) instead.

If you want to render a still locally instead, use [`renderStill()`](/docs/renderer/render-still) instead.

## Example

```tsx twoslash
<<<<<<< HEAD
=======
// @module: esnext
// @target: es2017
>>>>>>> ec07e26a
import {renderStillOnLambda} from '@remotion/lambda/client';

const {estimatedPrice, url, sizeInBytes} = await renderStillOnLambda({
  region: 'us-east-1',
  functionName: 'remotion-render-bds9aab',
  serveUrl: 'https://remotionlambda-qg35eyp1s1.s3.eu-central-1.amazonaws.com/sites/bf2jrbfkw',
  composition: 'MyVideo',
  inputProps: {},
  imageFormat: 'png',
  maxRetries: 1,
  privacy: 'public',
  envVariables: {},
  frame: 10,
});
```

:::note
Preferrably import this function from `@remotion/lambda/client` to avoid problems [inside serverless functions](/docs/lambda/light-client).
:::

## Arguments

An object with the following properties:

### `region`

In which region your Lambda function is deployed. It's highly recommended that your Remotion site is also in the same region.

### `functionName`

The name of the deployed Lambda function.
Use [`deployFunction()`](/docs/lambda/deployfunction) to create a new function and [`getFunctions()`](/docs/lambda/getfunctions) to obtain currently deployed Lambdas.

### `serveUrl`

A URL pointing to a Remotion project. Use [`deploySite()`](/docs/lambda/deploysite) to deploy a Remotion project.

### `composition`

The `id` of the [composition](/docs/composition) you want to render..

### `inputProps`

[Input Props to pass to the selected composition of your video.](/docs/passing-props#passing-input-props-in-the-cli).  
Must be a JSON object.  
From the root component the props can be read using [`getInputProps()`](/docs/get-input-props).  
You may transform input props using [`calculateMetadata()`](/docs/calculate-metadata).

### `privacy`

One of:

- `"public"` (_default_): The rendered still is publicly accessible under the S3 URL.
- `"private"`: The rendered still is not publicly available, but signed links can be created using [presignUrl()](/docs/lambda/presignurl).
- `"no-acl"` (_available from v.3.1.7_): The ACL option is not being set at all, this option is useful if you are writing to another bucket that does not support ACL using [`outName`](#outname).

### `frame?`

_optional - default `0`_

Which frame of the composition should be rendered. Frames are zero-indexed.

From v3.2.27, negative values are allowed, with `-1` being the last frame.

### `imageFormat?`

_optional - default `"png"`_

See [`renderStill() -> imageFormat`](/docs/renderer/render-still#imageformat).

### `onInit?`<AvailableFrom v="4.0.6" />

A callback function that gets called when the render starts, useful to obtain the link to the logs even if the render fails.

It receives an object with the following properties:

- `renderId`: The ID of the render.
- `cloudWatchLogs`: A link to the CloudWatch logs of the Lambda function, if you did not disable it.
- `lambdaInsightsUrl`<AvailableFrom v="4.0.61" />: A link to the [Lambda insights](/docs/lambda/insights), if you enabled it.

Example usage:

```tsx twoslash
<<<<<<< HEAD
=======
// @module: esnext
// @target: es2022

>>>>>>> ec07e26a
import {renderStillOnLambda, RenderStillOnLambdaInput} from '@remotion/lambda/client';

const otherParameters: RenderStillOnLambdaInput = {
  region: 'us-east-1',
  functionName: 'remotion-render-bds9aab',
  serveUrl: 'https://remotionlambda-qg35eyp1s1.s3.eu-central-1.amazonaws.com/sites/bf2jrbfkw',
  composition: 'MyVideo',
  inputProps: {},
  imageFormat: 'png',
  maxRetries: 1,
  privacy: 'public',
  envVariables: {},
  frame: 10,
};
await renderStillOnLambda({
  ...otherParameters,
  onInit: ({cloudWatchLogs, renderId, lambdaInsightsUrl}) => {
    console.log(console.log(`Render invoked with ID = ${renderId}`));
    console.log(`CloudWatch logs (if enabled): ${cloudWatchLogs}`);
    console.log(`Lambda Insights (if enabled): ${lambdaInsightsUrl}`);
  },
});
```

### `jpegQuality?`

_optional_

Sets the quality of the generated JPEG images. Must be an integer between 0 and 100. Default is to leave it up to the browser, [current default is 80](https://github.com/chromium/chromium/blob/99314be8152e688bafbbf9a615536bdbb289ea87/headless/lib/browser/protocol/headless_handler.cc#L32).

Only applies if `imageFormat` is `"jpeg"`, otherwise this option is invalid.

### ~~`quality?`~~

Renamed to `jpegQuality` in `v4.0.0`.

### `maxRetries?`

_optional - default `1`_

How often a frame render may be retried until it fails.

:::note
A retry only gets executed if a the error is in the [list of flaky errors](https://github.com/remotion-dev/remotion/blob/main/packages/lambda/src/shared/is-flaky-error.ts).
:::

### `envVariables?`

_optional - default `{}`_

See [`renderStill() -> envVariables`](/docs/renderer/render-still#envvariables).

### `forceHeight?`

_optional, available from v3.2.40_

Overrides the default composition height.

### `forceWidth?`

_optional, available from v3.2.40_

Overrides the default composition width.

### `scale?`

_optional_

Scales the output dimensions by a factor. See [Scaling](/docs/scaling) to learn more about this feature.

### `outName?`

_optional_

It can either be:

- `undefined` - it will default to `out` plus the appropriate file extension, for example: `renders/${renderId}/out.mp4`.
- A `string` - it will get saved to the same S3 bucket as your site under the key `renders/{renderId}/{outName}`. Make sure to include the file extension at the end of the string.
- An object if you want to render to a different bucket or cloud provider - [see here for detailed instructions](/docs/lambda/custom-destination).

### `timeoutInMilliseconds?`

_optional_

A number describing how long the render may take to resolve all [`delayRender()`](/docs/delay-render) calls [before it times out](/docs/timeout). Default: `30000`

### `downloadBehavior?`

_optional, available since v3.1.5_

How the output file should behave when accessed through the S3 output link in the browser.  
Either:

- `{"type": "play-in-browser"}` - the default. The video will play in the browser.
- `{"type": "download", fileName: null}` or `{"type": "download", fileName: "download.mp4"}` - a `Content-Disposition` header will be added which makes the browser download the file. You can optionally override the filename.

### `offthreadVideoCacheSizeInBytes?`<AvailableFrom v="4.0.23"/>

<Options id="offthreadvideo-cache-size-in-bytes" />

### `deleteAfter?`<AvailableFrom v="4.0.32"/>

<Options id="delete-after" />

### `chromiumOptions?`

_optional_

Allows you to set certain Chromium / Google Chrome flags. See: [Chromium flags](/docs/chromium-flags).

#### `disableWebSecurity`

_boolean - default `false`_

This will most notably disable CORS among other security features.

#### `ignoreCertificateErrors`

_boolean - default `false`_

Results in invalid SSL certificates, such as self-signed ones, being ignored.

#### `gl`

<Options id="gl" />

#### `userAgent`<AvailableFrom v="3.3.83"/>

Lets you set a custom user agent that the headless Chrome browser assumes.

### `forceBucketName?`

_optional_

Specify a specific bucket name to be used. [This is not recommended](/docs/lambda/multiple-buckets), instead let Remotion discover the right bucket automatically.

### `logLevel?`

_optional_

<Options id="log" />

Logs can be read through the CloudWatch URL that this function returns.

### `forcePathStyle?`<AvailableFrom v="4.0.202" />

Passes `forcePathStyle` to the AWS S3 client. If you don't know what this is, you probably don't need it.

### ~~`dumpBrowserLogs?`~~

_optional - default `false`, deprecated in v4.0_

Deprecated in favor of [`logLevel`](#loglevel).

<<<<<<< HEAD
=======
### `apiKey?`<AvailableFrom v="4.0.253"/>

<Options id="api-key" />

>>>>>>> ec07e26a
## Return value

Returns a promise resolving to an object with the following properties:

### `bucketName`

The S3 bucket in which the video was saved.

### `url`

An AWS S3 URL where the output is available.

### `outKey`<AvailableFrom v="4.0.141" />

The S3 key where the output is saved.

### `estimatedPrice`

Object containing roughly estimated information about how expensive this operation was.

### `sizeInBytes`

The size of the output image in bytes.

### `renderId`

A unique alphanumeric identifier for this render. Useful for obtaining status and finding the relevant files in the S3 bucket.

### `cloudWatchLogs`

_Available from v3.2.10_

A link to CloudWatch (if you haven't disabled it) that you can visit to see the logs for the render.

### `artifacts`<AvailableFrom v="4.0.176"/>

Artifacts that were created so far during the render. [See here for an example of dealing with field.](/docs/artifacts#using-renderstillonlambda)

## See also

- [Source code for this function](https://github.com/remotion-dev/remotion/blob/main/packages/lambda/src/api/render-still-on-lambda.ts)
- [renderMediaOnLambda()](/docs/lambda/rendermediaonlambda)
- [renderStill()](/docs/renderer/render-still)<|MERGE_RESOLUTION|>--- conflicted
+++ resolved
@@ -15,11 +15,8 @@
 ## Example
 
 ```tsx twoslash
-<<<<<<< HEAD
-=======
 // @module: esnext
 // @target: es2017
->>>>>>> ec07e26a
 import {renderStillOnLambda} from '@remotion/lambda/client';
 
 const {estimatedPrice, url, sizeInBytes} = await renderStillOnLambda({
@@ -103,12 +100,9 @@
 Example usage:
 
 ```tsx twoslash
-<<<<<<< HEAD
-=======
 // @module: esnext
 // @target: es2022
 
->>>>>>> ec07e26a
 import {renderStillOnLambda, RenderStillOnLambdaInput} from '@remotion/lambda/client';
 
 const otherParameters: RenderStillOnLambdaInput = {
@@ -263,13 +257,6 @@
 
 Deprecated in favor of [`logLevel`](#loglevel).
 
-<<<<<<< HEAD
-=======
-### `apiKey?`<AvailableFrom v="4.0.253"/>
-
-<Options id="api-key" />
-
->>>>>>> ec07e26a
 ## Return value
 
 Returns a promise resolving to an object with the following properties:
