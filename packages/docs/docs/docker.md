---
image: /generated/articles-docs-docker.png
id: docker
title: Dockerizing a Remotion app
crumb: "Building video apps"
---

We recommend the following structure for your Dockerfile. Read below about the individual steps and whether you need to adjust them.

```docker title="Dockerfile"
FROM debian:bookworm

RUN apt-get update
<<<<<<< HEAD
RUN apt-get install -y nodejs npm chromium
=======
RUN apt-get install -y nodejs npm ffmpeg chromium
>>>>>>> 15281ac3

# Copy everything from your project to the Docker image. Adjust if needed.
COPY package.json package*.json yarn.lock* pnpm-lock.yaml* tsconfig.json* remotion.config.* ./
COPY src ./src

# If you have a public folder:
COPY public ./public

# Install the right package manager and dependencies - see below for Yarn/PNPM
RUN npm i

# Run your application
COPY render.mjs render.mjs
CMD ["node", "render.mjs"]
```

:::note
[Click here](#example-render-script) to see an example for a `render.mjs` script you can use.
:::

:::note
This Dockerfile is unable to render WebGL content. Suggestions on how to improve the Dockerfile to support it are welcomed.
:::

## Line-by-line

<p>
<Step>1</Step> Specify the base image for the Dockerfile. In this case, we use Debian.
</p>

```docker
FROM debian:bookworm
```

<p>
<Step>2</Step> Update the package lists on the Debian system.
</p>

```docker
RUN apt-get update
```

<p>
<Step>3</Step> Download Remotion's dependencies: Node.JS (with NPM) and Chromium. 
</p>

```docker
RUN apt-get install -y nodejs npm chromium
```

<p>
<Step>4</Step> Copy the files from your project. If you have additional source files, add them here. If some files do not exist, remove them.
The <code>COPY</code> syntax allows multiple files, but at least one file must exist. It is assumed <code>package.json</code>, <code>src</code> and <code>public</code> exist in your project, but you can adjust this to your needs.
</p>

```docker
COPY package.json package*.json yarn.lock* pnpm-lock.yaml* tsconfig.json* remotion.config.* ./
COPY src ./src
COPY public ./public
```

<p>
<Step>5</Step> Install the right package manager and dependencies. 
</p>

- If you use NPM, put the following in your Dockerfile:

  ```docker
  RUN npm i
  ```

- If you use Yarn or PNPM, add the `packageManager` field to your `package.json` (example: `"packageManager": "pnpm@7.7.1"`) and remove the `npm` line from step 3. Then put following in your Dockerfile:

  ```docker title="If you use PNPM"
  RUN corepack enable
  RUN pnpm i
  ```

  ```docker title="If you use Yarn"
  RUN corepack enable
  RUN yarn
  ```

<p>
<Step>6</Step> Run your code. It can be a CLI command or a Node.JS app.
</p>

```docker
COPY render.mjs render.mjs
CMD ["node", "render.mjs"]
```

## Example render script

Assuming you want to render the composition `MyComp`:

```tsx twoslash title="render.mjs"
// @module: ESNext
// @target: ESNext
import { bundle } from "@remotion/bundler";
import { renderMedia, selectComposition } from "@remotion/renderer";
import { createRequire } from "node:module";

const require = createRequire(import.meta.url);

const bundled = await bundle({
  entryPoint: require.resolve("./src/index.ts"),
  // If you have a Webpack override, make sure to import it here
  webpackOverride: (config) => config,
});

const composition = await selectComposition({
  serveUrl: bundled,
  id: "MyComp",
});

console.log("Starting to render composition");

await renderMedia({
  codec: "h264",
  composition,
  serveUrl: bundled,
  outputLocation: `out/${composition.id}.mp4`,
});

console.log(`Rendered composition ${composition.id}.`);
```

## Building the Docker image

Run

```sh
docker build -t remotion-app .
```

to build a Docker image called `remotion-app`.  
Use the following command to run the image:

```sh
docker run remotion-app
```

## Emojis

No emojis are installed by default. If you want to use emojis, install an emoji font:

```docker
RUN apt-get install fonts-noto-color-emoji
```

## Japanese, Chinese, Korean, etc.

Those fonts may have limited Character support enabled by default. If you need full support, install the following fonts:

```docker
RUN apt-get install fonts-noto-cjk
```

## Why are the packages not pinned?

In Debian (and also Alpine), old packages are removed from the repositories once new versions are released. This means that pinning the versions will actually cause the Dockerfiles to break in the future. We choose Debian as the distribution because the packages get well tested before they get released into the repository.

## Notes for older versions

- If you are on a lower version than `v4.0.0`, add `ffmpeg` to the list of packages to install:

  ```docker
  RUN apt-get install -y nodejs ffmpeg npm chromium
  ```

- If you are on Remotion `v3.3.80` or lower, tell Remotion where Chrome is installed:

  ```docker
  ENV PUPPETEER_EXECUTABLE_PATH=/usr/bin/chromium
  ```

## Recommendation: Don't use Alpine Linux

Alpine Linux is a lightweight distribution often used in Docker. There are two known issues with it when used in conjunction with Remotion:

- The launch of the Rust parts of Remotion may be very slow (>10sec slowdown per render)
- If a new version of Chrome gets released in the registry, you might be unable to downgrade because old versions are not kept and breaking changes can not be ruled out.

## Changelog

**May 30th, 2023**: Update document for Remotion 4.0.

**April 15th, 2023**: Unpinning the versions in Debian since it would cause breakage.

**April 3rd, 2023**: Changed the Alpine Docker image to a Debian one, since the versions of Alpine packages cannot be pinned. This makes the Debian one less likely to break.<|MERGE_RESOLUTION|>--- conflicted
+++ resolved
@@ -11,11 +11,7 @@
 FROM debian:bookworm
 
 RUN apt-get update
-<<<<<<< HEAD
 RUN apt-get install -y nodejs npm chromium
-=======
-RUN apt-get install -y nodejs npm ffmpeg chromium
->>>>>>> 15281ac3
 
 # Copy everything from your project to the Docker image. Adjust if needed.
 COPY package.json package*.json yarn.lock* pnpm-lock.yaml* tsconfig.json* remotion.config.* ./
