---
image: /generated/articles-docs-docker.png
id: docker
title: Dockerizing a Remotion app
crumb: "Building video apps"
---

We recommend the following structure for your Dockerfile. Read below about the individual steps and whether you need to adjust them.

```docker title="Dockerfile"
FROM debian:bookworm-20230411

RUN apt-get update
<<<<<<< HEAD
RUN apt-get install -y nodejs="18.13.0+dfsg1-1" npm="9.2.0~ds1-1" chromium="111.0.5563.110-1"
=======
RUN apt show chromium
RUN apt-get install -y nodejs npm ffmpeg chromium
>>>>>>> ce01ccdc

# Copy everything from your project to the Docker image. Adjust if needed.
COPY package.json package*.json yarn.lock* pnpm-lock.yaml* tsconfig.json* remotion.config.* ./
COPY src ./src
# If you have a public folder:
COPY public ./public

# Specify the location of the Chromium browser
ENV PUPPETEER_EXECUTABLE_PATH=/usr/bin/chromium

# Install the right package manager and dependencies - see below for Yarn/PNPM
RUN npm i

# Run your application
COPY render.mjs render.mjs
CMD ["node", "render.mjs"]
```

:::note
[Click here](#example-render-script) to see an example for a `render.mjs` script you can use.
:::

:::note
This Dockerfile is unable to render WebGL content. Suggestions on how to improve the Dockerfile to support it are welcomed.
:::

## Line-by-line

<p>
<Step>1</Step> Specify the base image for the Dockerfile. In this case, we use Debian.
</p>

```docker
FROM debian:bookworm-20230411
```

<p>
<Step>2</Step> Update the package lists on the Debian system.
</p>

```docker
RUN apt-get update
```

<p>
<Step>3</Step> Download Remotion's dependencies: Node.JS (with NPM), FFmpeg and Chromium. 
</p>

```docker
RUN apt-get install -y nodejs npm ffmpeg chromium
```

<p>
<Step>4</Step> Copy the files from your project. If you have additional source files, add them here. If some files do not exist, remove them.
The <code>COPY</code> syntax allows multiple files, but at least one file must exist. It is assumed <code>package.json</code>, <code>src</code> and <code>public</code> exist in your project, but you can adjust this to your needs.
</p>

```docker
COPY package.json package*.json yarn.lock* pnpm-lock.yaml* tsconfig.json* remotion.config.* ./
COPY src ./src
COPY public ./public
```

<p>
<Step>5</Step> Tell Remotion where the Chromium executable is located.
</p>

```docker
ENV PUPPETEER_EXECUTABLE_PATH=/usr/bin/chromium
```

:::note
If you are on Remotion `v3.3.81` or higher, you don't need this line.
:::

<p>
<Step>6</Step> Install the right package manager and dependencies. 
</p>

- If you use NPM, put the following in your Dockerfile:

  ```docker
  RUN npm i
  ```

- If you use Yarn or PNPM, add the `packageManager` field to your `package.json` (example: `"packageManager": "pnpm@7.7.1"`) and remove the `npm` line from step 3. Then put following in your Dockerfile:

  ```docker title="If you use PNPM"
  RUN corepack enable
  RUN pnpm i
  ```

  ```docker title="If you use Yarn"
  RUN corepack enable
  RUN yarn
  ```

<p>
<Step>7</Step> Run your code. It can be a CLI command or a Node.JS app.
</p>

```docker
COPY render.mjs render.mjs
CMD ["node", "render.mjs"]
```

## Example render script

```js title="render.mjs"
import { bundle } from "@remotion/bundler";
import { getCompositions, renderMedia } from "@remotion/renderer";
import { createRequire } from "node:module";

const require = createRequire(import.meta.url);

const bundled = await bundle({
  entryPoint: require.resolve("./src/index.ts"),
  // If you have a Webpack override, make sure to import it here
  webpackOverride: (config) => config,
});

const compositions = await getCompositions(bundled);
const composition = compositions[0];

console.log("Starting to render composition", composition.id);

await renderMedia({
  codec: "h264",
  composition,
  serveUrl: bundled,
  outputLocation: `out/${composition.id}.mp4`,
});
console.log(`Rendered composition ${composition.id}.`);
```

## Building the Docker image

Run

```sh
docker build -t remotion-app .
```

to build a Docker image called `remotion-app`.  
Use the following command to run the image:

```sh
docker run remotion-app
```

## Why are the packages not pinned?

In Debian (and also Alpine), old packages are removed from the repositories once new versions are released. This means that pinning the versions will actually cause the Dockerfiles to break in the future. We choose Debian as the distribution because the packages get well tested before they get released into the repository.

## Changelog

**April 15th, 2023**: Unpinning the versions in Debian since it would cause breakage.

**April 3rd, 2023**: Changed the Alpine Docker image to a Debian one, since the versions of Alpine packages cannot be pinned. This makes the Debian one less likely to break.<|MERGE_RESOLUTION|>--- conflicted
+++ resolved
@@ -11,12 +11,7 @@
 FROM debian:bookworm-20230411
 
 RUN apt-get update
-<<<<<<< HEAD
-RUN apt-get install -y nodejs="18.13.0+dfsg1-1" npm="9.2.0~ds1-1" chromium="111.0.5563.110-1"
-=======
-RUN apt show chromium
 RUN apt-get install -y nodejs npm ffmpeg chromium
->>>>>>> ce01ccdc
 
 # Copy everything from your project to the Docker image. Adjust if needed.
 COPY package.json package*.json yarn.lock* pnpm-lock.yaml* tsconfig.json* remotion.config.* ./
