--- conflicted
+++ resolved
@@ -180,21 +180,12 @@
 
 Rolling edits are a video editing feature that allows you to adjust the cut point between two adjacent timeline items without changing their total combined duration or position on the timeline.
 
-<<<<<<< HEAD
-=======
-### Marquee selection
-
-Feature flag: [`FEATURE_TIMELINE_MARQUEE_SELECTION`](https://github.com/search?q=repo%3Aremotion-dev%2Feditor-starter%20FEATURE_TIMELINE_MARQUEE_SELECTION&type=code)
-
-Multiple items can be selected while holding the mouse down on an empty area of the timeline and dragging it to another place, selecting all items inbetween.
-
 ### Follow playhead while playing
 
 Feature flag: [`FEATURE_FOLLOW_PLAYHEAD_WHILE_PLAYING`](https://github.com/search?q=repo%3Aremotion-dev%2Feditor-starter%20FEATURE_FOLLOW_PLAYHEAD_WHILE_PLAYING&type=code)
 
 Scrolls the timeline as the playhead moves forward.
 
->>>>>>> 8f3fcf63
 ## Inspector
 
 On the right side of the screen, an inspector is displayed which allows for editing the properties of the selected item.  
