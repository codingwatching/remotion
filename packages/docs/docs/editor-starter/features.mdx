---
image: /generated/articles-docs-editor-starter-features.png
title: Features
sidebar_label: Features
id: features
crumb: Editor Starter
---

This is a list of features that are available in the [Editor Starter](https://remotion.pro/editor-starter).

## Feature flags

Many features are behind feature flags, which can be enabled or disabled by switching the flags in [`src/flags.ts`](https://github.com/remotion-dev/editor-starter/blob/main/src/flags.ts).  
Feature flags are useful:

- To disable features you don't need
- To search the codebase for them and find where a feature is implemented
- To understand which features you are adopting for your own project

If a feature has a flag, you can click on it on this page to see the usages in the codebase.  
The link will only work if you have bought the Editor Starter and are logged into GitHub.

## Item types

We support the following item types by default:

- Images
- Videos
- Audios
- GIFs
- Text
- Solid
- Captions

To learn more about them and how to add a new item type, see: [Tracks, items and assets](/docs/editor-starter/tracks-items-assets)

## Timeline

The timeline allows you to see a overview of the content and to scrub through the video.  
Items are organized in "tracks", allowing multiple items to be placed at the same time and to allow for controlling how they overlap.

### Draggable playhead

Pressing and dragging on the time ticks allows you to move the playhead and therefore the position of the video.  
If you drag the playhead to the edge of the timeline, the timeline will scroll.

### Zoom slider

Feature flag: [`FEATURE_TIMELINE_ZOOM_SLIDER`](https://github.com/search?q=repo%3Aremotion-dev%2Feditor-starter%20FEATURE_TIMELINE_ZOOM_SLIDER&type=code)

Displays a slider at the right of the toolbar allowing to zoom in and out of the timeline.

### Filmstrip thumbnails

Feature flag: [`FEATURE_FILMSTRIP`](https://github.com/search?q=repo%3Aremotion-dev%2Feditor-starter%20FEATURE_FILMSTRIP&type=code)

For video items, preview images are displayed on the timeline.

### Extend handles

You can drag on either side of an item to extend or shrink the item.

### Audio waveform

Feature flag: [`FEATURE_WAVEFORM`](https://github.com/search?q=repo%3Aremotion-dev%2Feditor-starter%20FEATURE_WAVEFORM&type=code)

Video and audio items display a waveform at the bottom of the timeline.

### Volume control

Feature flag: [`FEATURE_VOLUME_CONTROL`](https://github.com/search?q=repo%3Aremotion-dev%2Feditor-starter%20FEATURE_VOLUME_CONTROL&type=code)

Audio and video items display a draggable volume line on the timeline waveform. Dragging vertically adjusts the volume in decibels with a visual indicator showing the current level.

### Dropping assets

An asset (image, video, audio, GIF) can be dropped on the timeline to import it and add a new layer.  
The item type is detected by [Remotion Media Parser](/docs/media-parser/foreign-file-types) and an appropriate item is created.

### Fade in and out

Feature flags: [`FEATURE_AUDIO_FADE_CONTROL`](https://github.com/search?q=repo%3Aremotion-dev%2Feditor-starter%20FEATURE_AUDIO_FADE_CONTROL&type=code) and [`FEATURE_VIDEO_FADE_CONTROL`](https://github.com/search?q=repo%3Aremotion-dev%2Feditor-starter%20FEATURE_VIDEO_FADE_CONTROL&type=code)

Audio and video items support fade in and fade out effects. Draggable handles appear on hover at the start and end of items to adjust fade duration, with visual curves showing the fade effect.

### Drag and dropping

Items can be dragged and repositioned on the timeline. Multi-select is supported, allowing you to drag multiple items at once. A shadow overlay shows where the moving item is being placed when dragging.

### Automatic duration

When assets are imported, items are automatically assigned appropriate durations based on the asset's length. Video and audio items use the media duration, while images and text use default durations.

### Multi-select

Multiple items can be selected using Cmd/Ctrl+click (alternatively Shift+click) to add items to the selection, or range selection (so called Marquee selection) is possible by choosing a contiguous block of items. Selected items can be moved, deleted, or edited together.

### Splitting items

Items can be split at the current playhead position using the scissors tool. The split creates two separate items, properly handling fade effects and media start times for the new segments.

### Hide track

Feature flag: [`FEATURE_HIDE_TRACKS`](https://github.com/search?q=repo%3Aremotion-dev%2Feditor-starter%20FEATURE_HIDE_TRACKS&type=code)

Allows hiding the tracks on the timeline.

### Mute track

Feature flag: [`FEATURE_MUTE_TRACKS`](https://github.com/search?q=repo%3Aremotion-dev%2Feditor-starter%20FEATURE_MUTE_TRACKS&type=code)

Allows muting the track.

### Rolling edits

Feature flag: [`FEATURE_ROLLING_EDITS`](https://github.com/search?q=repo%3Aremotion-dev%2Feditor-starter%20FEATURE_ROLLING_EDITS&type=code)

## Inspector

On the right side of the screen, an inspector is displayed which allows for editing the properties of the selected item.  
The following features are available

### Composition inspector

If no item is selected, controls for the whole composition are displayed: Setting the dimensions and triggering a render.

### Layer alignment

Feature flag: [`FEATURE_ALIGNMENT_CONTROL`](https://github.com/search?q=repo%3Aremotion-dev%2Feditor-starter%20FEATURE_ALIGNMENT_CONTROL&type=code)

Buttons for aligning the item to the left, vertical center, right, top, horizontal center, bottom.

### Position controls

Feature flag: [`FEATURE_POSITION_CONTROL`](https://github.com/search?q=repo%3Aremotion-dev%2Feditor-starter%20FEATURE_POSITION_CONTROL&type=code)

Allows setting the precise X and Y position of the item.

### Dimensions controls

Feature flag: [`FEATURE_DIMENSIONS_CONTROL`](https://github.com/search?q=repo%3Aremotion-dev%2Feditor-starter%20FEATURE_DIMENSIONS_CONTROL&type=code)

Allows setting the width and height of the item.

### Border radius control

Feature flag: [`FEATURE_BORDER_RADIUS_CONTROL`](https://github.com/search?q=repo%3Aremotion-dev%2Feditor-starter%20FEATURE_BORDER_RADIUS_CONTROL&type=code)

Allows setting the border radius of the item.

### Opacity control

Feature flag: [`FEATURE_OPACITY_CONTROL`](https://github.com/search?q=repo%3Aremotion-dev%2Feditor-starter%20FEATURE_OPACITY_CONTROL&type=code)

Allows setting the opacity of the item.

### Text alignment

Feature flag: [`FEATURE_TEXT_ALIGNMENT_CONTROL`](https://github.com/search?q=repo%3Aremotion-dev%2Feditor-starter%20FEATURE_TEXT_ALIGNMENT_CONTROL&type=code)

Allows setting the text alignment of the item (left, center, right).

### Font family

Feature flag: [`FEATURE_FONT_FAMILY_CONTROL`](https://github.com/search?q=repo%3Aremotion-dev%2Feditor-starter%20FEATURE_FONT_FAMILY_CONTROL&type=code)

Allows setting the font family of the item.

### Font family preview

Feature flag: [`FEATURE_FONT_FAMILY_DROPDOWN_RENDER_IN_FONT`](https://github.com/search?q=repo%3Aremotion-dev%2Feditor-starter%20FEATURE_FONT_FAMILY_DROPDOWN_RENDER_IN_FONT&type=code)

Each item in the font family dropdown is rendered in the font itself.

### Hover to preview font family

Feature flag: [`FEATURE_FONT_FAMILY_DROPDOWN_HOVER_PREVIEW`](https://github.com/search?q=repo%3Aremotion-dev%2Feditor-starter+FEATURE_FONT_FAMILY_CONTROLS_PREVIEW_ON_HOVER&type=code)

When hovering over an item in the font family dropdown, the text item in the canvas updates with a preview of what the item would look like if it the hovered item was selected.

### Font style

Feature flag: [`FEATURE_FONT_STYLE_CONTROL`](https://github.com/search?q=repo%3Aremotion-dev%2Feditor-starter%20FEATURE_FONT_STYLE_CONTROL&type=code)

Allows setting the font style variant and weight (normal, italic, bold, etc.) for text and caption items. Includes live preview when hovering over options.

### Font size

Feature flag: [`FEATURE_TEXT_FONT_SIZE_CONTROL`](https://github.com/search?q=repo%3Aremotion-dev%2Feditor-starter%20FEATURE_TEXT_FONT_SIZE_CONTROL&type=code)

Allows setting the font size of the item.

### Text value

Feature flag: [`FEATURE_TEXT_VALUE_CONTROL`](https://github.com/search?q=repo%3Aremotion-dev%2Feditor-starter%20FEATURE_TEXT_VALUE_CONTROL&type=code)

Allows editing the text content via a text area in the inspector. Text area automatically resizes based on content and alignment settings.

### Color

Feature flag: [`FEATURE_COLOR_CONTROL`](https://github.com/search?q=repo%3Aremotion-dev%2Feditor-starter%20FEATURE_COLOR_CONTROL&type=code)

Provides a color picker for text, solid, and caption items. Supports full RGB color selection for the item's primary color property.

### Rotation

Feature flags: [`FEATURE_ROTATION_CONTROL`](https://github.com/search?q=repo%3Aremotion-dev%2Feditor-starter%20FEATURE_ROTATION_CONTROL&type=code) and [`FEATURE_ROTATE_90_DEGREES_BUTTON`](https://github.com/search?q=repo%3Aremotion-dev%2Feditor-starter%20FEATURE_ROTATE_90_DEGREES_BUTTON&type=code)

### Line height

Feature flag: [`FEATURE_TEXT_LINE_HEIGHT_CONTROL`](https://github.com/search?q=repo%3Aremotion-dev%2Feditor-starter%20FEATURE_TEXT_LINE_HEIGHT_CONTROL&type=code)

Allows setting the line height for text and caption items. Accepts values from 0.5 to 5.0 with automatic text relayout when changed.

### Letter spacing

Feature flag: [`FEATURE_TEXT_LETTER_SPACING_CONTROL`](https://github.com/search?q=repo%3Aremotion-dev%2Feditor-starter%20FEATURE_TEXT_LETTER_SPACING_CONTROL&type=code)

Allows setting the letter spacing for text and caption items. Supports values from -10px to 50px with automatic text relayout when changed.

### Text direction

Feature flag: [`FEATURE_TEXT_DIRECTION_CONTROL`](https://github.com/search?q=repo%3Aremotion-dev%2Feditor-starter%20FEATURE_TEXT_DIRECTION_CONTROL&type=code)

Provides left-to-right (LTR) and right-to-left (RTL; like Arabic) text direction controls. Text direction is automatically detected when creating new text items, but can be manually overridden.

### Playback speed

Feature flag: [`FEATURE_PLAYBACKRATE_CONTROL`](https://github.com/search?q=repo%3Aremotion-dev%2Feditor-starter%20FEATURE_PLAYBACKRATE_CONTROL&type=code)

Allows setting the playback rate for video, audio, and GIF items. Supports rates from 0.25x to 5x with automatic duration adjustment based on the new playback speed.

### Volume

Feature flag: [`FEATURE_VOLUME_CONTROL`](https://github.com/search?q=repo%3Aremotion-dev%2Feditor-starter%20FEATURE_VOLUME_CONTROL&type=code)

Provides a volume slider for audio and video items with decibel-based adjustment. Shows the current dB difference to the original audio.

### Fade in and out

Feature flags: [`FEATURE_AUDIO_FADE_CONTROL`](https://github.com/search?q=repo%3Aremotion-dev%2Feditor-starter%20FEATURE_AUDIO_FADE_CONTROL&type=code) and [`FEATURE_VIDEO_FADE_CONTROL`](https://github.com/search?q=repo%3Aremotion-dev%2Feditor-starter%20FEATURE_VIDEO_FADE_CONTROL&type=code)

Provides precise controls for fade in and fade out durations for audio and video items. Allows setting fade times in seconds with visual preview of the fade effect.

## Playback

### Play / Pause button

A central play/pause button that starts or stops the video playback. It can be controlled using the Space bar on the keyboard and changes its icon to reflect whether the video is currently playing or paused.

### Current time indicator

Displays the current playhead position in timecode format (MM:SS.FF, where FF is the frame number). Updates in real-time as the video plays or when scrubbing through the timeline.

### Fullscreen button

Feature flag: [`FEATURE_FULLSCREEN_CONTROL`](https://github.com/search?q=repo%3Aremotion-dev%2Feditor-starter%20FEATURE_FULLSCREEN_CONTROL&type=code)

Allows entering fullscreen mode for the video player (exiting with Esc).

### Mute button

Feature flag: [`FEATURE_MUTE_BUTTON`](https://github.com/search?q=repo%3Aremotion-dev%2Feditor-starter%20FEATURE_MUTE_BUTTON&type=code)

Global mute/unmute switcher for the entire timeline audio. Visual indicator shows current mute state.

### Loop

Feature flag: [`FEATURE_LOOP_BUTTON`](https://github.com/search?q=repo%3Aremotion-dev%2Feditor-starter%20FEATURE_LOOP_BUTTON&type=code)

Switcher button to enable or disable looping of the entire timeline. When enabled, the video will automatically restart from the beginning after reaching the end. Visual indicator shows current loop state.

## Canvas

### Click to select

Clicking on items in the canvas selects them. Selected items show a blue outline and can be edited via the inspector. Clicking on empty space deselects all items.

### Move and resize

Selected items can be dragged to move their position on the canvas. Resize handles appear on selected items allowing for width and height adjustment by dragging the corners or edges.

### Shift axis lock

Feature flag: [`FEATURE_SHIFT_AXIS_LOCK`](https://github.com/search?q=repo%3Aremotion-dev%2Feditor-starter%20FEATURE_SHIFT_AXIS_LOCK&type=code)

While dragging holding Shift constrains item movement to horizontal or vertical axis only, helping with precise positioning and alignment.

### Shift aspect ratio lock

Feature flag: [`FEATURE_SHIFT_KEY_TO_OVERRIDE_ASPECT_RATIO_LOCK`](https://github.com/search?q=repo%3Aremotion-dev%2Feditor-starter%20FEATURE_SHIFT_KEY_TO_OVERRIDE_ASPECT_RATIO_LOCK&type=code)

Holding Shift while resizing video items overrides the original aspect ratio, enabling distortion when scaling video items up or down. This feature is disabled by default.

### Multi-select

Multiple items can be selected by holding Cmd/Ctrl while clicking additional items. All selected items can be moved together.

### Marquee selection

Click and drag on empty canvas areas to create a selection rectangle that selects all items within its bounds. Useful for quickly selecting multiple items in a region.

### Dropping assets

Assets can be dropped directly onto the canvas from the file system. The item is automatically positioned at the playhead location and added to an appropriate track on the timeline.

### Zoom (level)

The canvas supports zooming in and out to view items at different scales. The zoom level on the canvas is displayed as a percentage and can be reset to fit the available space.

### Pinch to zoom / Ctrl + mouse wheel to zoom

On desktop, holding Ctrl/Cmd while scrolling the mouse wheel zooms in and out of the canvas with the mouse position as the zoom center. On touch devices, pinch gestures zoom into the canvas.

### Plus and minus buttons

<<<<<<< HEAD
Physical zoom buttons provide an alternative way to zoom in (+) and zoom out (-) of the canvas. Also includes a reset button to return to the default fit-to-canvas zoom level.
=======
TODO

### Keyboard shortcuts

<table>
  <tr>
    <td>
      <kbd>⌘/Ctrl</kbd>
      <div style={{width: 2, display: 'inline-block'}} />
      <kbd>Z</kbd>
    </td>
    <td style={{verticalAlign: 'middle'}}>Undo</td>
    <td style={{verticalAlign: 'middle'}}><a href="https://github.com/search?q=repo%3Aremotion-dev%2Feditor-starter%20FEATURE_UNDO_SHORTCUT&type=code" target="_blank"><code>FEATURE_UNDO_SHORTCUT</code></a></td>
  </tr>
  <tr>
    <td>
      <kbd>⌘/Ctrl</kbd>
      <div style={{width: 2, display: 'inline-block'}} />
      <kbd>Y</kbd>
      <br />

      <kbd>⌘/Ctrl</kbd>
      <div style={{width: 2, display: 'inline-block'}} />
      <kbd>Shift</kbd>
      <div style={{width: 2, display: 'inline-block'}} />
      <kbd>Z</kbd>
    </td>
    <td style={{verticalAlign: 'middle'}}>Redo</td>
    <td style={{verticalAlign: 'middle'}}><a href="https://github.com/search?q=repo%3Aremotion-dev%2Feditor-starter%20FEATURE_REDO_SHORTCUT&type=code" target="_blank"><code>FEATURE_REDO_SHORTCUT</code></a></td>

  </tr>
  <tr>
    <td>
      <kbd>
        <svg viewBox="0 0 448 512" style={{width: 10, display: 'inline'}}>
          <path
            fill="currentColor"
            d="M190.5 66.9l22.2-22.2c9.4-9.4 24.6-9.4 33.9 0L441 239c9.4 9.4 9.4 24.6 0 33.9L246.6 467.3c-9.4 9.4-24.6 9.4-33.9 0l-22.2-22.2c-9.5-9.5-9.3-25 .4-34.3L311.4 296H24c-13.3 0-24-10.7-24-24v-32c0-13.3 10.7-24 24-24h287.4L190.9 101.2c-9.8-9.3-10-24.8-.4-34.3z"
          ></path>
        </svg>
      </kbd>
    </td>
    <td style={{verticalAlign: 'middle'}}>1 frame forward</td>
    <td style={{verticalAlign: 'middle'}}></td>
  </tr>
  <tr>
    <td>
      <kbd>
        <svg viewBox="0 0 448 512" style={{width: 10, display: 'inline'}}>
          <path fill="currentColor" d="M257.5 445.1l-22.2 22.2c-9.4 9.4-24.6 9.4-33.9 0L7 273c-9.4-9.4-9.4-24.6 0-33.9L201.4 44.7c9.4-9.4 24.6-9.4 33.9 0l22.2 22.2c9.5 9.5 9.3 25-.4 34.3L136.6 216H424c13.3 0 24 10.7 24 24v32c0 13.3-10.7 24-24 24H136.6l120.5 114.8c9.8 9.3 10 24.8.4 34.3z"></path>
        </svg>
      </kbd>
    </td>
    <td style={{verticalAlign: 'middle'}}>1 frame backwards</td>
    <td style={{verticalAlign: 'middle'}}></td>
  </tr>
  <tr>
    <td>
      <div style={{width: 2, display: 'inline-block'}} />
      <kbd>+</kbd>
    </td>
    <td style={{verticalAlign: 'middle'}}>Zoom in</td>
    <td style={{verticalAlign: 'middle'}}></td>
  </tr>
  <tr>
    <td>
      <div style={{width: 2, display: 'inline-block'}} />
      <kbd>-</kbd>
    </td>
    <td style={{verticalAlign: 'middle'}}>Zoom out</td>
    <td style={{verticalAlign: 'middle'}}></td>
  </tr>
  <tr>
    <td>
      <div style={{width: 2, display: 'inline-block'}} />
      <kbd>0</kbd>
    </td>
    <td style={{verticalAlign: 'middle'}}>Reset zoom</td>
    <td style={{verticalAlign: 'middle'}}></td>
  </tr>
  <tr>
    <td>
      <kbd>Space</kbd>
    </td>
    <td style={{verticalAlign: 'middle'}}>Play / Pause</td>
    <td style={{verticalAlign: 'middle'}}></td>
  </tr>
  <tr>
    <td>
      <kbd>⌘/Ctrl</kbd>
      <div style={{width: 2, display: 'inline-block'}} />
      <kbd>S</kbd>
    </td>
    <td style={{verticalAlign: 'middle'}}>Save</td>
    <td style={{verticalAlign: 'middle'}}><a href="https://github.com/search?q=repo%3Aremotion-dev%2Feditor-starter%20FEATURE_SAVE_BUTTON&type=code" target="_blank"><code>FEATURE_SAVE_BUTTON</code></a></td>
  </tr>
    <tr>
    <td style={{verticalAlign: 'middle'}}>Hold <kbd>Shift</kbd> or <kbd>⌘/Ctrl</kbd> </td>
    <td style={{verticalAlign: 'middle'}}>While selecting items (multi-select)</td>
    <td style={{verticalAlign: 'middle'}}></td>
  </tr>
  <tr>
    <td>
      <kbd>⌘/Ctrl</kbd>
      <div style={{width: 2, display: 'inline-block'}} />
      <kbd>A</kbd>
    </td>
    <td style={{verticalAlign: 'middle'}}>Select all items</td>
    <td style={{verticalAlign: 'middle'}}></td>
  </tr>
    <tr>
    <td>
      <kbd>Delete</kbd>
    </td>
    <td style={{verticalAlign: 'middle'}}>Delete selected item(s)</td>
    <td style={{verticalAlign: 'middle'}}><a href="https://github.com/search?q=repo%3Aremotion-dev%2Feditor-starter%20FEATURE_BACKSPACE_TO_DELETE&type=code" target="_blank"><code>FEATURE_BACKSPACE_TO_DELETE</code></a></td>
  </tr>
</table>
>>>>>>> daec8b1c

### Copy and paste

Feature flags: [`FEATURE_COPY_PASTE_LAYERS`](https://github.com/search?q=repo%3Aremotion-dev%2Feditor-starter%20FEATURE_COPY_PASTE_LAYERS&type=code) and [`FEATURE_PASTE_ASSETS`](https://github.com/search?q=repo%3Aremotion-dev%2Feditor-starter%20FEATURE_PASTE_ASSETS&type=code)

Items can be copied with Cmd/Ctrl+C and pasted with Cmd/Ctrl+V. Pasted items are automatically positioned and can include text, images, and other assets from the clipboard.

### Bring to front / Send to back

Items can be reordered by moving them between tracks on the timeline. Items on higher tracks appear in front of items on lower tracks in the final composition.

## Behaviors

### Cut, copy, paste, duplicate

Feature flags: [`FEATURE_CUT_LAYERS`](https://github.com/search?q=repo%3Aremotion-dev%2Feditor-starter%20FEATURE_CUT_LAYERS&type=code), [`FEATURE_COPY_PASTE_LAYERS`](https://github.com/search?q=repo%3Aremotion-dev%2Feditor-starter%20FEATURE_COPY_PASTE_LAYERS&type=code), and [`FEATURE_DUPLICATE_LAYERS`](https://github.com/search?q=repo%3Aremotion-dev%2Feditor-starter%20FEATURE_DUPLICATE_LAYERS&type=code)

Standard cut (Cmd/Ctrl+X), copy (Cmd/Ctrl+C), and paste (Cmd/Ctrl+V) operations work with timeline items. Duplicate (Cmd/Ctrl+D) creates copies of selected items with automatic positioning.

### Save and load

Feature flag: [`FEATURE_SAVE_BUTTON`](https://github.com/search?q=repo%3Aremotion-dev%2Feditor-starter%20FEATURE_SAVE_BUTTON&type=code)

Project data is automatically saved to browser's local storage. Manual save can be triggered with Cmd/Ctrl+S. Projects automatically load when returning to the editor.

### Asset uploads

Assets are uploaded and processed when dropped into the editor. Upload progress is shown with indicators, and assets are stored for use across browser sessions. Multiple file formats are supported.

### Undo and redo

Feature flags: [`FEATURE_UNDO_BUTTON`](https://github.com/search?q=repo%3Aremotion-dev%2Feditor-starter%20FEATURE_UNDO_BUTTON&type=code) and [`FEATURE_REDO_BUTTON`](https://github.com/search?q=repo%3Aremotion-dev%2Feditor-starter%20FEATURE_REDO_BUTTON&type=code)

Full undo/redo system tracks all changes to the timeline and canvas. Use Cmd/Ctrl+Z to undo and Cmd/Ctrl+Y or Cmd/Ctrl+Shift+Z to redo actions.

### Asset caching

Feature flag: [`FEATURE_CACHE_ASSETS_LOCALLY`](https://github.com/search?q=repo%3Aremotion-dev%2Feditor-starter%20FEATURE_CACHE_ASSETS_LOCALLY&type=code)

Assets are cached locally in the browser using IndexedDB for faster loading and offline editing capabilities. Cached assets persist across browser sessions.

## Rendering

### Remotion integration

The editor integrates directly with Remotion's rendering engine. The composition created in the editor can be rendered to MP4 or other video formats using Remotion's rendering capabilities.

### Render button

Triggers the rendering process to export the current composition as a video file. Shows render progress and allows download of the final rendered video.

## Keyboard shortcuts

<table>
  <tr>
    <td>
      <kbd>⌘/Ctrl</kbd>
      <div style={{width: 2, display: 'inline-block'}} />
      <kbd>Z</kbd>
    </td>
    <td style={{verticalAlign: 'middle'}}>Undo</td>
    <td style={{verticalAlign: 'middle'}}><a href="https://github.com/search?q=repo%3Aremotion-dev%2Feditor-starter%20FEATURE_UNDO_SHORTCUT&type=code" target="_blank"><code>FEATURE_UNDO_SHORTCUT</code></a></td>
  </tr>
  <tr>
    <td>
      <kbd>⌘/Ctrl</kbd>
      <div style={{width: 2, display: 'inline-block'}} />
      <kbd>Y</kbd>
      <br />

      <kbd>⌘/Ctrl</kbd>
      <div style={{width: 2, display: 'inline-block'}} />
      <kbd>Shift</kbd>
      <div style={{width: 2, display: 'inline-block'}} />
      <kbd>Z</kbd>
    </td>
    <td style={{verticalAlign: 'middle'}}>Redo</td>
    <td style={{verticalAlign: 'middle'}}><a href="https://github.com/search?q=repo%3Aremotion-dev%2Feditor-starter%20FEATURE_REDO_SHORTCUT&type=code" target="_blank"><code>FEATURE_REDO_SHORTCUT</code></a></td>

  </tr>
  <tr>
    <td>
      <kbd>
        <svg viewBox="0 0 448 512" style={{width: 10, display: 'inline'}}>
          <path
            fill="currentColor"
            d="M190.5 66.9l22.2-22.2c9.4-9.4 24.6-9.4 33.9 0L441 239c9.4 9.4 9.4 24.6 0 33.9L246.6 467.3c-9.4 9.4-24.6 9.4-33.9 0l-22.2-22.2c-9.5-9.5-9.3-25 .4-34.3L311.4 296H24c-13.3 0-24-10.7-24-24v-32c0-13.3 10.7-24 24-24h287.4L190.9 101.2c-9.8-9.3-10-24.8-.4-34.3z"
          ></path>
        </svg>
      </kbd>
    </td>
    <td style={{verticalAlign: 'middle'}}>1 frame forward</td>
    <td style={{verticalAlign: 'middle'}}></td>
  </tr>
  <tr>
    <td>
      <kbd>
        <svg viewBox="0 0 448 512" style={{width: 10, display: 'inline'}}>
          <path fill="currentColor" d="M257.5 445.1l-22.2 22.2c-9.4 9.4-24.6 9.4-33.9 0L7 273c-9.4-9.4-9.4-24.6 0-33.9L201.4 44.7c9.4-9.4 24.6-9.4 33.9 0l22.2 22.2c9.5 9.5 9.3 25-.4 34.3L136.6 216H424c13.3 0 24 10.7 24 24v32c0 13.3-10.7 24-24 24H136.6l120.5 114.8c9.8 9.3 10 24.8.4 34.3z"></path>
        </svg>
      </kbd>
    </td>
    <td style={{verticalAlign: 'middle'}}>1 frame backwards</td>
    <td style={{verticalAlign: 'middle'}}></td>
  </tr>
  <tr>
    <td>
      <div style={{width: 2, display: 'inline-block'}} />
      <kbd>+</kbd>
    </td>
    <td style={{verticalAlign: 'middle'}}>Zoom in</td>
    <td style={{verticalAlign: 'middle'}}></td>
  </tr>
  <tr>
    <td>
      <div style={{width: 2, display: 'inline-block'}} />
      <kbd>-</kbd>
    </td>
    <td style={{verticalAlign: 'middle'}}>Zoom out</td>
    <td style={{verticalAlign: 'middle'}}></td>
  </tr>
  <tr>
    <td>
      <div style={{width: 2, display: 'inline-block'}} />
      <kbd>0</kbd>
    </td>
    <td style={{verticalAlign: 'middle'}}>Reset zoom</td>
    <td style={{verticalAlign: 'middle'}}></td>
  </tr>
  <tr>
    <td>
      <kbd>Space</kbd>
    </td>
    <td style={{verticalAlign: 'middle'}}>Play / Pause</td>
    <td style={{verticalAlign: 'middle'}}></td>
  </tr>
  <tr>
    <td>
      <kbd>⌘/Ctrl</kbd>
      <div style={{width: 2, display: 'inline-block'}} />
      <kbd>S</kbd>
    </td>
    <td style={{verticalAlign: 'middle'}}>Save</td>
    <td style={{verticalAlign: 'middle'}}><a href="https://github.com/search?q=repo%3Aremotion-dev%2Feditor-starter%20FEATURE_SAVE_BUTTON&type=code" target="_blank"><code>FEATURE_SAVE_BUTTON</code></a></td>
  </tr>
    <tr>
    <td style={{verticalAlign: 'middle'}}>Hold <kbd>Shift</kbd> or <kbd>⌘/Ctrl</kbd> </td>
    <td style={{verticalAlign: 'middle'}}>While selecting items (multi-select)</td>
    <td style={{verticalAlign: 'middle'}}></td>
  </tr>
  <tr>
    <td style={{verticalAlign: 'middle'}}>Hold <kbd>Shift</kbd> while dragging item</td>
    <td style={{verticalAlign: 'middle'}}>Constrain movement to horizontal/vertical axis only</td>
    <td style={{verticalAlign: 'middle'}}><a href="https://github.com/search?q=repo%3Aremotion-dev%2Feditor-starter%20FEATURE_SHIFT_AXIS_LOCK&type=code" target="_blank"><code>FEATURE_SHIFT_AXIS_LOCK</code></a></td>
  </tr>
  <tr>
    <td>
      <kbd>⌘/Ctrl</kbd>
      <div style={{width: 2, display: 'inline-block'}} />
      <kbd>A</kbd>
    </td>
    <td style={{verticalAlign: 'middle'}}>Select all items</td>
    <td style={{verticalAlign: 'middle'}}></td>
  </tr>
  <tr>
    <td>
      <kbd>⌘/Ctrl</kbd>
      <div style={{width: 2, display: 'inline-block'}} />
      <kbd>X</kbd>
    </td>
    <td style={{verticalAlign: 'middle'}}>Cut selected item(s)</td>
    <td style={{verticalAlign: 'middle'}}><a href="https://github.com/search?q=repo%3Aremotion-dev%2Feditor-starter%20FEATURE_CUT_LAYERS&type=code" target="_blank"><code>FEATURE_CUT_LAYERS</code></a></td>
  </tr>
  <tr>
    <td>
      <kbd>⌘/Ctrl</kbd>
      <div style={{width: 2, display: 'inline-block'}} />
      <kbd>C</kbd>
    </td>
    <td style={{verticalAlign: 'middle'}}>Copy selected item(s)</td>
    <td style={{verticalAlign: 'middle'}}><a href="https://github.com/search?q=repo%3Aremotion-dev%2Feditor-starter%20FEATURE_COPY_PASTE_LAYERS&type=code" target="_blank"><code>FEATURE_COPY_PASTE_LAYERS</code></a></td>
  </tr>
  <tr>
    <td>
      <kbd>⌘/Ctrl</kbd>
      <div style={{width: 2, display: 'inline-block'}} />
      <kbd>V</kbd>
    </td>
    <td style={{verticalAlign: 'middle'}}>Paste item(s)</td>
    <td style={{verticalAlign: 'middle'}}><a href="https://github.com/search?q=repo%3Aremotion-dev%2Feditor-starter%20FEATURE_COPY_PASTE_LAYERS&type=code" target="_blank"><code>FEATURE_COPY_PASTE_LAYERS</code></a></td>
  </tr>
  <tr>
    <td>
      <kbd>⌘/Ctrl</kbd>
      <div style={{width: 2, display: 'inline-block'}} />
      <kbd>D</kbd>
    </td>
    <td style={{verticalAlign: 'middle'}}>Duplicate selected item(s)</td>
    <td style={{verticalAlign: 'middle'}}><a href="https://github.com/search?q=repo%3Aremotion-dev%2Feditor-starter%20FEATURE_DUPLICATE_LAYERS&type=code" target="_blank"><code>FEATURE_DUPLICATE_LAYERS</code></a></td>
  </tr>
  <tr>
    <td>
      <kbd>Delete</kbd>
    </td>
    <td style={{verticalAlign: 'middle'}}>Delete selected item(s)</td>
    <td style={{verticalAlign: 'middle'}}><a href="https://github.com/search?q=repo%3Aremotion-dev%2Feditor-starter%20FEATURE_BACKSPACE_TO_DELETE&type=code" target="_blank"><code>FEATURE_BACKSPACE_TO_DELETE</code></a></td>
  </tr>
</table>

## Captioning

Let your users create TikTok-style captions for videos and audio assets using AI-powered transcription. After transcription, the editor creates a Captions item and adds it to the timeline. Users can edit the captions in the inspector, customize the style and timing.

### Transcription providers

- [OpenAI Whisper](/docs/editor-starter/captioning#setup-with-openai-whisper-recommended)
- [Local transcription with `@remotion/whisper-web`](/docs/editor-starter/captioning#alternative-in-browser-local-transcription)

For more details, see [Captioning in the Editor Starter](/docs/editor-starter/captioning).

## See also

- [Features not included in the Editor Starter](/docs/editor-starter/features-not-included)<|MERGE_RESOLUTION|>--- conflicted
+++ resolved
@@ -314,12 +314,59 @@
 
 ### Plus and minus buttons
 
-<<<<<<< HEAD
 Physical zoom buttons provide an alternative way to zoom in (+) and zoom out (-) of the canvas. Also includes a reset button to return to the default fit-to-canvas zoom level.
-=======
-TODO
-
-### Keyboard shortcuts
+
+### Copy and paste
+
+Feature flags: [`FEATURE_COPY_PASTE_LAYERS`](https://github.com/search?q=repo%3Aremotion-dev%2Feditor-starter%20FEATURE_COPY_PASTE_LAYERS&type=code) and [`FEATURE_PASTE_ASSETS`](https://github.com/search?q=repo%3Aremotion-dev%2Feditor-starter%20FEATURE_PASTE_ASSETS&type=code)
+
+Items can be copied with Cmd/Ctrl+C and pasted with Cmd/Ctrl+V. Pasted items are automatically positioned and can include text, images, and other assets from the clipboard.
+
+### Bring to front / Send to back
+
+Items can be reordered by moving them between tracks on the timeline. Items on higher tracks appear in front of items on lower tracks in the final composition.
+
+## Behaviors
+
+### Cut, copy, paste, duplicate
+
+Feature flags: [`FEATURE_CUT_LAYERS`](https://github.com/search?q=repo%3Aremotion-dev%2Feditor-starter%20FEATURE_CUT_LAYERS&type=code), [`FEATURE_COPY_PASTE_LAYERS`](https://github.com/search?q=repo%3Aremotion-dev%2Feditor-starter%20FEATURE_COPY_PASTE_LAYERS&type=code), and [`FEATURE_DUPLICATE_LAYERS`](https://github.com/search?q=repo%3Aremotion-dev%2Feditor-starter%20FEATURE_DUPLICATE_LAYERS&type=code)
+
+Standard cut (Cmd/Ctrl+X), copy (Cmd/Ctrl+C), and paste (Cmd/Ctrl+V) operations work with timeline items. Duplicate (Cmd/Ctrl+D) creates copies of selected items with automatic positioning.
+
+### Save and load
+
+Feature flag: [`FEATURE_SAVE_BUTTON`](https://github.com/search?q=repo%3Aremotion-dev%2Feditor-starter%20FEATURE_SAVE_BUTTON&type=code)
+
+Project data is automatically saved to browser's local storage. Manual save can be triggered with Cmd/Ctrl+S. Projects automatically load when returning to the editor.
+
+### Asset uploads
+
+Assets are uploaded and processed when dropped into the editor. Upload progress is shown with indicators, and assets are stored for use across browser sessions. Multiple file formats are supported.
+
+### Undo and redo
+
+Feature flags: [`FEATURE_UNDO_BUTTON`](https://github.com/search?q=repo%3Aremotion-dev%2Feditor-starter%20FEATURE_UNDO_BUTTON&type=code) and [`FEATURE_REDO_BUTTON`](https://github.com/search?q=repo%3Aremotion-dev%2Feditor-starter%20FEATURE_REDO_BUTTON&type=code)
+
+Full undo/redo system tracks all changes to the timeline and canvas. Use Cmd/Ctrl+Z to undo and Cmd/Ctrl+Y or Cmd/Ctrl+Shift+Z to redo actions.
+
+### Asset caching
+
+Feature flag: [`FEATURE_CACHE_ASSETS_LOCALLY`](https://github.com/search?q=repo%3Aremotion-dev%2Feditor-starter%20FEATURE_CACHE_ASSETS_LOCALLY&type=code)
+
+Assets are cached locally in the browser using IndexedDB for faster loading and offline editing capabilities. Cached assets persist across browser sessions.
+
+## Rendering
+
+### Remotion integration
+
+The editor integrates directly with Remotion's rendering engine. The composition created in the editor can be rendered to MP4 or other video formats using Remotion's rendering capabilities.
+
+### Render button
+
+Triggers the rendering process to export the current composition as a video file. Shows render progress and allows download of the final rendered video.
+
+## Keyboard shortcuts
 
 <table>
   <tr>
@@ -419,174 +466,6 @@
     <td style={{verticalAlign: 'middle'}}></td>
   </tr>
   <tr>
-    <td>
-      <kbd>⌘/Ctrl</kbd>
-      <div style={{width: 2, display: 'inline-block'}} />
-      <kbd>A</kbd>
-    </td>
-    <td style={{verticalAlign: 'middle'}}>Select all items</td>
-    <td style={{verticalAlign: 'middle'}}></td>
-  </tr>
-    <tr>
-    <td>
-      <kbd>Delete</kbd>
-    </td>
-    <td style={{verticalAlign: 'middle'}}>Delete selected item(s)</td>
-    <td style={{verticalAlign: 'middle'}}><a href="https://github.com/search?q=repo%3Aremotion-dev%2Feditor-starter%20FEATURE_BACKSPACE_TO_DELETE&type=code" target="_blank"><code>FEATURE_BACKSPACE_TO_DELETE</code></a></td>
-  </tr>
-</table>
->>>>>>> daec8b1c
-
-### Copy and paste
-
-Feature flags: [`FEATURE_COPY_PASTE_LAYERS`](https://github.com/search?q=repo%3Aremotion-dev%2Feditor-starter%20FEATURE_COPY_PASTE_LAYERS&type=code) and [`FEATURE_PASTE_ASSETS`](https://github.com/search?q=repo%3Aremotion-dev%2Feditor-starter%20FEATURE_PASTE_ASSETS&type=code)
-
-Items can be copied with Cmd/Ctrl+C and pasted with Cmd/Ctrl+V. Pasted items are automatically positioned and can include text, images, and other assets from the clipboard.
-
-### Bring to front / Send to back
-
-Items can be reordered by moving them between tracks on the timeline. Items on higher tracks appear in front of items on lower tracks in the final composition.
-
-## Behaviors
-
-### Cut, copy, paste, duplicate
-
-Feature flags: [`FEATURE_CUT_LAYERS`](https://github.com/search?q=repo%3Aremotion-dev%2Feditor-starter%20FEATURE_CUT_LAYERS&type=code), [`FEATURE_COPY_PASTE_LAYERS`](https://github.com/search?q=repo%3Aremotion-dev%2Feditor-starter%20FEATURE_COPY_PASTE_LAYERS&type=code), and [`FEATURE_DUPLICATE_LAYERS`](https://github.com/search?q=repo%3Aremotion-dev%2Feditor-starter%20FEATURE_DUPLICATE_LAYERS&type=code)
-
-Standard cut (Cmd/Ctrl+X), copy (Cmd/Ctrl+C), and paste (Cmd/Ctrl+V) operations work with timeline items. Duplicate (Cmd/Ctrl+D) creates copies of selected items with automatic positioning.
-
-### Save and load
-
-Feature flag: [`FEATURE_SAVE_BUTTON`](https://github.com/search?q=repo%3Aremotion-dev%2Feditor-starter%20FEATURE_SAVE_BUTTON&type=code)
-
-Project data is automatically saved to browser's local storage. Manual save can be triggered with Cmd/Ctrl+S. Projects automatically load when returning to the editor.
-
-### Asset uploads
-
-Assets are uploaded and processed when dropped into the editor. Upload progress is shown with indicators, and assets are stored for use across browser sessions. Multiple file formats are supported.
-
-### Undo and redo
-
-Feature flags: [`FEATURE_UNDO_BUTTON`](https://github.com/search?q=repo%3Aremotion-dev%2Feditor-starter%20FEATURE_UNDO_BUTTON&type=code) and [`FEATURE_REDO_BUTTON`](https://github.com/search?q=repo%3Aremotion-dev%2Feditor-starter%20FEATURE_REDO_BUTTON&type=code)
-
-Full undo/redo system tracks all changes to the timeline and canvas. Use Cmd/Ctrl+Z to undo and Cmd/Ctrl+Y or Cmd/Ctrl+Shift+Z to redo actions.
-
-### Asset caching
-
-Feature flag: [`FEATURE_CACHE_ASSETS_LOCALLY`](https://github.com/search?q=repo%3Aremotion-dev%2Feditor-starter%20FEATURE_CACHE_ASSETS_LOCALLY&type=code)
-
-Assets are cached locally in the browser using IndexedDB for faster loading and offline editing capabilities. Cached assets persist across browser sessions.
-
-## Rendering
-
-### Remotion integration
-
-The editor integrates directly with Remotion's rendering engine. The composition created in the editor can be rendered to MP4 or other video formats using Remotion's rendering capabilities.
-
-### Render button
-
-Triggers the rendering process to export the current composition as a video file. Shows render progress and allows download of the final rendered video.
-
-## Keyboard shortcuts
-
-<table>
-  <tr>
-    <td>
-      <kbd>⌘/Ctrl</kbd>
-      <div style={{width: 2, display: 'inline-block'}} />
-      <kbd>Z</kbd>
-    </td>
-    <td style={{verticalAlign: 'middle'}}>Undo</td>
-    <td style={{verticalAlign: 'middle'}}><a href="https://github.com/search?q=repo%3Aremotion-dev%2Feditor-starter%20FEATURE_UNDO_SHORTCUT&type=code" target="_blank"><code>FEATURE_UNDO_SHORTCUT</code></a></td>
-  </tr>
-  <tr>
-    <td>
-      <kbd>⌘/Ctrl</kbd>
-      <div style={{width: 2, display: 'inline-block'}} />
-      <kbd>Y</kbd>
-      <br />
-
-      <kbd>⌘/Ctrl</kbd>
-      <div style={{width: 2, display: 'inline-block'}} />
-      <kbd>Shift</kbd>
-      <div style={{width: 2, display: 'inline-block'}} />
-      <kbd>Z</kbd>
-    </td>
-    <td style={{verticalAlign: 'middle'}}>Redo</td>
-    <td style={{verticalAlign: 'middle'}}><a href="https://github.com/search?q=repo%3Aremotion-dev%2Feditor-starter%20FEATURE_REDO_SHORTCUT&type=code" target="_blank"><code>FEATURE_REDO_SHORTCUT</code></a></td>
-
-  </tr>
-  <tr>
-    <td>
-      <kbd>
-        <svg viewBox="0 0 448 512" style={{width: 10, display: 'inline'}}>
-          <path
-            fill="currentColor"
-            d="M190.5 66.9l22.2-22.2c9.4-9.4 24.6-9.4 33.9 0L441 239c9.4 9.4 9.4 24.6 0 33.9L246.6 467.3c-9.4 9.4-24.6 9.4-33.9 0l-22.2-22.2c-9.5-9.5-9.3-25 .4-34.3L311.4 296H24c-13.3 0-24-10.7-24-24v-32c0-13.3 10.7-24 24-24h287.4L190.9 101.2c-9.8-9.3-10-24.8-.4-34.3z"
-          ></path>
-        </svg>
-      </kbd>
-    </td>
-    <td style={{verticalAlign: 'middle'}}>1 frame forward</td>
-    <td style={{verticalAlign: 'middle'}}></td>
-  </tr>
-  <tr>
-    <td>
-      <kbd>
-        <svg viewBox="0 0 448 512" style={{width: 10, display: 'inline'}}>
-          <path fill="currentColor" d="M257.5 445.1l-22.2 22.2c-9.4 9.4-24.6 9.4-33.9 0L7 273c-9.4-9.4-9.4-24.6 0-33.9L201.4 44.7c9.4-9.4 24.6-9.4 33.9 0l22.2 22.2c9.5 9.5 9.3 25-.4 34.3L136.6 216H424c13.3 0 24 10.7 24 24v32c0 13.3-10.7 24-24 24H136.6l120.5 114.8c9.8 9.3 10 24.8.4 34.3z"></path>
-        </svg>
-      </kbd>
-    </td>
-    <td style={{verticalAlign: 'middle'}}>1 frame backwards</td>
-    <td style={{verticalAlign: 'middle'}}></td>
-  </tr>
-  <tr>
-    <td>
-      <div style={{width: 2, display: 'inline-block'}} />
-      <kbd>+</kbd>
-    </td>
-    <td style={{verticalAlign: 'middle'}}>Zoom in</td>
-    <td style={{verticalAlign: 'middle'}}></td>
-  </tr>
-  <tr>
-    <td>
-      <div style={{width: 2, display: 'inline-block'}} />
-      <kbd>-</kbd>
-    </td>
-    <td style={{verticalAlign: 'middle'}}>Zoom out</td>
-    <td style={{verticalAlign: 'middle'}}></td>
-  </tr>
-  <tr>
-    <td>
-      <div style={{width: 2, display: 'inline-block'}} />
-      <kbd>0</kbd>
-    </td>
-    <td style={{verticalAlign: 'middle'}}>Reset zoom</td>
-    <td style={{verticalAlign: 'middle'}}></td>
-  </tr>
-  <tr>
-    <td>
-      <kbd>Space</kbd>
-    </td>
-    <td style={{verticalAlign: 'middle'}}>Play / Pause</td>
-    <td style={{verticalAlign: 'middle'}}></td>
-  </tr>
-  <tr>
-    <td>
-      <kbd>⌘/Ctrl</kbd>
-      <div style={{width: 2, display: 'inline-block'}} />
-      <kbd>S</kbd>
-    </td>
-    <td style={{verticalAlign: 'middle'}}>Save</td>
-    <td style={{verticalAlign: 'middle'}}><a href="https://github.com/search?q=repo%3Aremotion-dev%2Feditor-starter%20FEATURE_SAVE_BUTTON&type=code" target="_blank"><code>FEATURE_SAVE_BUTTON</code></a></td>
-  </tr>
-    <tr>
-    <td style={{verticalAlign: 'middle'}}>Hold <kbd>Shift</kbd> or <kbd>⌘/Ctrl</kbd> </td>
-    <td style={{verticalAlign: 'middle'}}>While selecting items (multi-select)</td>
-    <td style={{verticalAlign: 'middle'}}></td>
-  </tr>
-  <tr>
     <td style={{verticalAlign: 'middle'}}>Hold <kbd>Shift</kbd> while dragging item</td>
     <td style={{verticalAlign: 'middle'}}>Constrain movement to horizontal/vertical axis only</td>
     <td style={{verticalAlign: 'middle'}}><a href="https://github.com/search?q=repo%3Aremotion-dev%2Feditor-starter%20FEATURE_SHIFT_AXIS_LOCK&type=code" target="_blank"><code>FEATURE_SHIFT_AXIS_LOCK</code></a></td>
