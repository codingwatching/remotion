--- conflicted
+++ resolved
@@ -76,11 +76,7 @@
 
 ### ~`--disable-headless?`~
 
-<<<<<<< HEAD
 _removed in v5.0_
-=======
-<Options id="disable-headless" />
->>>>>>> c853fb6a
 
 ### `--enable-multiprocess-on-linux`<AvailableFrom v="4.0.42"/>
 
