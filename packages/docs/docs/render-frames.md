--- conflicted
+++ resolved
@@ -26,11 +26,7 @@
   frameRange?: number | [number, number] | null;
   dumpBrowserLogs?: boolean;
   puppeteerInstance?: puppeteer.Browser;
-<<<<<<< HEAD
-=======
-  onError?: (info: {error: Error; frame: number | null}) => void;
   onBrowserLog?: (log: BrowserLog) => void;
->>>>>>> 1045cf05
 }): Promise<RenderFramesOutput>;
 ```
 
@@ -124,8 +120,8 @@
 
 An object containing key-value pairs of environment variables which will be injected into your Remotion projected and which can be accessed by reading the global `process.env` object.
 
-<<<<<<< HEAD
-=======
+# <<<<<<< HEAD
+
 ### `onError?`
 
 _optional - Available since v2.1.0_
@@ -223,7 +219,8 @@
 });
 ```
 
->>>>>>> 1045cf05
+> > > > > > > lambda-testing
+
 ### `browserExecutable?`
 
 _optional, available from v2.3.1_
