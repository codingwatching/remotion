---
id: render-frames
title: renderFrames()
slug: /renderer/render-frames
---

_Part of the `@remotion/renderer` package._

Renders a series of images using Puppeteer and computes information for mixing audio.

If you want to render only a still image, use [renderStill()](/docs/renderer/render-still).

:::info
In Remotion 3.0, we added the [`renderMedia()`](/docs/renderer/render-media) API which combines `renderFrames()` and `stitchFramesToVideo()` into one simplified step and performs the render faster. Prefer this API if you can.
:::

```ts
const renderFrames: (options: {
  composition: VideoConfig;
  onFrameUpdate: (frame: number) => void;
  onStart: (data: {
    frameCount: number;
  }) => void;
  outputDir: string | null;
  inputProps: unknown;
  serveUrl: string;
  imageFormat: "png" | "jpeg" | "none";
  envVariables?: Record<string, string>;
  parallelism?: number | null;
  quality?: number;
  frameRange?: number | [number, number] | null;
  dumpBrowserLogs?: boolean;
  puppeteerInstance?: puppeteer.Browser;
  onFrameBuffer?: (buffer: Buffer, frame: number) => Promise<void>
  onBrowserLog?: (log: BrowserLog) => void;
}): Promise<RenderFramesOutput>;
```

:::info
Configuration in `remotion.config.ts` and CLI flags do not apply to this function. You must pass all options explicitly.
:::

## Arguments

Takes an object with the following keys:

### `composition`

A video config, consisting out of `id`, `width`, `height`, `durationInFrames` and `fps`, where `id` is the composition ID. You can obtain an array of available compositions using [`getCompositions()`](/docs/renderer/get-compositions).

### `onStart`

A callback that fires after the setup process (validation, browser launch) has finished. Example value

```ts twoslash
const onStart = () => {
  console.log("Starting rendering...");
};
```

### `onFrameUpdate`

A callback function that gets called whenever a frame finished rendering. An argument is passed containing how many frames have been rendered (not the frame number of the rendered frame). Example value

```ts twoslash
const onFrameUpdate = (frame: number) => {
  console.log(`${frame} frames rendered.`);
};
```

### `outputDir`

A `string` specifying the directory (absolute path) to which frames should be saved. Pass `null` and a `onFrameBuffer` callback instead to get a `Buffer` of the frame rather than to write it to any location-

### `inputProps`

[Custom props which will be passed to the component.](/docs/parametrized-rendering) Useful for rendering videos with dynamic content. Can be an object of any shape.

### `serveUrl`

Either a Webpack bundle or a URL pointing to a bundled Remotion project. Call [`bundle()`](/docs/bundle) to generate a bundle. You can either pass the file location or deploy it as a website and pass the URL.

### `imageFormat`

A `string` which must be either `png`, `jpeg` or `none`.

- Choose `jpeg` by default because it is the fastest.
- Choose `png` if you want your image sequence to have an alpha channel (for transparency).
- Choose `none` if you only want to render audio.

### `parallelism?`

_optional_

A `number` specifying how many frames should be rendered in parallel or `null` to let Remotion decide based on the CPU of the host machine. Default is half of the CPU threads available.

### `quality?`

_optional_

Sets the quality of the generated JPEG images. Must be an integer between 0 and 100. Default is to leave it up to the browser, [current default is 80](https://github.com/chromium/chromium/blob/99314be8152e688bafbbf9a615536bdbb289ea87/headless/lib/browser/protocol/headless_handler.cc#L32).

Only applies if `imageFormat` is `'jpeg'`, otherwise this option is invalid.

### `frameRange?`

_optional_

Specify a single frame (passing a `number`) or a range of frames (passing a tuple `[number, number]`) to be rendered. By passing `null` (default) all frames of a composition get rendered.

### `dumpBrowserLogs?`

_optional_

Passes the `dumpio` flag to Puppeteer which will log all browser logs to the console. Useful for debugging. `boolean` flag, default is `false`.

### `puppeteerInstance?`

_optional_

An already open Puppeteer [`Browser`](https://pptr.dev/#?product=Puppeteer&version=main&show=api-class-browser) instance. Use [`openBrowser()`](/docs/renderer/open-browser) to create a new instance. Reusing a browser across multiple function calls can speed up the rendering process. You are responsible for opening and closing the browser yourself. If you don't specify this option, a new browser will be opened and closed at the end.

### `envVariables?`

_optional - Available since v2.2.0_

An object containing key-value pairs of environment variables which will be injected into your Remotion projected and which can be accessed by reading the global `process.env` object.

### `onBrowserLog?`

_optional - Available since v3.0.0_

Gets called when your project calls `console.log` or another method from console. A browser log has three properties:

- `text`: The message being printed
- `stackTrace`: An array of objects containing the following properties:
  - `url`: URL of the resource that logged.
  - `lineNumber`: 0-based line number in the file where the log got called.
  - `columnNumber`: 0-based column number in the file where the log got called.
- `type`: The console method - one of `log`, `debug`, `info`, `error`, `warning`, `dir`, `dirxml`, `table`, `trace`, `clear`, `startGroup`, `startGroupCollapsed`, `endGroup`, `assert`, `profile`, `profileEnd`, `count`, `timeEnd`, `verbose`

```tsx twoslash
import { renderFrames as rf } from "@remotion/renderer";
<<<<<<< HEAD
interface ConsoleMessageLocation {
  /**
   * URL of the resource if known or `undefined` otherwise.
   */
  url?: string;
  /**
   * 0-based line number in the resource if known or `undefined` otherwise.
   */
  lineNumber?: number;
  /**
   * 0-based column number in the resource if known or `undefined` otherwise.
   */
  columnNumber?: number;
}

type BrowserLog = {
  text: string;
  stackTrace: ConsoleMessageLocation[];
  type:
    | "log"
    | "debug"
    | "info"
    | "error"
    | "warning"
    | "dir"
    | "dirxml"
    | "table"
    | "trace"
    | "clear"
    | "startGroup"
    | "startGroupCollapsed"
    | "endGroup"
    | "assert"
    | "profile"
    | "profileEnd"
    | "count"
    | "timeEnd"
    | "verbose";
};

const renderFrames = (options: {
  onBrowserLog?: (log: BrowserLog) => void;
}) => {};
// ---cut---
renderFrames({
  onBrowserLog: (info) => {
    console.log(`${info.type}: ${info.text}`);
    console.log(
      info.stackTrace
        .map((stack) => {
          return `  ${stack.url}:${stack.lineNumber}:${stack.columnNumber}`;
        })
        .join("\n")
    );
=======
const renderFrames = (options: {
  onError: (info: { frame: null | number; error: Error }) => void;
}) => {};
// ---cut---
renderFrames({
  onError: (info) => {
    if (info.frame === null) {
      console.error("Got error while initalizing video rendering", info.error);
    } else {
      console.error("Got error at frame ", info.frame, info.error);
    }
    // Handle error here
>>>>>>> c8b4be5e
  },
});
```

### `browserExecutable?`

_optional, available from v2.3.1_

A string defining the absolute path on disk of the browser executable that should be used. By default Remotion will try to detect it automatically and download one if none is available. If `puppeteerInstance` is defined, it will take precedence over `browserExecutable`.

<<<<<<< HEAD
### `onFrameBuffer?`

_optional, available from 3.0_

If you passed `null` to `outputDir`, this method will be called passing a buffer of the current frame. This is mostly used internally by Remotion to implement [`renderMedia()`](/docs/renderer/render-media) and might have limited usefulness for end users.
=======
### `timeoutInMilliseconds?`

_optional, available from v2.6.2_

A number describing how long one frame may take to resolve all `delayRender()` calls before the render times out and fails. Default: `30000`
>>>>>>> c8b4be5e

## Return value

A promise resolving to an object containing the following properties:

- `frameCount`: `number` - describing how many frames got rendered.
- `assetsInfo`: `RenderAssetInfo` - information that can be passed to `stitchFramesToVideo()` to mix audio. The shape of this object should be considered as Remotion internals and may change across Remotion versions.

## See also

- [renderMedia()](/docs/renderer/render-media)
- [bundle()](/docs/bundle)
- [Server-Side rendering](/docs/ssr)
- [getCompositions()](/docs/renderer/get-compositions)
- [stitchFramesToVideo()](/docs/renderer/stitch-frames-to-video)
- [renderStill()](/docs/renderer/render-still)<|MERGE_RESOLUTION|>--- conflicted
+++ resolved
@@ -141,7 +141,6 @@
 
 ```tsx twoslash
 import { renderFrames as rf } from "@remotion/renderer";
-<<<<<<< HEAD
 interface ConsoleMessageLocation {
   /**
    * URL of the resource if known or `undefined` otherwise.
@@ -196,20 +195,6 @@
         })
         .join("\n")
     );
-=======
-const renderFrames = (options: {
-  onError: (info: { frame: null | number; error: Error }) => void;
-}) => {};
-// ---cut---
-renderFrames({
-  onError: (info) => {
-    if (info.frame === null) {
-      console.error("Got error while initalizing video rendering", info.error);
-    } else {
-      console.error("Got error at frame ", info.frame, info.error);
-    }
-    // Handle error here
->>>>>>> c8b4be5e
   },
 });
 ```
@@ -220,19 +205,17 @@
 
 A string defining the absolute path on disk of the browser executable that should be used. By default Remotion will try to detect it automatically and download one if none is available. If `puppeteerInstance` is defined, it will take precedence over `browserExecutable`.
 
-<<<<<<< HEAD
 ### `onFrameBuffer?`
 
 _optional, available from 3.0_
 
 If you passed `null` to `outputDir`, this method will be called passing a buffer of the current frame. This is mostly used internally by Remotion to implement [`renderMedia()`](/docs/renderer/render-media) and might have limited usefulness for end users.
-=======
+
 ### `timeoutInMilliseconds?`
 
 _optional, available from v2.6.2_
 
 A number describing how long one frame may take to resolve all `delayRender()` calls before the render times out and fails. Default: `30000`
->>>>>>> c8b4be5e
 
 ## Return value
 
