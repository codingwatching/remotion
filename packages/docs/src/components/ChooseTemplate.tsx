import React, { useCallback, useState } from "react";
import type { Template } from "create-video";
import { CreateVideoInternals } from "create-video";
import { TemplateModal } from "./TemplateModal";
import { Blank } from "./icons/blank";
import { Cubes } from "./icons/cubes";
import { JSIcon } from "./icons/js";
import { StillIcon } from "./icons/still";
import { TypeScriptIcon } from "./icons/ts";
import { TTSIcon } from "./icons/tts";
import { Waveform } from "./icons/waveform";
import { TemplateIcon } from "./TemplateIcon";
import { chunk } from "../helpers/chunk";
import { useElementSize } from "../helpers/use-el-size";
<<<<<<< HEAD
import { SkiaIcon } from "./icons/skia";
=======
import { Tailwind } from "./icons/tailwind";
>>>>>>> ee465f3d

const IconForTemplate: React.FC<{
  template: Template;
}> = ({ template }) => {
  if (template.homePageLabel === "TypeScript") {
    return (
      <TypeScriptIcon
        style={{
          height: 48,
        }}
      />
    );
  }

  if (template.homePageLabel === "Blank") {
    return (
      <Blank
        style={{
          height: 36,
        }}
      />
    );
  }

  if (template.homePageLabel === "JavaScript") {
    return (
      <JSIcon
        style={{
          height: 40,
        }}
      />
    );
  }

  if (template.homePageLabel === "3D") {
    return (
      <Cubes
        style={{
          height: 36,
        }}
      />
    );
  }

  if (template.homePageLabel === "Stills") {
    return (
      <StillIcon
        style={{
          height: 36,
        }}
      />
    );
  }

  if (template.homePageLabel === "Audiogram") {
    return (
      <Waveform
        style={{
          height: 36,
        }}
      />
    );
  }

  if (template.homePageLabel === "TTS") {
    return (
      <TTSIcon
        style={{
          height: 36,
        }}
      />
    );
  }

<<<<<<< HEAD
  if (template.homePageLabel === "Skia") {
    return (
      <SkiaIcon
        style={{
          height: 32,
=======
  if (template.homePageLabel === "Tailwind") {
    return (
      <Tailwind
        style={{
          height: 36,
>>>>>>> ee465f3d
        }}
      />
    );
  }

  return (
    <Blank
      style={{
        height: 40,
      }}
    />
  );
};

export const ChooseTemplate: React.FC = () => {
  const [modal, setModal] = useState<Template | null>(null);

  const containerSize = useElementSize(
    typeof document === "undefined" ? null : document.body
  );
  const mobileLayout = (containerSize?.width ?? Infinity) < 900;

  const onClick = useCallback((template: Template) => {
    setModal(template);
  }, []);

  const onDismiss = useCallback(() => {
    setModal(null);
  }, []);

  const chunks = chunk(CreateVideoInternals.FEATURED_TEMPLATES, 4);

  return (
    <div
      style={{
        display: "flex",
        flexDirection: "column",
      }}
    >
      {modal ? (
        <TemplateModal selectedTemplate={modal} onDismiss={onDismiss} />
      ) : null}
      <div style={{ flex: 1 }} />
      <div
        style={{
          display: "flex",
          flexDirection: mobileLayout ? "column" : "row",
          justifyContent: "center",
        }}
      >
        {chunks.map((c) => {
          return (
            <div
              key={c.map((_) => _.cliId).join("-")}
              style={{
                display: "flex",
                flexDirection: "row",
                justifyContent: "center",
                marginBottom: mobileLayout ? 8 : 0,
                marginTop: mobileLayout ? 8 : 0,
              }}
            >
              {c.map((template) => {
                return (
                  <TemplateIcon
                    key={template.cliId}
                    onClick={() => onClick(template)}
                    label={template.homePageLabel}
                  >
                    <IconForTemplate template={template} />
                  </TemplateIcon>
                );
              })}
            </div>
          );
        })}
      </div>
    </div>
  );
};<|MERGE_RESOLUTION|>--- conflicted
+++ resolved
@@ -12,11 +12,8 @@
 import { TemplateIcon } from "./TemplateIcon";
 import { chunk } from "../helpers/chunk";
 import { useElementSize } from "../helpers/use-el-size";
-<<<<<<< HEAD
 import { SkiaIcon } from "./icons/skia";
-=======
 import { Tailwind } from "./icons/tailwind";
->>>>>>> ee465f3d
 
 const IconForTemplate: React.FC<{
   template: Template;
@@ -91,19 +88,21 @@
     );
   }
 
-<<<<<<< HEAD
+  if (template.homePageLabel === "Tailwind") {
+    return (
+      <Tailwind
+        style={{
+          height: 36,
+        }}
+      />
+    );
+  }
+
   if (template.homePageLabel === "Skia") {
     return (
       <SkiaIcon
         style={{
           height: 32,
-=======
-  if (template.homePageLabel === "Tailwind") {
-    return (
-      <Tailwind
-        style={{
-          height: 36,
->>>>>>> ee465f3d
         }}
       />
     );
