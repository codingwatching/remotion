import { random } from "remotion";

export type ShowcaseLink = "tutorial" | "source_code" | "website" | "video";

export type ShowcaseVideo = {
  title: string;
  description: string;
  height: number;
  width: number;
  links: {
    url: string;
    type: ShowcaseLink;
  }[];
  submittedOn: Date;
  type: "mux_video";
  muxId: string;
  author: {
    name: string;
    url: string;
  };
};

export const showcaseVideos: ShowcaseVideo[] = [
  {
    title: "Spotify Wrapped",
    type: "mux_video",
    muxId: "V5Dpfui9NmUSons5P5VQRbyX5m5011LsRA01f0129CLbHo",
    description:
      "A recreation of Spotify Wrapped where you can override all text and images programmatically.",
    height: 1280,
    width: 720,
    submittedOn: new Date("25-03-2021"),
    links: [
      {
        type: "source_code",
        url: "https://github.com/jonnyburger/remotion-wrapped",
      },
      {
        type: "video",
        url: "https://www.youtube.com/watch?v=I-y_5H9-3gk",
      },
    ],
    author: {
      name: "Jonny Burger",
      url: "https://twitter.com/JNYBGR",
    },
  },
  {
    title: "AnySticker In App Assets",
    type: "mux_video",
    muxId: "HL4G1x01aX8lizSXFGuQG8do6LLKcI1mup6WjIz6OEFE",
    description:
      "This video will welcome users in the newest version of AnySticker.",
    height: 1920,
    width: 1080,
    submittedOn: new Date("25-03-2021"),
    links: [
      {
        type: "source_code",
        url: "https://github.com/JonnyBurger/anysticker-tutorials",
      },
    ],
    author: {
      name: "Jonny Burger",
      url: "https://twitter.com/JNYBGR",
    },
  },
  {
    title: "Remotion Trailer",
    type: "mux_video",
    muxId: "nJ2JnX2a02JiDvirVoNrz02lJ01q8DuvIZoKKq8q1uPdKA",
    description: "The original trailer which announced Remotion.",
    width: 1920,
    height: 1080,
    submittedOn: new Date("25-03-2021"),
    links: [
      {
        type: "source_code",
        url: "https://github.com/JonnyBurger/remotion-trailer",
      },
      {
        type: "video",
        url: "https://www.youtube.com/watch?v=gwlDorikqgY",
      },
    ],
    author: {
      name: "Jonny Burger",
      url: "https://twitter.com/JNYBGR",
    },
  },
  {
    title: "VFB Crowdfunding Campaign",
    type: "mux_video",
    muxId: "L7DYDk9o701zxfWUhcFb1Z1mGGzYoIuxddwNVI3tcemQ",
    description:
      "An animation celebrating a successful fundraising campaign. It fetches the amount raised programmatically and generates an animation suitable for posting on Instagram.",
    width: 1080,
    height: 1920,
    submittedOn: new Date("25-03-2021"),
    links: [
      {
        type: "source_code",
        url: "https://github.com/florentpergoud/vfb-crowdfunding-campain",
      },
      {
        type: "video",
        url:
          "https://twitter.com/FlorentPergoud/status/1371874105281159178?s=20",
      },
    ],
    author: {
      name: "Florent Pergoud",
      url: "https://twitter.com/FlorentPergoud",
    },
  },
  {
    title: "Love, Death & React",
    type: "mux_video",
    muxId: "pEo7cREHlak5FxdpNOKB8BYlUCa19Klkfn1XtXxjfxc",
    description: "A recreation of Netflix's 'Love, Death & React' intro.",
    width: 1280,
    height: 720,
    submittedOn: new Date("29-05-2021"),
    links: [
      {
        type: "source_code",
        url: "https://github.com/wcandillon/love-death-react",
      },
      {
        type: "video",
        url: "https://www.youtube.com/watch?v=YtcINOj2w5g",
      },
      {
        type: "tutorial",
        url: "https://www.youtube.com/watch?v=YtcINOj2w5g",
      },
    ],
    author: {
      name: "Willian Candillon",
      url: "https://twitter.com/wcandillon",
    },
  },
  {
    title: "Music Player",
    type: "mux_video",
    muxId: "7NZ41UEioG00jZygP02NXji01wr7HE02R8m3puh19V8IlZw",
    description:
      "A music player visualization for teasing tracks on Instagram.",
    width: 720,
    height: 720,
    submittedOn: new Date("29-05-2021"),
    links: [
      {
        type: "website",
        url: "https://www.instagram.com/tripmusic.online/",
      },
      {
        type: "video",
        url: "https://twitter.com/kanzitelli/status/1398296728059666432",
      },
    ],
    author: {
      name: "Batyr",
      url: "https://twitter.com/kanzitelli",
    },
  },
  {
    title: "Crypto Prices",
    type: "mux_video",
    muxId: "fAhMmqHE5fQg9V7H2CwNj4buFC6JhLDfgaMI9OBpYhw",
    description:
      "Fully automated Twitter bot summarizing movements in the crypto market.",
    width: 720,
    height: 720,
    submittedOn: new Date("29-05-2021"),
    links: [
      {
        type: "website",
        url: "https://twitter.com/tokenviz",
      },
      {
        type: "video",
        url: "https://twitter.com/tokenviz/status/1391798812180508674",
      },
    ],
    author: {
      name: "Tokenviz",
      url: "https://twitter.com/tokenviz",
    },
  },
  {
    title: "Piano Teacher",
    type: "mux_video",
    muxId: "uuhPSi5C01DIIxBm3HcxJGs9d8hYmDnNjkmgwTMWJQPg",
    description:
      "A MIDI-to-Remotion converter visualizing how to play a song on the piano.",
    width: 1280,
    height: 720,
    submittedOn: new Date("29-05-2021"),
    links: [
      {
        type: "video",
        url: "https://twitter.com/FlorentPergoud/status/1388430389715292161",
      },
    ],
    author: {
      name: "Florent Pergoud",
      url: "https://twitter.com/FlorentPergoud",
    },
  },
  {
    title: "Vlog editor",
    type: "mux_video",
    muxId: "pSEhcZX5HBJy9SFK4j7vGs00NhPFCedqwL9X01ykNsIlo",
    description:
      "This daily vlog is automatically cut together using Remotion. Clips are recorded and uploaded to an FTP server, YouTube clips downloaded automatically.",
    width: 1280,
    height: 720,
    submittedOn: new Date("29-05-2021"),
    links: [
      {
        type: "video",
        url: "https://www.youtube.com/watch?v=CcrCz8iRpHY",
      },
      {
        type: "website",
        url: "https://www.youtube.com/channel/UCRylGayptCYAnrZfWTwuV7A",
      },
    ],
    author: {
      name: "Pierre Miniggio",
      url: "https://www.youtube.com/c/PierreMiniggio",
    },
  },
  {
    title: "Flow Fields",
    type: "mux_video",
    muxId: "st5ifZHHqs8k9m19FNqYyRdh01CM8pX302ikEzAvnikTA",
    description: "A generative SVG animation using noise.",
    width: 720,
    height: 720,
    submittedOn: new Date("29-05-2021"),
    links: [
      {
        type: "video",
        url: "https://twitter.com/noWukkas_/status/1386174689660203011",
      },
      {
        type: "source_code",
        url: "https://codesandbox.io/s/flow-fields-evqg3",
      },
    ],
    author: {
      name: "No Wukkas",
      url: "https://twitter.com/noWukkas_",
    },
  },
  {
    title: "CSS+SVG effects",
    type: "mux_video",
    muxId: "ujzfb6501KAiNDwKDzLIzCvcWxECz01rfSXh500I3mmifo",
    description: "A generative CSS + SVG animation.",
    width: 500,
    height: 500,
    submittedOn: new Date("27-06-2021"),
    links: [
      {
        type: "video",
        url: "https://twitter.com/calebwright/status/1406412814512803841",
      },
      {
        type: "source_code",
        url:
          "https://github.com/c0/remotion-playground/blob/main/src/GooBallCSS.jsx",
      },
    ],
    author: {
      name: "calebwright",
      url: "https://twitter.com/calebwright",
    },
  },
  {
    title: "Personalized Welcome Videos",
    type: "mux_video",
    muxId: "BPP7jS72gdEtARObTEGOc5GHnDv6ODfp48hIFMU9U6E",
    description:
      "A SlackHQ integrated tool to generate personalized welcome videos for new employees.",
    width: 1920,
    height: 1080,
    submittedOn: new Date("27-06-2021"),
    links: [
      {
        type: "video",
        url: "https://twitter.com/BhimteBhaisaab/status/1401195261943115777",
      },
    ],
    author: {
      name: "Utkarsh Bhimte",
      url: "https://twitter.com/BhimteBhaisaab",
    },
  },
  {
    title: "All Champions League Winners in History",
    type: "mux_video",
    muxId: "R9SZTw2ZoWuV44i5QVx5yVu01VaGm89JlZ876TdVXAyQ",
    description:
      "This video shows all the UEFA Champions Cup (1956-1992) and Champions League (since 1993) Winners year by year and concludes with the ranking of the countries with the most trophies.",
    height: 1080,
    width: 1920,
    submittedOn: new Date("07-03-2021"),
    links: [
      {
        type: "video",
        url: "https://www.youtube.com/watch?v=6Xn47wG_c5Q",
      },
      {
        type: "website",
        url:
          "https://www.youtube.com/channel/UCRBZkDc7udWuxrvedrFUbCQ/featured",
      },
    ],
    author: {
      "url": "https://twitter.com/mikepombal",
      "name": "mikepombal"
    }
  },
  {
    title: "Code Highlighter",
    type: "mux_video",
    muxId: "1W02pMAx5ZdtRE2PajqW7Ni01qbxADjpe37o4Non9Sonc",
    description: "This video animates code and highlights interesting parts of it.",
    height: 720,
    width: 1280,
    submittedOn: new Date("07-07-2021"),
    links: [
      {
        type: "video",
        url: "https://twitter.com/matfrana/status/1372336451246034948",
      },
      {
        type: "website",
        url: "https://reactbricks.com/",
      },
    ],
    author: {
      "url": "https://twitter.com/matfrana",
      "name": "Matteo Frana"
    }
  },
  {
<<<<<<< HEAD
    title: "Twitter year in review",
    type: "mux_video",
    muxId: "iRnXEBXAvxCQAtu01TVEJsizIfXaPpxlyqeJfm54K1Vs",
    description: "This videos shows the user various metrics of their Twitter account.",
    height: 720,
    width: 720,
    submittedOn: new Date("07-07-2021"),
    links: [
      {
        type: "video",
        url: "https://twitter.com/vjo/status/1367901005027942403",
      },
      {
        type: "website",
        url: "https://twitter.com",
      },
    ],
    author: {
      "url": "https://twitter.com/TwitterEng",
      "name": "Twitter Engineering"
    }
  },
  {
    title: "Data Science Product Ad",
    type: "mux_video",
    muxId: "MqUUJjKZk01x9KGUJtSD1SLoUHmrab3eaVx9sDPCw9L00",
    description: "This is a promo video of an data science course offered by Quantargo.",
=======
    title: "Redesigning the Scatterplot",
    type: "mux_video",
    muxId: "mnQCnHc56wrafN4DIPkIdYpFh7Yk202rbMOzxrZaUylE",
    description: "In this video you get a visual display of some quantitative information.",
>>>>>>> e792a062
    height: 720,
    width: 1280,
    submittedOn: new Date("07-07-2021"),
    links: [
      {
        type: "video",
<<<<<<< HEAD
        url: "https://twitter.com/quantargo/status/1365233907793338369",
      },
      {
        type: "website",
        url: "https://www.quantargo.com/blog/2021-02-26-new-course-advanced-data-transformation/",
      },
    ],
    author: {
      "url": "https://www.quantargo.com/",
      "name": "Quantargo"
    }
  },
  {
    title: "Animated Social Media Preview Card",
    type: "mux_video",
    muxId: "zSKsGBzfoPowlFVBm47N01aoMK2Er8qkM3CzZgnUDido",
    description: "Here you see a promo video of Sam Larsen-Disney's newsletter.",
    height: 628,
    width: 1200,
    submittedOn: new Date("07-07-2021"),
    links: [
      {
        type: "video",
        url: "https://twitter.com/SamLarsenDisney/status/1362029962241466372",
      },
      {
        type: "website",
        url: "https://sld.codes/newsletter",
      },
      {
        type: "tutorial",
        url: "https://sld.codes/articles/Remotion-&-Open-Graph-Video",
      },
    ],
    author: {
      "url": "https://sld.codes/",
      "name": "Sam Larsen-Disney"
    }
  },
  {
    title: "Snappy Format File Animation",
    type: "mux_video",
    muxId: "WopGJTJ4UfzD5zu9yXl4aEZ3ASufllximGBL9AjsjDQ",
    description: "In this visual you get to see an animation of various file formats.",
    height: 500,
    width: 500,
    submittedOn: new Date("07-07-2021"),
    links: [
      {
        type: "video",
        url: "https://twitter.com/zackdotcomputer/status/1360682974224744452",
      },
      {
        type: "website",
        url: "https://www.phototamer.app/",
      },
    ],
    author: {
      "url": "https://zack.computer/",
      "name": "Zack Sheppard"
=======
        url: "https://twitter.com/BrooksLybrand/status/1371547875109445635",
      },
    ],
    author: {
      "url": "https://twitter.com/BrooksLybrand",
      "name": "Brooks Lybrand"
>>>>>>> e792a062
    }
  },
];


const dateString = (date: Date) =>
  date.getDate() + "-" + date.getMonth() + "-" + date.getFullYear();

const todayHash = dateString(new Date());

export const shuffledShowcaseVideos =
  typeof window === "undefined"
    ? []
    : showcaseVideos.slice(0).sort((a, b) => {
        return random(a.muxId + todayHash) - random(b.muxId + todayHash);
      });<|MERGE_RESOLUTION|>--- conflicted
+++ resolved
@@ -320,15 +320,16 @@
       },
     ],
     author: {
-      "url": "https://twitter.com/mikepombal",
-      "name": "mikepombal"
-    }
+      url: "https://twitter.com/mikepombal",
+      name: "mikepombal",
+    },
   },
   {
     title: "Code Highlighter",
     type: "mux_video",
     muxId: "1W02pMAx5ZdtRE2PajqW7Ni01qbxADjpe37o4Non9Sonc",
-    description: "This video animates code and highlights interesting parts of it.",
+    description:
+      "This video animates code and highlights interesting parts of it.",
     height: 720,
     width: 1280,
     submittedOn: new Date("07-07-2021"),
@@ -343,16 +344,36 @@
       },
     ],
     author: {
-      "url": "https://twitter.com/matfrana",
-      "name": "Matteo Frana"
-    }
-  },
-  {
-<<<<<<< HEAD
+      url: "https://twitter.com/matfrana",
+      name: "Matteo Frana",
+    },
+  },
+  {
+    title: "Redesigning the Scatterplot",
+    type: "mux_video",
+    muxId: "mnQCnHc56wrafN4DIPkIdYpFh7Yk202rbMOzxrZaUylE",
+    description:
+      "In this video you get a visual display of some quantitative information.",
+    height: 720,
+    width: 1280,
+    submittedOn: new Date("07-07-2021"),
+    links: [
+      {
+        type: "video",
+        url: "https://twitter.com/BrooksLybrand/status/1371547875109445635",
+      },
+    ],
+    author: {
+      url: "https://twitter.com/BrooksLybrand",
+      name: "Brooks Lybrand",
+    },
+  },
+  {
     title: "Twitter year in review",
     type: "mux_video",
     muxId: "iRnXEBXAvxCQAtu01TVEJsizIfXaPpxlyqeJfm54K1Vs",
-    description: "This videos shows the user various metrics of their Twitter account.",
+    description:
+      "This videos shows the user various metrics of their Twitter account.",
     height: 720,
     width: 720,
     submittedOn: new Date("07-07-2021"),
@@ -367,45 +388,41 @@
       },
     ],
     author: {
-      "url": "https://twitter.com/TwitterEng",
-      "name": "Twitter Engineering"
-    }
+      url: "https://twitter.com/TwitterEng",
+      name: "Twitter Engineering",
+    },
   },
   {
     title: "Data Science Product Ad",
     type: "mux_video",
     muxId: "MqUUJjKZk01x9KGUJtSD1SLoUHmrab3eaVx9sDPCw9L00",
-    description: "This is a promo video of an data science course offered by Quantargo.",
-=======
-    title: "Redesigning the Scatterplot",
-    type: "mux_video",
-    muxId: "mnQCnHc56wrafN4DIPkIdYpFh7Yk202rbMOzxrZaUylE",
-    description: "In this video you get a visual display of some quantitative information.",
->>>>>>> e792a062
-    height: 720,
-    width: 1280,
-    submittedOn: new Date("07-07-2021"),
-    links: [
-      {
-        type: "video",
-<<<<<<< HEAD
+    description:
+      "This is a promo video of an data science course offered by Quantargo.",
+    height: 720,
+    width: 1280,
+    submittedOn: new Date("07-07-2021"),
+    links: [
+      {
+        type: "video",
         url: "https://twitter.com/quantargo/status/1365233907793338369",
       },
       {
         type: "website",
-        url: "https://www.quantargo.com/blog/2021-02-26-new-course-advanced-data-transformation/",
-      },
-    ],
-    author: {
-      "url": "https://www.quantargo.com/",
-      "name": "Quantargo"
-    }
+        url:
+          "https://www.quantargo.com/blog/2021-02-26-new-course-advanced-data-transformation/",
+      },
+    ],
+    author: {
+      url: "https://www.quantargo.com/",
+      name: "Quantargo",
+    },
   },
   {
     title: "Animated Social Media Preview Card",
     type: "mux_video",
     muxId: "zSKsGBzfoPowlFVBm47N01aoMK2Er8qkM3CzZgnUDido",
-    description: "Here you see a promo video of Sam Larsen-Disney's newsletter.",
+    description:
+      "Here you see a promo video of Sam Larsen-Disney's newsletter.",
     height: 628,
     width: 1200,
     submittedOn: new Date("07-07-2021"),
@@ -424,15 +441,16 @@
       },
     ],
     author: {
-      "url": "https://sld.codes/",
-      "name": "Sam Larsen-Disney"
-    }
+      url: "https://sld.codes/",
+      name: "Sam Larsen-Disney",
+    },
   },
   {
     title: "Snappy Format File Animation",
     type: "mux_video",
     muxId: "WopGJTJ4UfzD5zu9yXl4aEZ3ASufllximGBL9AjsjDQ",
-    description: "In this visual you get to see an animation of various file formats.",
+    description:
+      "In this visual you get to see an animation of various file formats.",
     height: 500,
     width: 500,
     submittedOn: new Date("07-07-2021"),
@@ -447,20 +465,11 @@
       },
     ],
     author: {
-      "url": "https://zack.computer/",
-      "name": "Zack Sheppard"
-=======
-        url: "https://twitter.com/BrooksLybrand/status/1371547875109445635",
-      },
-    ],
-    author: {
-      "url": "https://twitter.com/BrooksLybrand",
-      "name": "Brooks Lybrand"
->>>>>>> e792a062
-    }
+      url: "https://zack.computer/",
+      name: "Zack Sheppard",
+    },
   },
 ];
-
 
 const dateString = (date: Date) =>
   date.getDate() + "-" + date.getMonth() + "-" + date.getFullYear();
