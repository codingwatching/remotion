import { random } from "remotion";

export type ShowcaseLink = "tutorial" | "source_code" | "website" | "video";

export type ShowcaseVideo = {
  title: string;
  description: string;
  height: number;
  width: number;
  links: {
    url: string;
    type: ShowcaseLink;
  }[];
  submittedOn: Date;
  type: "mux_video";
  muxId: string;
  author: {
    name: string;
    url: string;
  };
};

export const showcaseVideos: ShowcaseVideo[] = [
  {
    title: "Spotify Wrapped",
    type: "mux_video",
    muxId: "V5Dpfui9NmUSons5P5VQRbyX5m5011LsRA01f0129CLbHo",
    description:
      "A recreation of Spotify Wrapped where you can override all text and images programmatically.",
    height: 1280,
    width: 720,
    submittedOn: new Date("25-03-2021"),
    links: [
      {
        type: "source_code",
        url: "https://github.com/jonnyburger/remotion-wrapped",
      },
      {
        type: "video",
        url: "https://www.youtube.com/watch?v=I-y_5H9-3gk",
      },
    ],
    author: {
      name: "Jonny Burger",
      url: "https://twitter.com/JNYBGR",
    },
  },
  {
    title: "AnySticker In App Assets",
    type: "mux_video",
    muxId: "HL4G1x01aX8lizSXFGuQG8do6LLKcI1mup6WjIz6OEFE",
    description:
      "This video will welcome users in the newest version of AnySticker.",
    height: 1920,
    width: 1080,
    submittedOn: new Date("25-03-2021"),
    links: [
      {
        type: "source_code",
        url: "https://github.com/JonnyBurger/anysticker-tutorials",
      },
    ],
    author: {
      name: "Jonny Burger",
      url: "https://twitter.com/JNYBGR",
    },
  },
  {
    title: "Remotion Trailer",
    type: "mux_video",
    muxId: "nJ2JnX2a02JiDvirVoNrz02lJ01q8DuvIZoKKq8q1uPdKA",
    description: "The original trailer which announced Remotion.",
    width: 1920,
    height: 1080,
    submittedOn: new Date("25-03-2021"),
    links: [
      {
        type: "source_code",
        url: "https://github.com/JonnyBurger/remotion-trailer",
      },
      {
        type: "video",
        url: "https://www.youtube.com/watch?v=gwlDorikqgY",
      },
    ],
    author: {
      name: "Jonny Burger",
      url: "https://twitter.com/JNYBGR",
    },
  },
  {
    title: "VFB Crowdfunding Campaign",
    type: "mux_video",
    muxId: "L7DYDk9o701zxfWUhcFb1Z1mGGzYoIuxddwNVI3tcemQ",
    description:
      "An animation celebrating a successful fundraising campaign. It fetches the amount raised programmatically and generates an animation suitable for posting on Instagram.",
    width: 1080,
    height: 1920,
    submittedOn: new Date("25-03-2021"),
    links: [
      {
        type: "source_code",
        url: "https://github.com/florentpergoud/vfb-crowdfunding-campain",
      },
      {
        type: "video",
        url:
          "https://twitter.com/FlorentPergoud/status/1371874105281159178?s=20",
      },
    ],
    author: {
      name: "Florent Pergoud",
      url: "https://twitter.com/FlorentPergoud",
    },
  },
  {
    title: "Love, Death & React",
    type: "mux_video",
    muxId: "pEo7cREHlak5FxdpNOKB8BYlUCa19Klkfn1XtXxjfxc",
    description: "A recreation of Netflix's 'Love, Death & React' intro.",
    width: 1280,
    height: 720,
    submittedOn: new Date("29-05-2021"),
    links: [
      {
        type: "source_code",
        url: "https://github.com/wcandillon/love-death-react",
      },
      {
        type: "video",
        url: "https://www.youtube.com/watch?v=YtcINOj2w5g",
      },
      {
        type: "tutorial",
        url: "https://www.youtube.com/watch?v=YtcINOj2w5g",
      },
    ],
    author: {
      name: "Willian Candillon",
      url: "https://twitter.com/wcandillon",
    },
  },
  {
    title: "Music Player",
    type: "mux_video",
    muxId: "7NZ41UEioG00jZygP02NXji01wr7HE02R8m3puh19V8IlZw",
    description:
      "A music player visualization for teasing tracks on Instagram.",
    width: 720,
    height: 720,
    submittedOn: new Date("29-05-2021"),
    links: [
      {
        type: "website",
        url: "https://www.instagram.com/tripmusic.online/",
      },
      {
        type: "video",
        url: "https://twitter.com/kanzitelli/status/1398296728059666432",
      },
    ],
    author: {
      name: "Batyr",
      url: "https://twitter.com/kanzitelli",
    },
  },
  {
    title: "Crypto Prices",
    type: "mux_video",
    muxId: "fAhMmqHE5fQg9V7H2CwNj4buFC6JhLDfgaMI9OBpYhw",
    description:
      "Fully automated Twitter bot summarizing movements in the crypto market.",
    width: 720,
    height: 720,
    submittedOn: new Date("29-05-2021"),
    links: [
      {
        type: "website",
        url: "https://twitter.com/tokenviz",
      },
      {
        type: "video",
        url: "https://twitter.com/tokenviz/status/1391798812180508674",
      },
    ],
    author: {
      name: "Tokenviz",
      url: "https://twitter.com/tokenviz",
    },
  },
  {
    title: "Piano Teacher",
    type: "mux_video",
    muxId: "uuhPSi5C01DIIxBm3HcxJGs9d8hYmDnNjkmgwTMWJQPg",
    description:
      "A MIDI-to-Remotion converter visualizing how to play a song on the piano.",
    width: 1280,
    height: 720,
    submittedOn: new Date("29-05-2021"),
    links: [
      {
        type: "video",
        url: "https://twitter.com/FlorentPergoud/status/1388430389715292161",
      },
    ],
    author: {
      name: "Florent Pergoud",
      url: "https://twitter.com/FlorentPergoud",
    },
  },
  {
    title: "Vlog editor",
    type: "mux_video",
    muxId: "pSEhcZX5HBJy9SFK4j7vGs00NhPFCedqwL9X01ykNsIlo",
    description:
      "This daily vlog is automatically cut together using Remotion. Clips are recorded and uploaded to an FTP server, YouTube clips downloaded automatically.",
    width: 1280,
    height: 720,
    submittedOn: new Date("29-05-2021"),
    links: [
      {
        type: "video",
        url: "https://www.youtube.com/watch?v=CcrCz8iRpHY",
      },
      {
        type: "website",
        url: "https://www.youtube.com/channel/UCRylGayptCYAnrZfWTwuV7A",
      },
    ],
    author: {
      name: "Pierre Miniggio",
      url: "https://www.youtube.com/c/PierreMiniggio",
    },
  },
  {
    title: "Flow Fields",
    type: "mux_video",
    muxId: "st5ifZHHqs8k9m19FNqYyRdh01CM8pX302ikEzAvnikTA",
    description: "A generative SVG animation using noise.",
    width: 720,
    height: 720,
    submittedOn: new Date("29-05-2021"),
    links: [
      {
        type: "video",
        url: "https://twitter.com/noWukkas_/status/1386174689660203011",
      },
      {
        type: "source_code",
        url: "https://codesandbox.io/s/flow-fields-evqg3",
      },
    ],
    author: {
      name: "No Wukkas",
      url: "https://twitter.com/noWukkas_",
    },
  },
  {
    title: "CSS+SVG effects",
    type: "mux_video",
    muxId: "ujzfb6501KAiNDwKDzLIzCvcWxECz01rfSXh500I3mmifo",
    description: "A generative CSS + SVG animation.",
    width: 500,
    height: 500,
    submittedOn: new Date("27-06-2021"),
    links: [
      {
        type: "video",
        url: "https://twitter.com/calebwright/status/1406412814512803841",
      },
      {
        type: "source_code",
        url:
          "https://github.com/c0/remotion-playground/blob/main/src/GooBallCSS.jsx",
      },
    ],
    author: {
      name: "calebwright",
      url: "https://twitter.com/calebwright",
    },
  },
  {
    title: "Personalized Welcome Videos",
    type: "mux_video",
    muxId: "BPP7jS72gdEtARObTEGOc5GHnDv6ODfp48hIFMU9U6E",
    description:
      "A SlackHQ integrated tool to generate personalized welcome videos for new employees.",
    width: 1920,
    height: 1080,
    submittedOn: new Date("27-06-2021"),
    links: [
      {
        type: "video",
        url: "https://twitter.com/BhimteBhaisaab/status/1401195261943115777",
      },
    ],
    author: {
      name: "Utkarsh Bhimte",
      url: "https://twitter.com/BhimteBhaisaab",
    },
  },
  {
    title: "All Champions League Winners in History",
    type: "mux_video",
    muxId: "R9SZTw2ZoWuV44i5QVx5yVu01VaGm89JlZ876TdVXAyQ",
    description:
      "This video shows all the UEFA Champions Cup (1956-1992) and Champions League (since 1993) Winners year by year and concludes with the ranking of the countries with the most trophies.",
    height: 1080,
    width: 1920,
    submittedOn: new Date("07-03-2021"),
    links: [
      {
        type: "video",
        url: "https://www.youtube.com/watch?v=6Xn47wG_c5Q",
      },
      {
        type: "website",
        url:
          "https://www.youtube.com/channel/UCRBZkDc7udWuxrvedrFUbCQ/featured",
      },
    ],
    author: {
      url: "https://twitter.com/mikepombal",
      name: "mikepombal",
    },
  },
  {
    title: "Code Highlighter",
    type: "mux_video",
    muxId: "1W02pMAx5ZdtRE2PajqW7Ni01qbxADjpe37o4Non9Sonc",
    description:
      "This video animates code and highlights interesting parts of it.",
    height: 720,
    width: 1280,
    submittedOn: new Date("07-07-2021"),
    links: [
      {
        type: "video",
        url: "https://twitter.com/matfrana/status/1372336451246034948",
      },
      {
        type: "website",
        url: "https://reactbricks.com/",
      },
    ],
    author: {
      url: "https://twitter.com/matfrana",
      name: "Matteo Frana",
    },
  },
  {
    title: "Redesigning the Scatterplot",
    type: "mux_video",
    muxId: "mnQCnHc56wrafN4DIPkIdYpFh7Yk202rbMOzxrZaUylE",
    description:
      "In this video you get a visual display of some quantitative information.",
    height: 720,
    width: 1280,
    submittedOn: new Date("07-07-2021"),
    links: [
      {
        type: "video",
        url: "https://twitter.com/BrooksLybrand/status/1371547875109445635",
      },
    ],
    author: {
      url: "https://twitter.com/BrooksLybrand",
      name: "Brooks Lybrand",
    },
  },
  {
    title: "Twitter year in review",
    type: "mux_video",
    muxId: "iRnXEBXAvxCQAtu01TVEJsizIfXaPpxlyqeJfm54K1Vs",
    description:
      "This videos shows the user various metrics of their Twitter account.",
    height: 720,
    width: 720,
    submittedOn: new Date("07-07-2021"),
    links: [
      {
        type: "video",
        url: "https://twitter.com/vjo/status/1367901005027942403",
      },
      {
        type: "website",
        url: "https://twitter.com",
      },
    ],
    author: {
      url: "https://twitter.com/TwitterEng",
      name: "Twitter Engineering",
    },
  },
  {
    title: "Data Science Product Ad",
    type: "mux_video",
    muxId: "MqUUJjKZk01x9KGUJtSD1SLoUHmrab3eaVx9sDPCw9L00",
    description:
      "This is a promo video of an data science course offered by Quantargo.",
    height: 720,
    width: 1280,
    submittedOn: new Date("07-07-2021"),
    links: [
      {
        type: "video",
        url: "https://twitter.com/quantargo/status/1365233907793338369",
      },
      {
        type: "website",
        url:
          "https://www.quantargo.com/blog/2021-02-26-new-course-advanced-data-transformation/",
      },
    ],
    author: {
      url: "https://www.quantargo.com/",
      name: "Quantargo",
    },
  },
  {
    title: "Animated Social Media Preview Card",
    type: "mux_video",
    muxId: "zSKsGBzfoPowlFVBm47N01aoMK2Er8qkM3CzZgnUDido",
    description:
      "Here you see a promo video of Sam Larsen-Disney's newsletter.",
    height: 628,
    width: 1200,
    submittedOn: new Date("07-07-2021"),
    links: [
      {
        type: "video",
        url: "https://twitter.com/SamLarsenDisney/status/1362029962241466372",
      },
      {
        type: "website",
        url: "https://sld.codes/newsletter",
      },
      {
        type: "tutorial",
        url: "https://sld.codes/articles/Remotion-&-Open-Graph-Video",
      },
    ],
    author: {
      url: "https://sld.codes/",
      name: "Sam Larsen-Disney",
    },
  },
  {
    title: "Snappy Format File Animation",
    type: "mux_video",
    muxId: "WopGJTJ4UfzD5zu9yXl4aEZ3ASufllximGBL9AjsjDQ",
    description:
      "In this visual you get to see an animation of various file formats.",
    height: 500,
    width: 500,
    submittedOn: new Date("07-07-2021"),
    links: [
      {
        type: "video",
        url: "https://twitter.com/zackdotcomputer/status/1360682974224744452",
      },
      {
        type: "website",
        url: "https://www.phototamer.app/",
      },
    ],
    author: {
      url: "https://zack.computer/",
      name: "Zack Sheppard",
    },
  },
  {
<<<<<<< HEAD
	title: "Transfer Fee Record Specific to British Football",
	type: "mux_video",
	muxId: "sBbBlET802IE1C3bHCkNhDB00rpWPXRpIrkUP9YTqruXM",
	description: "An infographic showing the progression of the transfer fee record specific to British Football",
	height: 1152,
	width: 2048,
	submittedOn: new Date("08-03-2021"),
	links: [
		{
			type: "video",
			url: "https://www.youtube.com/watch?v=hMsi04DkoMI&feature=youtu.be",
		},
		{
			type: "website",
			url: "https://twitter.com/mikepombal/status/1422219571206008835",
		},
	],
	author: {
		"url": "https://twitter.com/mikepombal",
		"name": "Mickael Marques"
	}
  },
  {
    title: "Stargazer",
    type: "mux_video",
    muxId: "FaeI2kV02tWW8DyOLm301gNYATgbqvq8LHHo8mHdtfID4",
    description: "Your repo reached a stars milestone? Celebrate with a video of your stargazers!",
    height: 540,
    width: 960,
=======
    title: "Conference talk",
    type: "mux_video",
    muxId: "01DRoSacYBQvVpDzoAXl01Wt2r8JWtgTq4t5lFwPjVcDE",
    description:
      "A conference talk production composed in Remotion, including code animations, facecam, subtitles and a browser as an iFrame.",
    height: 270,
    width: 480,
>>>>>>> 57dc8655
    submittedOn: new Date("08-03-2021"),
    links: [
      {
        type: "source_code",
<<<<<<< HEAD
        url: "https://github.com/pomber/stargazer",
      },
      {
        type: "video",
        url: "https://twitter.com/pomber/status/1412039274963275779",
      },
    ],
    author: {
      "url": "https://twitter.com/pomber",
      "name": "Rodrigo Pombo"
    }
  },
  {
    title: "Confirmed Coronavirus Cases In the WORLD time-lapse",
    type: "mux_video",
    muxId: "Anx7p2jNQLUsSWBOjnEzdo9xvfC9spsVyL01sk7esrtY",
    description: "Time-lapse of the spread of the corona virus in the WORLD.",
    height: 1080,
    width: 1920,
    submittedOn: new Date("08-04-2021"),
    links: [
      {
        type: "video",
        url: "https://www.youtube.com/watch?v=Mrl229Zf23g",
      },
    ],
    author: {
      "url": "https://www.youtube.com/channel/UCEyTSyN3FmW39THCl0kfDUA",
      "name": "Envision"
    }
  },
  {
    title: "Remotion 2.0 trailer",
    type: "mux_video",
    muxId: "g00CHkGQm1J0101dma3TBPvwufeAKZ8yOZk9p0048soVjW00",
    description: "Trailer for Remotion 2.0 launch",
    height: 1080,
    width: 1920,
    submittedOn: new Date("08-04-2021"),
    links: [
      {
        type: "source_code",
        url: "https://github.com/JonnyBurger/remotion-2-0-trailer",
      },
      {
        type: "video",
        url: "youtube.com/watch?v=0r6ho5sNPm4",
      },
      {
        type: "website",
        url: "https://www.remotion.dev/",
      }
    ],
    author: {
      "url": "https://twitter.com/JNYBGR",
      "name": "Jonny Burger"
    }
=======
        url: "https://github.com/pomber/record-talk-with-remotion/",
      },
      {
        type: "video",
        url: "https://twitter.com/pomber/status/1359556846688886789",
      },
      {
        type: "tutorial",
        url: "https://twitter.com/pomber/status/1358837764033241092",
      },
    ],
    author: {
      url: "https://pomb.us/",
      name: "Rodrigo Pombo",
    },
  },
  {
    title: "Cloudfront Explainer",
    type: "mux_video",
    muxId: "BrKshHsFgC8DNhQPJGeu4fVjjWlzxHFLvMTcPB6EB6E",
    description: "The intro for an online course about Cloudfront.",
    height: 1080,
    width: 1920,
    submittedOn: new Date("08-03-2021"),
    links: [
      {
        type: "video",
        url:
          "https://www.udemy.com/course/the-cloud-architects-guide-to-cloudfront/",
      },
      {
        type: "website",
        url:
          "https://www.udemy.com/course/the-cloud-architects-guide-to-cloudfront/",
      },
    ],
    author: {
      name: "Tamàs Sallai",
      url: "https://advancedweb.hu/",
    },
  },
  {
    title: "Apple Spring Loaded Logo",
    type: "mux_video",
    muxId: "wvFXhgp3WA8bvp025y74gkoX56TKTyX7Xx9Qvos1TStc",
    description:
      "A recreation of Apple's Spring Loaded Logo for their Spring 2021 Keynote. Uses Remotions interpolateColors() API.",
    height: 700,
    width: 700,
    submittedOn: new Date("08-03-2021"),
    links: [
      {
        type: "source_code",
        url: "https://github.com/jonnyburger/spring-loaded",
      },
      {
        type: "video",
        url: "https://twitter.com/JNYBGR/status/1384606085173108737",
      },
    ],
    author: {
      url: "https://jonny.io",
      name: "Jonny Burger",
    },
  },
  {
    title: "The math behind animations",
    type: "mux_video",
    muxId: "IDMyruXHia3rmOllIi13uy01hHgN4UxkAZT4BcgwiN00E",
    description:
      "In this masterpiece, William Candillon explains the fundamentals of how trigonometry is used for user interfaces. Full video available on YouTube.",
    height: 360,
    width: 640,
    submittedOn: new Date("08-03-2021"),
    links: [
      {
        type: "video",
        url: "https://www.youtube.com/watch?v=-lF7sSTelOg&t=8s&pp=sAQA",
      },
      {
        type: "website",
        url: "https://start-react-native.dev/",
      },
    ],
    author: {
      url: "https://twitter.com/wcandillon",
      name: "William Candillon",
    },
  },
  {
    title: "Liquid Swipe Tutorial Intro",
    type: "mux_video",
    muxId: "kNJDX8EkZzclZa01SBTCtRbma2fqgPzIJKczHntB01m84",
    description:
      "This intro warms you up for an awesome React Native tutorial on how to recreate a Liquid Swipe animation.",
    height: 360,
    width: 640,
    submittedOn: new Date("08-03-2021"),
    links: [
      {
        type: "video",
        url: "https://www.youtube.com/watch?v=6jxy5wfNpk0",
      },
      {
        type: "website",
        url: "https://start-react-native.dev/",
      },
    ],
    author: {
      url: "https://twitter.com/wcandillon",
      name: "William Candillon",
    },
>>>>>>> 57dc8655
  },
];

const dateString = (date: Date) =>
  date.getDate() + "-" + date.getMonth() + "-" + date.getFullYear();

const todayHash = dateString(new Date());

export const shuffledShowcaseVideos =
  typeof window === "undefined"
    ? []
    : showcaseVideos.slice(0).sort((a, b) => {
        return random(a.muxId + todayHash) - random(b.muxId + todayHash);
      });<|MERGE_RESOLUTION|>--- conflicted
+++ resolved
@@ -470,37 +470,6 @@
     },
   },
   {
-<<<<<<< HEAD
-	title: "Transfer Fee Record Specific to British Football",
-	type: "mux_video",
-	muxId: "sBbBlET802IE1C3bHCkNhDB00rpWPXRpIrkUP9YTqruXM",
-	description: "An infographic showing the progression of the transfer fee record specific to British Football",
-	height: 1152,
-	width: 2048,
-	submittedOn: new Date("08-03-2021"),
-	links: [
-		{
-			type: "video",
-			url: "https://www.youtube.com/watch?v=hMsi04DkoMI&feature=youtu.be",
-		},
-		{
-			type: "website",
-			url: "https://twitter.com/mikepombal/status/1422219571206008835",
-		},
-	],
-	author: {
-		"url": "https://twitter.com/mikepombal",
-		"name": "Mickael Marques"
-	}
-  },
-  {
-    title: "Stargazer",
-    type: "mux_video",
-    muxId: "FaeI2kV02tWW8DyOLm301gNYATgbqvq8LHHo8mHdtfID4",
-    description: "Your repo reached a stars milestone? Celebrate with a video of your stargazers!",
-    height: 540,
-    width: 960,
-=======
     title: "Conference talk",
     type: "mux_video",
     muxId: "01DRoSacYBQvVpDzoAXl01Wt2r8JWtgTq4t5lFwPjVcDE",
@@ -508,12 +477,159 @@
       "A conference talk production composed in Remotion, including code animations, facecam, subtitles and a browser as an iFrame.",
     height: 270,
     width: 480,
->>>>>>> 57dc8655
     submittedOn: new Date("08-03-2021"),
     links: [
       {
         type: "source_code",
-<<<<<<< HEAD
+        url: "https://github.com/pomber/record-talk-with-remotion/",
+      },
+      {
+        type: "video",
+        url: "https://twitter.com/pomber/status/1359556846688886789",
+      },
+      {
+        type: "tutorial",
+        url: "https://twitter.com/pomber/status/1358837764033241092",
+      },
+    ],
+    author: {
+      url: "https://pomb.us/",
+      name: "Rodrigo Pombo",
+    },
+  },
+  {
+    title: "Cloudfront Explainer",
+    type: "mux_video",
+    muxId: "BrKshHsFgC8DNhQPJGeu4fVjjWlzxHFLvMTcPB6EB6E",
+    description: "The intro for an online course about Cloudfront.",
+    height: 1080,
+    width: 1920,
+    submittedOn: new Date("08-03-2021"),
+    links: [
+      {
+        type: "video",
+        url:
+          "https://www.udemy.com/course/the-cloud-architects-guide-to-cloudfront/",
+      },
+      {
+        type: "website",
+        url:
+          "https://www.udemy.com/course/the-cloud-architects-guide-to-cloudfront/",
+      },
+    ],
+    author: {
+      name: "Tamàs Sallai",
+      url: "https://advancedweb.hu/",
+    },
+  },
+  {
+    title: "Apple Spring Loaded Logo",
+    type: "mux_video",
+    muxId: "wvFXhgp3WA8bvp025y74gkoX56TKTyX7Xx9Qvos1TStc",
+    description:
+      "A recreation of Apple's Spring Loaded Logo for their Spring 2021 Keynote. Uses Remotions interpolateColors() API.",
+    height: 700,
+    width: 700,
+    submittedOn: new Date("08-03-2021"),
+    links: [
+      {
+        type: "source_code",
+        url: "https://github.com/jonnyburger/spring-loaded",
+      },
+      {
+        type: "video",
+        url: "https://twitter.com/JNYBGR/status/1384606085173108737",
+      },
+    ],
+    author: {
+      url: "https://jonny.io",
+      name: "Jonny Burger",
+    },
+  },
+  {
+    title: "The math behind animations",
+    type: "mux_video",
+    muxId: "IDMyruXHia3rmOllIi13uy01hHgN4UxkAZT4BcgwiN00E",
+    description:
+      "In this masterpiece, William Candillon explains the fundamentals of how trigonometry is used for user interfaces. Full video available on YouTube.",
+    height: 360,
+    width: 640,
+    submittedOn: new Date("08-03-2021"),
+    links: [
+      {
+        type: "video",
+        url: "https://www.youtube.com/watch?v=-lF7sSTelOg&t=8s&pp=sAQA",
+      },
+      {
+        type: "website",
+        url: "https://start-react-native.dev/",
+      },
+    ],
+    author: {
+      url: "https://twitter.com/wcandillon",
+      name: "William Candillon",
+    },
+  },
+  {
+    title: "Liquid Swipe Tutorial Intro",
+    type: "mux_video",
+    muxId: "kNJDX8EkZzclZa01SBTCtRbma2fqgPzIJKczHntB01m84",
+    description:
+      "This intro warms you up for an awesome React Native tutorial on how to recreate a Liquid Swipe animation.",
+    height: 360,
+    width: 640,
+    submittedOn: new Date("08-03-2021"),
+    links: [
+      {
+        type: "video",
+        url: "https://www.youtube.com/watch?v=6jxy5wfNpk0",
+      },
+      {
+        type: "website",
+        url: "https://start-react-native.dev/",
+      },
+    ],
+    author: {
+      url: "https://twitter.com/wcandillon",
+      name: "William Candillon",
+    },
+  },
+  {
+    title: "Transfer Fee Record Specific to British Football",
+    type: "mux_video",
+    muxId: "sBbBlET802IE1C3bHCkNhDB00rpWPXRpIrkUP9YTqruXM",
+    description:
+      "An infographic showing the progression of the transfer fee record specific to British Football",
+    height: 1152,
+    width: 2048,
+    submittedOn: new Date("08-03-2021"),
+    links: [
+      {
+        type: "video",
+        url: "https://www.youtube.com/watch?v=hMsi04DkoMI&feature=youtu.be",
+      },
+      {
+        type: "website",
+        url: "https://twitter.com/mikepombal/status/1422219571206008835",
+      },
+    ],
+    author: {
+      url: "https://twitter.com/mikepombal",
+      name: "Mickael Marques",
+    },
+  },
+  {
+    title: "Stargazer",
+    type: "mux_video",
+    muxId: "FaeI2kV02tWW8DyOLm301gNYATgbqvq8LHHo8mHdtfID4",
+    description:
+      "Your repo reached a stars milestone? Celebrate with a video of your stargazers!",
+    height: 540,
+    width: 960,
+    submittedOn: new Date("08-03-2021"),
+    links: [
+      {
+        type: "source_code",
         url: "https://github.com/pomber/stargazer",
       },
       {
@@ -522,9 +638,9 @@
       },
     ],
     author: {
-      "url": "https://twitter.com/pomber",
-      "name": "Rodrigo Pombo"
-    }
+      url: "https://twitter.com/pomber",
+      name: "Rodrigo Pombo",
+    },
   },
   {
     title: "Confirmed Coronavirus Cases In the WORLD time-lapse",
@@ -541,9 +657,9 @@
       },
     ],
     author: {
-      "url": "https://www.youtube.com/channel/UCEyTSyN3FmW39THCl0kfDUA",
-      "name": "Envision"
-    }
+      url: "https://www.youtube.com/channel/UCEyTSyN3FmW39THCl0kfDUA",
+      name: "Envision",
+    },
   },
   {
     title: "Remotion 2.0 trailer",
@@ -565,126 +681,12 @@
       {
         type: "website",
         url: "https://www.remotion.dev/",
-      }
-    ],
-    author: {
-      "url": "https://twitter.com/JNYBGR",
-      "name": "Jonny Burger"
-    }
-=======
-        url: "https://github.com/pomber/record-talk-with-remotion/",
-      },
-      {
-        type: "video",
-        url: "https://twitter.com/pomber/status/1359556846688886789",
-      },
-      {
-        type: "tutorial",
-        url: "https://twitter.com/pomber/status/1358837764033241092",
-      },
-    ],
-    author: {
-      url: "https://pomb.us/",
-      name: "Rodrigo Pombo",
-    },
-  },
-  {
-    title: "Cloudfront Explainer",
-    type: "mux_video",
-    muxId: "BrKshHsFgC8DNhQPJGeu4fVjjWlzxHFLvMTcPB6EB6E",
-    description: "The intro for an online course about Cloudfront.",
-    height: 1080,
-    width: 1920,
-    submittedOn: new Date("08-03-2021"),
-    links: [
-      {
-        type: "video",
-        url:
-          "https://www.udemy.com/course/the-cloud-architects-guide-to-cloudfront/",
-      },
-      {
-        type: "website",
-        url:
-          "https://www.udemy.com/course/the-cloud-architects-guide-to-cloudfront/",
-      },
-    ],
-    author: {
-      name: "Tamàs Sallai",
-      url: "https://advancedweb.hu/",
-    },
-  },
-  {
-    title: "Apple Spring Loaded Logo",
-    type: "mux_video",
-    muxId: "wvFXhgp3WA8bvp025y74gkoX56TKTyX7Xx9Qvos1TStc",
-    description:
-      "A recreation of Apple's Spring Loaded Logo for their Spring 2021 Keynote. Uses Remotions interpolateColors() API.",
-    height: 700,
-    width: 700,
-    submittedOn: new Date("08-03-2021"),
-    links: [
-      {
-        type: "source_code",
-        url: "https://github.com/jonnyburger/spring-loaded",
-      },
-      {
-        type: "video",
-        url: "https://twitter.com/JNYBGR/status/1384606085173108737",
-      },
-    ],
-    author: {
-      url: "https://jonny.io",
+      },
+    ],
+    author: {
+      url: "https://twitter.com/JNYBGR",
       name: "Jonny Burger",
     },
-  },
-  {
-    title: "The math behind animations",
-    type: "mux_video",
-    muxId: "IDMyruXHia3rmOllIi13uy01hHgN4UxkAZT4BcgwiN00E",
-    description:
-      "In this masterpiece, William Candillon explains the fundamentals of how trigonometry is used for user interfaces. Full video available on YouTube.",
-    height: 360,
-    width: 640,
-    submittedOn: new Date("08-03-2021"),
-    links: [
-      {
-        type: "video",
-        url: "https://www.youtube.com/watch?v=-lF7sSTelOg&t=8s&pp=sAQA",
-      },
-      {
-        type: "website",
-        url: "https://start-react-native.dev/",
-      },
-    ],
-    author: {
-      url: "https://twitter.com/wcandillon",
-      name: "William Candillon",
-    },
-  },
-  {
-    title: "Liquid Swipe Tutorial Intro",
-    type: "mux_video",
-    muxId: "kNJDX8EkZzclZa01SBTCtRbma2fqgPzIJKczHntB01m84",
-    description:
-      "This intro warms you up for an awesome React Native tutorial on how to recreate a Liquid Swipe animation.",
-    height: 360,
-    width: 640,
-    submittedOn: new Date("08-03-2021"),
-    links: [
-      {
-        type: "video",
-        url: "https://www.youtube.com/watch?v=6jxy5wfNpk0",
-      },
-      {
-        type: "website",
-        url: "https://start-react-native.dev/",
-      },
-    ],
-    author: {
-      url: "https://twitter.com/wcandillon",
-      name: "William Candillon",
-    },
->>>>>>> 57dc8655
   },
 ];
 
