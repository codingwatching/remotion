import React from "react";
import { Grid } from "./Grid";
import { TOCItem } from "./TOCItem";

export const TableOfContents: React.FC = () => {
  return (
    <div>
      <h2>Defining compositions</h2>
      <p>Declare renderable assets.</p>
      <Grid>
        <TOCItem link="/docs/composition">
          <strong>{"<Composition>"}</strong>
          <div>Define a video</div>
        </TOCItem>
        <TOCItem link="/docs/still">
          <strong>{"<Still>"}</strong>
          <div>Define a still</div>
        </TOCItem>
        <TOCItem link="/docs/folder">
          <strong>{"<Folder>"}</strong>
          <div>Organize compositions in the Studio sidebar</div>
        </TOCItem>
        <TOCItem link="/docs/register-root">
          <strong>{"registerRoot()"}</strong>
          <div>Initialize a Remotion project</div>
        </TOCItem>
      </Grid>
      <h2>Hooks</h2>
      <p>To be used inside a composition.</p>
      <Grid>
        <TOCItem link="/docs/use-current-frame">
          <strong>useCurrentFrame()</strong>
          <div>Obtain the current time</div>
        </TOCItem>
        <TOCItem link="/docs/use-video-config">
          <strong>useVideoConfig()</strong>
          <div>Get the duration, dimensions and FPS of a composition</div>
        </TOCItem>
      </Grid>
      <h2>Animations</h2>
      <Grid>
        <TOCItem link="/docs/interpolate">
          <strong>interpolate()</strong>
          <div>Map a range of values to another</div>
        </TOCItem>
        <TOCItem link="/docs/spring">
          <strong>spring()</strong>
          <div>Physics-based animation primitive</div>
        </TOCItem>
        <TOCItem link="/docs/interpolate-colors">
          <strong>interpolateColors()</strong>
          <div>Map a range of values to colors</div>
        </TOCItem>
        <TOCItem link="/docs/interpolate-colors">
          <strong>measureSpring()</strong>
          <div>Determine the duration of a spring</div>
        </TOCItem>
        <TOCItem link="/docs/easing">
          <strong>Easing</strong>
          <div>
            Customize animation curve of <code>interpolate()</code>
          </div>
        </TOCItem>
      </Grid>
      <h2>Media</h2>
      <Grid>
        <TOCItem link="/docs/img">
          <strong>{"<Img>"}</strong>
          <div>
            Render an <code>{"<img>"}</code> tag and wait for it to load
          </div>
        </TOCItem>
        <TOCItem link="/docs/video">
          <strong>{"<Video>"}</strong>
          <div>
            Synchronize a <code>{"<video>"}</code> with Remotion{"'"}s time
          </div>
        </TOCItem>
        <TOCItem link="/docs/audio">
          <strong>{"<Audio>"}</strong>
          <div>
            Synchronize <code>{"<audio>"}</code> with Remotion{"'"}s time
          </div>
        </TOCItem>
        <TOCItem link="/docs/offthreadvideo">
          <strong>{"<OffthreadVideo>"}</strong>
          <div>
            Alternative to <code>{"<Video>"}</code>
          </div>
        </TOCItem>
        <TOCItem link="/docs/iframe">
          <strong>{"<IFrame>"}</strong>
          <div>
            Render an <code>{"<iframe>"}</code> tag and wait for it to load
          </div>
        </TOCItem>
      </Grid>

      <h2>Timing</h2>
      <Grid>
        <TOCItem link="/docs/sequence">
          <strong>{"<Sequence>"}</strong>
          <div>Time-shifts it{"'"}s children</div>
        </TOCItem>
        <TOCItem link="/docs/series">
          <strong>{"<Series>"}</strong>
          <div>Display contents after another</div>
        </TOCItem>
        <TOCItem link="/docs/freeze">
          <strong>{"<Freeze>"}</strong>
          <div>Freeze some content in time</div>
        </TOCItem>
        <TOCItem link="/docs/loop">
          <strong>{"<Loop>"}</strong>
          <div>Play some content repeatedly</div>
        </TOCItem>
      </Grid>
      <h2>Async</h2>
      <Grid>
        <TOCItem link="/docs/delay-render">
          <strong>delayRender()</strong>
          <div>Block a render from continuing</div>
        </TOCItem>
        <TOCItem link="/docs/continue-render">
          <strong>continueRender()</strong>
          <div>Unblock a render</div>
        </TOCItem>
<<<<<<< HEAD
        <TOCItem link="/docs/cancel-rener">
=======
        <TOCItem link="/docs/cancel-render">
>>>>>>> f11e0133
          <strong>cancelRender()</strong>
          <div>Abort an error</div>
        </TOCItem>
      </Grid>
      <h2>Dynamic data</h2>
      <Grid>
        <TOCItem link="/docs/get-input-props">
          <strong>getInputProps()</strong>
          <div>Receive the user-defined input data</div>
        </TOCItem>
      </Grid>
      <h2>Assets</h2>
      <Grid>
        <TOCItem link="/docs/staticfile">
          <strong>staticFile()</strong>
          <div>
            Access file from <code>public{"/"}</code> folder
          </div>
        </TOCItem>
      </Grid>
      <h2>Layout</h2>
      <Grid>
        <TOCItem link="/docs/absolute-fill">
          <strong>{"<AbsoluteFill>"}</strong>
          <div>Position content absolutely and in full size</div>
        </TOCItem>
      </Grid>
    </div>
  );
};<|MERGE_RESOLUTION|>--- conflicted
+++ resolved
@@ -125,11 +125,7 @@
           <strong>continueRender()</strong>
           <div>Unblock a render</div>
         </TOCItem>
-<<<<<<< HEAD
-        <TOCItem link="/docs/cancel-rener">
-=======
         <TOCItem link="/docs/cancel-render">
->>>>>>> f11e0133
           <strong>cancelRender()</strong>
           <div>Abort an error</div>
         </TOCItem>
