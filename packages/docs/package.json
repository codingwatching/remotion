--- conflicted
+++ resolved
@@ -18,26 +18,18 @@
     "@mdx-js/react": "^1.6.21",
     "@remotion/player": "^2.1.2",
     "@splitbee/web": "^0.2.4",
-<<<<<<< HEAD
+    "@types/color-namer": "^1.3.0",
     "@types/hls.js": "^0.13.3",
-    "@types/react": "^17.0.4",
     "@types/styled-components": "^5.1.9",
     "chalk": "^4.1.0",
     "clsx": "^1.1.1",
+    "color-namer": "1.4.0",
     "hls.js": "^0.14.17",
-    "prism-react-renderer": "^1.1.1",
-    "react": "^16.8.4",
-    "react-dom": "^16.8.4",
-    "react-player": "^2.9.0",
-    "styled-components": "^5.2.1"
-=======
-    "@types/color-namer": "^1.3.0",
-    "clsx": "^1.1.1",
-    "color-namer": "1.4.0",
     "polished": "4.1.2",
     "prism-react-renderer": "^1.1.1",
-    "remotion": "^2.1.2"
->>>>>>> d7418f92
+    "react-player": "^2.9.0",
+    "remotion": "^2.1.2",
+    "styled-components": "^5.2.1"
   },
   "browserslist": {
     "production": [
@@ -54,7 +46,6 @@
   "devDependencies": {
     "@docusaurus/module-type-aliases": "^2.0.0-alpha.72",
     "@tsconfig/docusaurus": "^1.0.2",
-    "@types/react": "^17.0.3",
     "@types/react-helmet": "^6.1.0",
     "@types/react-router-dom": "^5.1.7",
     "typescript": "^4.2.3"
