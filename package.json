{
  "name": "remotion-monorepo",
  "version": "0.0.0",
  "private": true,
  "license": "SEE LICENSE IN LICENSE.md",
  "scripts": {
    "test": "turbo run lint test",
    "lint": "turbo run lint",
    "build": "turbo run build",
    "ci": "turbo run build lint test",
<<<<<<< HEAD
    "watch": "pnpm run watch --recursive --stream --parallel",
=======
    "watch": "pnpm run --recursive --stream --parallel watch",
>>>>>>> 96512b2f
    "release": "lerna publish --force-publish",
    "clean": "lerna clean --yes && rm -rf node_modules && rm -rf .cache && rm -rf packages/**/tsconfig.tsbuildinfo && rm -rf packages/**/.turbo"
  },
  "engines": {
    "node": ">=12",
    "pnpm": ">=3"
  },
  "devDependencies": {},
  "dependencies": {
    "lerna": "^4.0.0",
    "turbo": "^1.2.6"
  },
  "workspaces": [
    "packages/*"
  ],
  "packageManager": "pnpm@7.2.1"
}<|MERGE_RESOLUTION|>--- conflicted
+++ resolved
@@ -8,11 +8,7 @@
     "lint": "turbo run lint",
     "build": "turbo run build",
     "ci": "turbo run build lint test",
-<<<<<<< HEAD
-    "watch": "pnpm run watch --recursive --stream --parallel",
-=======
     "watch": "pnpm run --recursive --stream --parallel watch",
->>>>>>> 96512b2f
     "release": "lerna publish --force-publish",
     "clean": "lerna clean --yes && rm -rf node_modules && rm -rf .cache && rm -rf packages/**/tsconfig.tsbuildinfo && rm -rf packages/**/.turbo"
   },
