--- conflicted
+++ resolved
@@ -3,11 +3,6 @@
   "private": true,
   "license": "SEE LICENSE IN LICENSE.md",
   "scripts": {
-<<<<<<< HEAD
-    "test": "cd packages/core && npm test && cd ../babel-loader && npm test && cd ../bundler && npm test && cd ../cli && npm test && cd ../eslint-plugin && npm test && cd ../gif && npm test && cd ../lambda && npm test && cd ../media-utils && npm test && cd ../player && npm test && cd ../renderer && npm test && cd ../three && npm test && cd ../.. && npx jest --runInBand",
-    "build": "lerna run build",
-    "watch": "lerna run watch --stream --parallel"
-=======
     "test": "pnpm run test --recursive && jest --runInBand",
     "build": "pnpm run build --recursive",
     "watch": "pnpm run watch --recursive --stream --parallel",
@@ -16,7 +11,6 @@
   "engines": {
     "node": ">=12",
     "pnpm": ">=3"
->>>>>>> 02f65b26
   },
   "devDependencies": {
     "@jonny/eslint-config": "^2.1.248",
