--- conflicted
+++ resolved
@@ -13,17 +13,15 @@
 		"testlambda": {
 			"dependsOn": ["^make", "@remotion/example#bundle"]
 		},
-<<<<<<< HEAD
 		"@remotion/it-tests#testlambda": {
 			"dependsOn": [
 				"^make",
 				"@remotion/lambda#testlambda",
 				"@remotion/example#bundle"
 			]
-=======
+		},
 		"testwebcodecs": {
 			"dependsOn": ["@remotion/webcodecs#make"]
->>>>>>> 8fc2f673
 		},
 		"make": {
 			"dependsOn": ["^make"],
