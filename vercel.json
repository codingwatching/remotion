--- conflicted
+++ resolved
@@ -233,10 +233,6 @@
       "permanent": false
     },
     {
-<<<<<<< HEAD
-      "source": "/docs/thorium-browser",
-      "destination": "/docs/miscellaneous/thorium-browser",
-=======
       "source": "/bun",
       "destination": "/docs/bun",
       "permanent": false
@@ -249,7 +245,6 @@
     {
       "source": "/repro",
       "destination": "https://stackblitz.com/fork/github/remotion-dev/template-helloworld",
->>>>>>> 2fb144b9
       "permanent": false
     }
   ]
